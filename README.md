--- conflicted
+++ resolved
@@ -25,12 +25,7 @@
 
 Comprehensive documentation for QuEmb is available online [here](https://vanvoorhisgroup.mit.edu/quemb/)
 and provides detailed infomation on installation, usage, API reference, and examples.
-<<<<<<< HEAD
-=======
 
-[Download the PDF documentation](docs/source/_static/quemb.pdf)
-
->>>>>>> 57c6211a
 To build the documentation locally, simply navigate to `docs` and do
 ```bash
 pip install -r requirements.txt
@@ -70,11 +65,7 @@
 pip install .
 ```
 
-<<<<<<< HEAD
-For more installation details read [here](https://vanvoorhisgroup.mit.edu/quemb/install).
-=======
 For more installation details read [here](https://vanvoorhisgroup.mit.edu/quemb/install)
->>>>>>> 57c6211a
 
 
 
