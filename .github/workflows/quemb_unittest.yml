# Author(s): Minsik Cho, Shaun Weatherly, Oskar Weser
# Based on: https://docs.github.com/en/actions/use-cases-and-examples/building-and-testing/building-and-testing-python

name: Do static analysis and run tests for quemb

on:
  push:
    branches: [ "main" ]
  pull_request:
    branches: [ "main" ]

permissions:
  contents: read

jobs:
  analysis:
    runs-on: ubuntu-latest
    strategy:
      matrix:
        python-version: ["3.12"]

    steps:
      - &checkout
        uses: actions/checkout@v4
        with:
          submodules: recursive

      - name: Check trailing whitespace
        run: |
          git diff-tree --check $(git hash-object -t tree /dev/null) HEAD -- '(exclude)docs/make.bat'

      - &setup-python
        name: Set up Python ${{ matrix.python-version }}
        uses: actions/setup-python@v5
        with:
          python-version: ${{ matrix.python-version }}

      - &prepare-pip
        name: Prepare pip
        run: python -m pip install --upgrade pip

      - name: Install static analysis deps
        run: |
          pip install -r tests/static_analysis_requirements.txt
          pip install . --config-settings=cmake.args=-DCMAKE_BUILD_TYPE=RelWithDebInfo

      - name: Check formatting
        run: ruff format --diff

      - name: Static analysis with ruff
        run: ruff check .

      - name: Static analysis with mypy
        run: mypy tests/ example/ src/

  compilations:
    runs-on: ubuntu-latest
    needs: analysis
    strategy:
      matrix:
        compiler: ["gcc", "clang"]
        python-version: ["3.12"]

    steps:
<<<<<<< HEAD
    - uses: actions/checkout@v4
      with:
        submodules: recursive

    - name: Set up Python 3.12
      uses: actions/setup-python@v5
      with:
        python-version: "3.12"

    - name: Prepare pip
      run: |
        python -m pip install --upgrade pip

    - name: Install compiler
      run: |
        case "${{ matrix.compiler }}" in
          gcc)
            sudo apt update
            sudo apt install -y build-essential
            export CXX=g++
            ;;
          clang)
            sudo apt update
            sudo apt install -y clang libomp-dev
            export CXX=clang++
            ;;
        esac

    - name: Run build
      run: |
        CXX=${{ matrix.compiler }} pip install --config-settings=cmake.args=-DCMAKE_BUILD_TYPE=Debug .
=======
      - *checkout
      - *setup-python

      - name: Install compiler
        run: |
          case "${{ matrix.compiler }}" in
            gcc)
              sudo apt update
              sudo apt install -y build-essential
              export CXX=g++
              ;;
            clang)
              sudo apt update
              sudo apt install -y clang libomp-dev
              export CXX=clang++
              ;;
          esac

      - name: Run build
        run: |
          python -m pip install --upgrade pip
          CXX=${{ matrix.compiler }} pip install -vvv --config-settings=cmake.args=-DCMAKE_BUILD_TYPE=Debug .
>>>>>>> 63fc2a3f

  testsuite:
    runs-on: ubuntu-latest
    needs: analysis
    strategy:
      matrix:
        python-version: ["3.10", "3.12"]
        expensive: [false]

    steps:
      - *checkout
      - *setup-python
      - *prepare-pip

      - &install-test-deps
        name: Install test dependencies
        run: |
          pip install -r tests/test_requirements.txt
          pip install git+https://github.com/pyscf/dmrgscf
          PYSCFHOME=$(pip show pyscf-dmrgscf | grep 'Location' | tr ' ' '\n' | tail -n 1)
          wget https://raw.githubusercontent.com/pyscf/dmrgscf/master/pyscf/dmrgscf/settings.py.example
          mv settings.py.example ${PYSCFHOME}/pyscf/dmrgscf/settings.py
          pip install . --config-settings=cmake.args=-DCMAKE_BUILD_TYPE=RelWithDebInfo

      - name: Run pytest
        run: |
          cd tests
          ${{ matrix.expensive == 'true' && 'QUEMB_DO_EXPENSIVE_TESTS=true' || '' }} \
          pytest --durations=0 --durations-min=1.0 --doctest-modules \
            --junitxml=junit/quemb-test-results_${{ matrix.python-version }}.xml

      - name: Upload pytest junit results
        uses: actions/upload-artifact@v4
        with:
          name: quemb-test-results_${{ matrix.python-version }}
          path: tests/junit/quemb-test-results_${{ matrix.python-version }}.xml

  testsuite-expensive:
    runs-on: ubuntu-latest
    needs: testsuite
    if: github.ref == 'refs/heads/main' && github.event_name == 'push'
    strategy:
      matrix:
        python-version: ["3.10", "3.12"]
        expensive: [true]

    steps:
<<<<<<< HEAD
    - uses: actions/checkout@v4
      with:
        submodules: recursive

    - name: Set up Python ${{ matrix.python-version }}
      uses: actions/setup-python@v5
      with:
        python-version: ${{ matrix.python-version }}

    - name: Prepare pip
      run: |
        python -m pip install --upgrade pip

    - name: Install dependencies
      run: |
        pip install -r tests/test_requirements.txt
        pip install git+https://github.com/pyscf/dmrgscf
        PYSCFHOME=$(pip show pyscf-dmrgscf | grep 'Location' | tr ' ' '\n' | tail -n 1)
        wget https://raw.githubusercontent.com/pyscf/dmrgscf/master/pyscf/dmrgscf/settings.py.example
        mv settings.py.example ${PYSCFHOME}/pyscf/dmrgscf/settings.py
        pip install . --config-settings=cmake.args=-DCMAKE_BUILD_TYPE=RelWithDebInfo


    - name: Test with pytest
      run: |
        cd tests
        QUEMB_SKIP_EXPENSIVE_TESTS=true pytest --durations=0 --durations-min=1.0 --doctest-modules --junitxml=junit/quemb-test-results_${{ matrix.python-version }}.xml
        # If --duration=0, pytest reports all tests that took longer than what was given with durations-min=[time in seconds]


    - name: Upload pytest junit results
      uses: actions/upload-artifact@v4
      with:
        name: quemb-test-results_${{ matrix.python-version }}
        path: tests/junit/quemb-test-results_${{ matrix.python-version }}.xml
=======
      - *checkout
      - *setup-python
      - *prepare-pip
      - *install-test-deps

      - name: Run pytest (expensive)
        run: |
          cd tests
          QUEMB_DO_EXPENSIVE_TESTS=true \
          pytest --durations=0 --durations-min=1.0 --doctest-modules \
            --junitxml=junit/quemb-test-results_${{ matrix.python-version }}.xml

      - name: Upload pytest junit results
        uses: actions/upload-artifact@v4
        with:
          name: quemb-test-results_${{ matrix.python-version }}
          path: tests/junit/quemb-test-results_${{ matrix.python-version }}.xml
>>>>>>> 63fc2a3f
<|MERGE_RESOLUTION|>--- conflicted
+++ resolved
@@ -62,39 +62,6 @@
         python-version: ["3.12"]
 
     steps:
-<<<<<<< HEAD
-    - uses: actions/checkout@v4
-      with:
-        submodules: recursive
-
-    - name: Set up Python 3.12
-      uses: actions/setup-python@v5
-      with:
-        python-version: "3.12"
-
-    - name: Prepare pip
-      run: |
-        python -m pip install --upgrade pip
-
-    - name: Install compiler
-      run: |
-        case "${{ matrix.compiler }}" in
-          gcc)
-            sudo apt update
-            sudo apt install -y build-essential
-            export CXX=g++
-            ;;
-          clang)
-            sudo apt update
-            sudo apt install -y clang libomp-dev
-            export CXX=clang++
-            ;;
-        esac
-
-    - name: Run build
-      run: |
-        CXX=${{ matrix.compiler }} pip install --config-settings=cmake.args=-DCMAKE_BUILD_TYPE=Debug .
-=======
       - *checkout
       - *setup-python
 
@@ -116,8 +83,7 @@
       - name: Run build
         run: |
           python -m pip install --upgrade pip
-          CXX=${{ matrix.compiler }} pip install -vvv --config-settings=cmake.args=-DCMAKE_BUILD_TYPE=Debug .
->>>>>>> 63fc2a3f
+          CXX=${{ matrix.compiler }} pip install --config-settings=cmake.args=-DCMAKE_BUILD_TYPE=Debug .
 
   testsuite:
     runs-on: ubuntu-latest
@@ -165,43 +131,6 @@
         expensive: [true]
 
     steps:
-<<<<<<< HEAD
-    - uses: actions/checkout@v4
-      with:
-        submodules: recursive
-
-    - name: Set up Python ${{ matrix.python-version }}
-      uses: actions/setup-python@v5
-      with:
-        python-version: ${{ matrix.python-version }}
-
-    - name: Prepare pip
-      run: |
-        python -m pip install --upgrade pip
-
-    - name: Install dependencies
-      run: |
-        pip install -r tests/test_requirements.txt
-        pip install git+https://github.com/pyscf/dmrgscf
-        PYSCFHOME=$(pip show pyscf-dmrgscf | grep 'Location' | tr ' ' '\n' | tail -n 1)
-        wget https://raw.githubusercontent.com/pyscf/dmrgscf/master/pyscf/dmrgscf/settings.py.example
-        mv settings.py.example ${PYSCFHOME}/pyscf/dmrgscf/settings.py
-        pip install . --config-settings=cmake.args=-DCMAKE_BUILD_TYPE=RelWithDebInfo
-
-
-    - name: Test with pytest
-      run: |
-        cd tests
-        QUEMB_SKIP_EXPENSIVE_TESTS=true pytest --durations=0 --durations-min=1.0 --doctest-modules --junitxml=junit/quemb-test-results_${{ matrix.python-version }}.xml
-        # If --duration=0, pytest reports all tests that took longer than what was given with durations-min=[time in seconds]
-
-
-    - name: Upload pytest junit results
-      uses: actions/upload-artifact@v4
-      with:
-        name: quemb-test-results_${{ matrix.python-version }}
-        path: tests/junit/quemb-test-results_${{ matrix.python-version }}.xml
-=======
       - *checkout
       - *setup-python
       - *prepare-pip
@@ -218,5 +147,4 @@
         uses: actions/upload-artifact@v4
         with:
           name: quemb-test-results_${{ matrix.python-version }}
-          path: tests/junit/quemb-test-results_${{ matrix.python-version }}.xml
->>>>>>> 63fc2a3f
+          path: tests/junit/quemb-test-results_${{ matrix.python-version }}.xml