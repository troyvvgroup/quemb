--- conflicted
+++ resolved
@@ -25,11 +25,7 @@
 nproc = 1
 
 # Initialize fragments without frozen core approximation at BE2 level
-<<<<<<< HEAD
-fobj = fragpart(frag_type="autogen", n_BE=2, mol=mol, frozen_core=False)
-=======
-fobj = fragmentate(frag_type="autogen", be_type="be2", mol=mol, frozen_core=False)
->>>>>>> 9b2dcecf
+fobj = fragmentate(frag_type="autogen", n_BE=2, mol=mol, frozen_core=False)
 # Initialize UBE
 mybe = UBE(mf, fobj)
 
