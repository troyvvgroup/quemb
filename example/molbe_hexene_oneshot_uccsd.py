--- conflicted
+++ resolved
@@ -32,8 +32,4 @@
 # Perform one round of BE, without density or chemical potential matching,
 # and return the energy.
 # clean_eri will delete all of the ERI files from scratch
-<<<<<<< HEAD
-mybe.oneshot(solver="UCCSD", nproc=nproc, calc_frag_energy=True)
-=======
-mybe.oneshot(solver="UCCSD", nproc=nproc)
->>>>>>> cca67f9c
+mybe.oneshot(solver="UCCSD", nproc=nproc)