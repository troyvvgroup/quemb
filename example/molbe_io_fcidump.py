--- conflicted
+++ resolved
@@ -2,11 +2,7 @@
 # can be generated using be2fcidump
 
 from molbe import BE, be_var, fragpart
-from molbe.misc import *
-<<<<<<< HEAD
-=======
-from molbe import be_var
->>>>>>> 1f9f657b
+from molbe.misc import be2fcidump, libint2pyscf
 
 be_var.PRINT_LEVEL = 3
 
