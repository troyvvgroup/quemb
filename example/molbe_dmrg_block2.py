# A run through the `QuEmb` interface with `block2` for performing BE-DMRG.
# `block2` is a DMRG and sparse tensor network library developed by the
# Garnet-Chan group at Caltech: https://block2.readthedocs.io/en/latest/index.html

import os

import matplotlib.pyplot as plt
import numpy
from pyscf import cc, fci, gto, scf

from molbe import BE, fragpart

# We'll consider the dissociation curve for a 1D chain of 8 H-atoms:
num_points = 3
seps = numpy.linspace(0.60, 1.6, num=num_points)
fci_ecorr, ccsd_ecorr, ccsdt_ecorr, bedmrg_ecorr = [], [], [], []

# Specify a scratch directory for fragment DMRG files:
scratch = os.getcwd()

for a in seps:
    # Hartree-Fock serves as the starting point for all BE calculations:
    mol = gto.M()
    mol.atom = [["H", (0.0, 0.0, i * a)] for i in range(8)]
    mol.basis = "sto-3g"
    mol.charge = 0
    mol.spin = 0
    mol.build()

    mf = scf.RHF(mol)
    mf.conv_tol = 1e-12
    mf.kernel()

    # Exact diagonalization (FCI) will provide the reference:
    mc = fci.FCI(mf)
    fci_ecorr.append(mc.kernel()[0] - mf.e_tot)

    # CCSD and CCSD(T) are good additional points of comparison:
    mycc = cc.CCSD(mf).run()
    et_correction = mycc.ccsd_t()
    ccsd_ecorr.append(mycc.e_tot - mf.e_tot)
    ccsdt_ecorr.append(mycc.e_tot + et_correction - mf.e_tot)

    # Define BE1 fragments. Prior to DMRG the localization of MOs
    # is usually necessary. While there doesn't appear to be
    # any clear advantage to using any one scheme over another,
    # the Pipek-Mezey scheme continues to be the most popular. With
    # BE-DMRG, localization takes place prior to fragmentation:
    fobj = fragpart(be_type="be1", mol=mol)
    mybe = BE(
        mf,
        fobj,
        lo_method="pipek-mezey",  # or 'lowdin', 'iao', 'boys'
        pop_method="lowdin",  # or 'meta-lowdin', 'mulliken', 'iao', 'becke'
    )

    # Next, run BE-DMRG with default parameters and maxM=100.
    mybe.oneshot(
<<<<<<< HEAD
        solver='block2',                                # or 'DMRG', 'DMRGSCF', 'DMRGCI'
        scratch_dir=scratch,                            # Scratch dir for fragment DMRG
        maxM=100,                                       # Max fragment bond dimension
        force_cleanup=True,                             # Remove all fragment DMRG tmpfiles
        )
=======
        solver="block2",  # or 'DMRG', 'DMRGSCF', 'DMRGCI'
        scratch=scratch,  # Scratch dir for fragment DMRG
        maxM=100,  # Max fragment bond dimension
        force_cleanup=True,  # Remove all fragment DMRG tmpfiles
    )
>>>>>>> 74e0bb4a

    bedmrg_ecorr.append(mybe.ebe_tot - mf.e_tot)
    # Setting `force_cleanup=True` will clean the scratch directory after each
    # fragment DMRG calculation finishes. DMRG tempfiles can be quite large, so
    # be sure to keep an eye on them if `force_cleanup=False` (default).

    # NOTE: This does *not* delete the log files `dmrg.conf` and `dmrg.out`for each frag,
    # which can still be found in `/scratch/`.

# Finally, plot the resulting potential energy curves:
fig, ax = plt.subplots()

ax.plot(seps, fci_ecorr, "o-", linewidth=1, label="FCI")
ax.plot(seps, ccsd_ecorr, "o-", linewidth=1, label="CCSD")
ax.plot(seps, ccsdt_ecorr, "o-", linewidth=1, label="CCSD(T)")
ax.plot(seps, bedmrg_ecorr, "o-", linewidth=1, label="BE1-DMRG")
ax.legend()

plt.savefig(os.path.join(scratch, f"BEDMRG_H8_PES{num_points}.png"))

# (See ../quemb/example/figures/BEDMRG_H8_PES20.png for an example.)

# For larger fragments, you'll want greater control over the fragment
# DMRG calculations. Using the same setup as above for a single geometry:
mol = gto.M()
mol.atom = [["H", (0.0, 0.0, i * 1.2)] for i in range(8)]
mol.basis = "sto-3g"
mol.charge = 0
mol.spin = 0
mol.build()
fobj = fragpart(be_type="be2", mol=mol)
mybe = BE(mf, fobj, lo_method="pipek-mezey", pop_method="lowdin")

# We automatically construct the fragment DMRG schedules based on user keywords. The following
# input, for example, yields a 60 sweep schedule which uses the two-dot algorithm from sweeps 0-49,
# and the one-dot algo from 50-60. The fragment orbitals are also reordered according the Fiedler
# vector procedure, along with a few other tweaks:

mybe.optimize(
    solver="block2",  # or 'DMRG', 'DMRGSCF', 'DMRGCI'
    scratch=scratch,  # Scratch dir for fragment DMRG
    startM=20,  # Initial fragment bond dimension (1st sweep)
    maxM=200,  # Maximum fragment bond dimension
    max_iter=60,  # Max number of sweeps
    twodot_to_onedot=50,  # Sweep num to switch from two- to one-dot algo.
    max_mem=40,  # Max memory (in GB) allotted to fragment DMRG
    max_noise=1e-3,  # Max MPS noise introduced per sweep
    min_tol=1e-8,  # Tighest Davidson tolerance per sweep
    block_extra_keyword=["fiedler"],  # Specify orbital reordering algorithm
    force_cleanup=True,  # Remove all fragment DMRG tmpfiles
    only_chem=True,
)

# Or, alternatively, we can construct a full schedule by hand:
schedule = {
    "scheduleSweeps": [0, 10, 20, 30, 40, 50],  # Sweep indices
    "scheduleMaxMs": [25, 50, 100, 200, 500, 500],  # Sweep maxMs
    "scheduleTols": [1e-5, 1e-5, 1e-6, 1e-6, 1e-8, 1e-8],  # Sweep Davidson tolerances
    "scheduleNoises": [0.01, 0.01, 0.001, 0.001, 1e-4, 0.0],  # Sweep MPS noise
}

# and pass it to the fragment solver through `schedule_kwargs`:
mybe.optimize(
    solver="block2",
    scratch=scratch,
    schedule_kwargs=schedule,
    block_extra_keyword=["fiedler"],
    force_cleanup=True,
    only_chem=True,
)

# To make sure the calculation is proceeding as expected, make sure to check `[scratch]/dmrg.conf`
# and `[scratch]/dmrg.out`, which are the fragment DMRG inputs and outputs, respectively, used
# by `block2`.

# NOTE: Parameters in `schedule_kwargs` will overwrite any other DMRG kwargs.
# NOTE: The DMRG schedule kwargs and related syntax follows the standard notation used in block2.<|MERGE_RESOLUTION|>--- conflicted
+++ resolved
@@ -56,19 +56,11 @@
 
     # Next, run BE-DMRG with default parameters and maxM=100.
     mybe.oneshot(
-<<<<<<< HEAD
         solver='block2',                                # or 'DMRG', 'DMRGSCF', 'DMRGCI'
         scratch_dir=scratch,                            # Scratch dir for fragment DMRG
         maxM=100,                                       # Max fragment bond dimension
         force_cleanup=True,                             # Remove all fragment DMRG tmpfiles
         )
-=======
-        solver="block2",  # or 'DMRG', 'DMRGSCF', 'DMRGCI'
-        scratch=scratch,  # Scratch dir for fragment DMRG
-        maxM=100,  # Max fragment bond dimension
-        force_cleanup=True,  # Remove all fragment DMRG tmpfiles
-    )
->>>>>>> 74e0bb4a
 
     bedmrg_ecorr.append(mybe.ebe_tot - mf.e_tot)
     # Setting `force_cleanup=True` will clean the scratch directory after each
@@ -144,5 +136,5 @@
 # and `[scratch]/dmrg.out`, which are the fragment DMRG inputs and outputs, respectively, used
 # by `block2`.
 
-# NOTE: Parameters in `schedule_kwargs` will overwrite any other DMRG kwargs.
-# NOTE: The DMRG schedule kwargs and related syntax follows the standard notation used in block2.+#NOTE: Parameters in `schedule_kwargs` will overwrite any other DMRG kwargs.
+#NOTE: The DMRG schedule kwargs and related syntax follows the standard notation used in block2.