# A run through the `QuEmb` interface with `block2` for performing BE-DMRG.
# `block2` is a DMRG and sparse tensor network library developed by the
# Garnet-Chan group at Caltech: https://block2.readthedocs.io/en/latest/index.html

import matplotlib.pyplot as plt
import numpy as np
from pyscf import cc, fci, gto, scf

from quemb.molbe import BE, fragmentate
from quemb.molbe.solver import DMRG_ArgsUser

# We'll consider the dissociation curve for a 1D chain of 8 H-atoms:
num_points = 3
seps = np.linspace(0.60, 1.6, num=num_points)
fci_ecorr, ccsd_ecorr, ccsdt_ecorr, bedmrg_ecorr = [], [], [], []

for a in seps:
    # Hartree-Fock serves as the starting point for all BE calculations:
    mol = gto.M()
    mol.atom = [["H", (0.0, 0.0, i * a)] for i in range(8)]
    mol.basis = "sto-3g"
    mol.charge = 0
    mol.spin = 0
    mol.build()

    mf = scf.RHF(mol)
    mf.conv_tol = 1e-12
    mf.kernel()

    # Exact diagonalization (FCI) will provide the reference:
    mc = fci.FCI(mf)
    fci_ecorr.append(mc.kernel()[0] - mf.e_tot)

    # CCSD and CCSD(T) are good additional points of comparison:
    mycc = cc.CCSD(mf).run()
    et_correction = mycc.ccsd_t()
    ccsd_ecorr.append(mycc.e_tot - mf.e_tot)
    ccsdt_ecorr.append(mycc.e_tot + et_correction - mf.e_tot)

    # Define BE1 fragments. Prior to DMRG the localization of MOs
    # is usually necessary. While there doesn't appear to be
    # any clear advantage to using any one scheme over another,
    # the Pipek-Mezey scheme continues to be the most popular. With
    # BE-DMRG, localization takes place prior to fragmentation:
    fobj = fragmentate(n_BE=1, mol=mol)
    mybe = BE(
        mf,
        fobj,
<<<<<<< HEAD
        lo_method="PM",  # or 'lowdin', 'IAO', 'boys'
=======
        lo_method="PM",  # Pipek-Mezey or 'lowdin', 'IAO', 'boys', 'ER
>>>>>>> 33be87ed
        pop_method="lowdin",  # or 'meta-lowdin', 'mulliken', 'iao', 'becke'
    )

    # Next, run BE-DMRG with default parameters and maxM=100.
    mybe.oneshot(
        solver="DMRG",  # or 'block2', 'DMRGSCF', 'DMRGCI'
        solver_args=DMRG_ArgsUser(
            maxM=100,  # Max fragment bond dimension
            force_cleanup=True,  # Remove all fragment DMRG tmpfiles
        ),
    )

    bedmrg_ecorr.append(mybe.ebe_tot - mf.e_tot)
    # Setting `force_cleanup=True` will clean the scratch directory after each
    # fragment DMRG calculation finishes. DMRG tempfiles can be quite large, so
    # be sure to keep an eye on them if `force_cleanup=False` (default).

    # NOTE: This does *not* delete the log files `dmrg.conf` and `dmrg.out`for
    #   each frag, which can still be found in `/scratch/`.

# Finally, plot the resulting potential energy curves:
fig, ax = plt.subplots()

ax.plot(seps, fci_ecorr, "o-", linewidth=1, label="FCI")
ax.plot(seps, ccsd_ecorr, "o-", linewidth=1, label="CCSD")
ax.plot(seps, ccsdt_ecorr, "o-", linewidth=1, label="CCSD(T)")
ax.plot(seps, bedmrg_ecorr, "o-", linewidth=1, label="BE1-DMRG")
ax.legend()

plt.savefig(f"BEDMRG_H8_PES{num_points}.png")

# (See ../quemb/example/figures/BEDMRG_H8_PES20.png for an example.)

# For larger fragments, you'll want greater control over the fragment
# DMRG calculations. Using the same setup as above for a single geometry:
mol = gto.M()
mol.atom = [["H", (0.0, 0.0, i * 1.2)] for i in range(8)]
mol.basis = "sto-3g"
mol.charge = 0
mol.spin = 0
mol.build()
fobj = fragmentate(n_BE=2, mol=mol)
mybe = BE(mf, fobj, lo_method="PM", pop_method="lowdin")

# We automatically construct the fragment DMRG schedules based on user keywords.
# The following # input, for example, yields a 60 sweep schedule which uses
# the two-dot algorithm from sweeps 0-49,
# and the one-dot algo from 50-60. The fragment orbitals are also reordered according
# to the Fiedler vector procedure, along with a few other tweaks:

mybe.optimize(
    solver="DMRG",  # or 'block2', 'DMRGSCF', 'DMRGCI'
    max_iter=60,  # Max number of sweeps
    only_chem=True,
    solver_args=DMRG_ArgsUser(
        startM=20,  # Initial fragment bond dimension (1st sweep)
        maxM=200,  # Maximum fragment bond dimension
        twodot_to_onedot=50,  # Sweep num to switch from two- to one-dot algo.
        max_mem=40,  # Max memory (in GB) allotted to fragment DMRG
        max_noise=1e-3,  # Max MPS noise introduced per sweep
        min_tol=1e-8,  # Tighest Davidson tolerance per sweep
        block_extra_keyword=["fiedler"],  # Specify orbital reordering algorithm
        force_cleanup=True,  # Remove all fragment DMRG tmpfiles
    ),
)

# Or, alternatively, we can construct a full schedule by hand:
schedule: dict[str, list[int] | list[float]] = {
    "scheduleSweeps": [0, 10, 20, 30, 40, 50],  # Sweep indices
    "scheduleMaxMs": [25, 50, 100, 200, 500, 500],  # Sweep maxMs
    "scheduleTols": [1e-5, 1e-5, 1e-6, 1e-6, 1e-8, 1e-8],  # Sweep Davidson tolerances
    "scheduleNoises": [0.01, 0.01, 0.001, 0.001, 1e-4, 0.0],  # Sweep MPS noise
}

# and pass it to the fragment solver through `schedule_kwargs`:
mybe.optimize(
    solver="DMRG",
    only_chem=True,
    solver_args=DMRG_ArgsUser(
        schedule_kwargs=schedule,
        block_extra_keyword=["fiedler"],
        force_cleanup=True,
    ),
)

# To make sure the calculation is proceeding as expected, make sure to check
# `[scratch]/dmrg.conf` # and `[scratch]/dmrg.out`,
# which are the fragment DMRG inputs and outputs, respectively, used by `block2`.

# NOTE: Parameters in `schedule_kwargs` will overwrite any other DMRG kwargs.
# NOTE: The DMRG schedule kwargs and related syntax follows the standard notation
#   used in block2.<|MERGE_RESOLUTION|>--- conflicted
+++ resolved
@@ -46,11 +46,7 @@
     mybe = BE(
         mf,
         fobj,
-<<<<<<< HEAD
-        lo_method="PM",  # or 'lowdin', 'IAO', 'boys'
-=======
         lo_method="PM",  # Pipek-Mezey or 'lowdin', 'IAO', 'boys', 'ER
->>>>>>> 33be87ed
         pop_method="lowdin",  # or 'meta-lowdin', 'mulliken', 'iao', 'becke'
     )
 
