--- conflicted
+++ resolved
@@ -56,19 +56,11 @@
 
     # Next, run BE-DMRG with default parameters and maxM=100.
     mybe.oneshot(
-<<<<<<< HEAD
-        solver='block2',                                # or 'DMRG', 'DMRGSCF', 'DMRGCI'
-        scratch_dir=scratch,                            # Scratch dir for fragment DMRG
-        maxM=100,                                       # Max fragment bond dimension
-        force_cleanup=True,                             # Remove all fragment DMRG tmpfiles
-        )
-=======
         solver="block2",  # or 'DMRG', 'DMRGSCF', 'DMRGCI'
-        scratch=scratch,  # Scratch dir for fragment DMRG
+        scratch_dir=scratch,  # Scratch dir for fragment DMRG
         maxM=100,  # Max fragment bond dimension
         force_cleanup=True,  # Remove all fragment DMRG tmpfiles
     )
->>>>>>> 1f9f657b
 
     bedmrg_ecorr.append(mybe.ebe_tot - mf.e_tot)
     # Setting `force_cleanup=True` will clean the scratch directory after each
