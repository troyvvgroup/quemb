# Illustrates parallelized BE computation on hexene in large
# basis sets, using IAO localization schemes

from pyscf import cc, gto, scf

from quemb.molbe import BE, fragmentate

# Perform pyscf HF calculation to get mol & mf objects
mol = gto.M(
    atom="""
C       -5.6502267899      0.7485927383     -0.0074809907
C       -4.5584842828      1.7726977952     -0.0418619714
H       -5.5515181382      0.0602177800     -0.8733001951
H       -6.6384111226      1.2516490350     -0.0591711493
H       -5.5928112720      0.1649656434      0.9355613930
C       -3.2701647911      1.4104028701      0.0085107804
C       -2.1789947571      2.4456245961     -0.0265301736
C       -0.7941361337      1.7933691827      0.0427863465
H       -2.3064879754      3.1340763205      0.8376047229
H       -2.2652945230      3.0294980525     -0.9691823088
C        0.3121144607      2.8438276122      0.0072105803
H       -0.6626010212      1.1042272672     -0.8201573062
H       -0.7037327970      1.2086599200      0.9845037688
H        0.2581952957      3.4296615741     -0.9351274363
H        1.3021608456      2.3437050700      0.0587054221
H        0.2170130582      3.5342406229      0.8723087816
H       -4.8264911382      2.8238751191     -0.1088423637
H       -3.0132059318      0.3554469837      0.0754505007
""",
    basis="cc-pVDZ",
    charge=0,
)

# Run reference RHF calculation
mf = scf.RHF(mol)
mf.conv_tol = 1e-12
mf.kernel()

# Perform CCSD calculation to get reference energy for comparison
mc = cc.CCSD(mf, frozen=8)
mc.verbose = 0
ccsd_ecorr = mc.kernel()[0]
print(f"*** CCSD Correlation Energy: {ccsd_ecorr:>14.8f} Ha", flush=True)

# initialize fragments (use frozen core approximation)
# iao_valence_basis is the minimal-like basis upon which you project
# the full, working basis. We recommend minao or sto-3g
# Note: iao_valence_only=True is currently not supported
<<<<<<< HEAD
fobj = fragpart(
    n_BE=2,
=======
fobj = fragmentate(
    be_type="be2",
>>>>>>> 9b2dcecf
    mol=mol,
    frozen_core=True,
    iao_valence_basis="sto-3g",
    frag_type="autogen",
)

# Initialize BE, specifying other iao parameters:
# The lo_method is used to specify IAO localization
# iao_loc_method is the localization of the generated IAOs and PAOs.
# The default, "SO", calls the get_iao_native routine, while
# "Boys", "PM", and "ER" call get_iao. We recommend using Pipek-Mezey
# if not using "SO"
# We can also specify the init_guess and pop_method here, relevant for
# certain localization schemes.
mybe = BE(
    mf,
    fobj,
    lo_method="IAO",
    iao_loc_method="PM",
)

# Perform BE density matching.
# Uses 2 procs, each fragment calculation assigned OMP_NUM_THREADS to 1
mybe.optimize(solver="CCSD", nproc=1, ompnum=1)

# Compute error
be_ecorr = mybe.ebe_tot - mybe.ebe_hf
err_ = (ccsd_ecorr - be_ecorr) * 100.0 / ccsd_ecorr
print(f"*** BE2 Correlation Energy Error (%) : {err_:>8.4f} %")

# expect a be_ecorr of -0.92757108 Ha<|MERGE_RESOLUTION|>--- conflicted
+++ resolved
@@ -46,13 +46,8 @@
 # iao_valence_basis is the minimal-like basis upon which you project
 # the full, working basis. We recommend minao or sto-3g
 # Note: iao_valence_only=True is currently not supported
-<<<<<<< HEAD
-fobj = fragpart(
+fobj = fragmentate(
     n_BE=2,
-=======
-fobj = fragmentate(
-    be_type="be2",
->>>>>>> 9b2dcecf
     mol=mol,
     frozen_core=True,
     iao_valence_basis="sto-3g",
