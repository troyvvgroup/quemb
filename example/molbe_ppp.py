# Perform BE calculation with 6-31g basis set

from pyscf import gto, scf

from quemb.molbe import BE, fragmentate

# Perform pyscf HF calculation to get mol & mf objects
mol = gto.M(
    atom="""
C  3.74360      5.55710      7.14890
C  3.18510      4.41510      6.58860
C  3.18510      4.41510      5.17210
C  3.74360      5.55710      4.61180
H  2.79260      3.59960      4.57700
H  2.79260      3.59960      7.18370
S  3.39270      4.78350      9.80840
S  4.27710      6.66240      5.88040
C  3.92620      5.88880     11.07700
C  4.48470      7.03070     10.51670
C  4.48470      7.03070      9.10020
C  3.92620      5.88870      8.53990
H  4.87720      7.84630      8.50510
H  4.87720      7.84630     11.11180
""",
    basis="6-31g",
    charge=0,
)


mf = scf.RHF(mol)
mf.conv_tol = 1e-12
mf.kernel()

# Define fragments; use IAO scheme with 'sto-3g' as the minimal basis set
<<<<<<< HEAD
fobj = fragpart(n_BE=2, mol=mol, iao_valence_basis="sto-3g", frozen_core=True)
=======
fobj = fragmentate(be_type="be2", mol=mol, iao_valence_basis="sto-3g", frozen_core=True)
>>>>>>> 9b2dcecf

# Initialize BE
mybe = BE(mf, fobj, lo_method="iao")

# Density matching with CCSD as local solver
mybe.optimize(solver="CCSD")<|MERGE_RESOLUTION|>--- conflicted
+++ resolved
@@ -32,11 +32,7 @@
 mf.kernel()
 
 # Define fragments; use IAO scheme with 'sto-3g' as the minimal basis set
-<<<<<<< HEAD
-fobj = fragpart(n_BE=2, mol=mol, iao_valence_basis="sto-3g", frozen_core=True)
-=======
-fobj = fragmentate(be_type="be2", mol=mol, iao_valence_basis="sto-3g", frozen_core=True)
->>>>>>> 9b2dcecf
+fobj = fragmentate(n_BE=2, mol=mol, iao_valence_basis="sto-3g", frozen_core=True)
 
 # Initialize BE
 mybe = BE(mf, fobj, lo_method="iao")
