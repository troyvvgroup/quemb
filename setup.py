# Read the contents of your README file
from pathlib import Path

from setuptools import find_packages, setup

this_directory = Path(__file__).parent
long_description = (this_directory / "README.md").read_text()

setup(
    name="quemb",
    version="1.0",
    description="QuEmb: A framework for efficient simulation of large molecules, surfaces, and solids via Bootstrap Embedding",
    long_description=long_description,
    long_description_content_type="text/markdown",
    url="https://github.com/oimeitei/quemb",
    license="Apache 2.0",
    packages=find_packages("src"),
    package_dir={"": "src"},
    python_requires=">=3.7",
    install_requires=[
<<<<<<< HEAD
        'numpy>=1.22.0',
        'scipy>=1.7.0',
        'pyscf>=2.0.0',
        'matplotlib',
        'libdmet @ git+https://github.com/gkclab/libdmet_preview.git',
=======
        "numpy>=1.22.0",
        "scipy>=1.7.0",
        "pyscf>=2.0.0",
        "matplotlib",
        # TODO this temporarily points to mcocdawc/libdmet_preview.
        # as soon as this PR: https://github.com/gkclab/libdmet_preview/pull/21
        # is merged, let it point to the original libdmet
        # https://github.com/gkclab/libdmet_preview
        "libdmet @ git+https://github.com/mcocdawc/libdmet_preview.git@add_fixes_for_BE",
>>>>>>> 74e0bb4a
    ],
)<|MERGE_RESOLUTION|>--- conflicted
+++ resolved
@@ -18,22 +18,10 @@
     package_dir={"": "src"},
     python_requires=">=3.7",
     install_requires=[
-<<<<<<< HEAD
         'numpy>=1.22.0',
         'scipy>=1.7.0',
         'pyscf>=2.0.0',
         'matplotlib',
         'libdmet @ git+https://github.com/gkclab/libdmet_preview.git',
-=======
-        "numpy>=1.22.0",
-        "scipy>=1.7.0",
-        "pyscf>=2.0.0",
-        "matplotlib",
-        # TODO this temporarily points to mcocdawc/libdmet_preview.
-        # as soon as this PR: https://github.com/gkclab/libdmet_preview/pull/21
-        # is merged, let it point to the original libdmet
-        # https://github.com/gkclab/libdmet_preview
-        "libdmet @ git+https://github.com/mcocdawc/libdmet_preview.git@add_fixes_for_BE",
->>>>>>> 74e0bb4a
     ],
 )