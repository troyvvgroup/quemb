[lint]
# see the rules [here](https://docs.astral.sh/ruff/rules/)
select = ["E", "F", "I", "NPY", "PL", "ARG"]
exclude = ["tests/fragmentation_test.py"]
ignore = [
    "S101",
        # https://docs.astral.sh/ruff/rules/assert/
        # We want to use assert especially because it is disabled for
        # optimized builds.
    "E741",
        # https://docs.astral.sh/ruff/rules/ambiguous-variable-name/
        # Prevents the use of the characters 'l', 'O', or 'I' as variable names.
        # Overly restrictive, in particular when implementing mathematical expressions.
    "PLR",
        # https://docs.astral.sh/ruff/rules/#refactor-r
        # while these warnings are nice for a fresh codebase,
        # they are too many to fix now and not important enough
    "PLW1514",
        # https://docs.astral.sh/ruff/rules/unspecified-encoding/
        # we just assume today that everything is UTF-8
    "PLC2701"
        # https://docs.astral.sh/ruff/rules/import-private-name/
        # if people import stuff with a leading underscore
        # they (should) know that this is private by convention
]
<<<<<<< HEAD
preview = false
=======
preview = false # ruff preview expects old python syntax
>>>>>>> 185d2b09
<|MERGE_RESOLUTION|>--- conflicted
+++ resolved
@@ -23,8 +23,4 @@
         # if people import stuff with a leading underscore
         # they (should) know that this is private by convention
 ]
-<<<<<<< HEAD
-preview = false
-=======
-preview = false # ruff preview expects old python syntax
->>>>>>> 185d2b09
+preview = false # ruff preview expects old python syntax