--- conflicted
+++ resolved
@@ -20,13 +20,7 @@
 
     # initialize fragments (without using frozen core approximation)
     for frag_type in cast(list[FragType], ["autogen", "chemgen"]):
-<<<<<<< HEAD
-        fobj = fragpart(n_BE=2, frag_type=frag_type, mol=mol, frozen_core=False)
-=======
-        fobj = fragmentate(
-            be_type="be2", frag_type=frag_type, mol=mol, frozen_core=False
-        )
->>>>>>> 9b2dcecf
+        fobj = fragmentate(n_BE=2, frag_type=frag_type, mol=mol, frozen_core=False)
         # Initialize BE
         mybe = BE(mf, fobj)
 
@@ -52,13 +46,7 @@
 
     # initialize fragments (without using frozen core approximation)
     for frag_type in cast(list[FragType], ["autogen", "chemgen"]):
-<<<<<<< HEAD
-        fobj = fragpart(n_BE=3, frag_type=frag_type, mol=mol, frozen_core=False)
-=======
-        fobj = fragmentate(
-            be_type="be3", frag_type=frag_type, mol=mol, frozen_core=False
-        )
->>>>>>> 9b2dcecf
+        fobj = fragmentate(n_BE=3, frag_type=frag_type, mol=mol, frozen_core=False)
         # Initialize BE
         mybe = BE(mf, fobj)
 
@@ -79,11 +67,7 @@
     # Prepare octane molecule
     mol, mf = prepare_octane()
     # Build fragments
-<<<<<<< HEAD
-    fobj = fragpart(n_BE=2, frag_type="autogen", mol=mol, frozen_core=True)
-=======
-    fobj = fragmentate(be_type="be2", frag_type="autogen", mol=mol, frozen_core=True)
->>>>>>> 9b2dcecf
+    fobj = fragmentate(n_BE=2, frag_type="autogen", mol=mol, frozen_core=True)
     # Run BE2
     mybe = BE(mf, fobj)
     mybe.optimize(solver="CCSD", nproc=1, ompnum=1)
