--- conflicted
+++ resolved
@@ -55,13 +55,6 @@
         # effectively running 2 fragment calculations in parallel
         mybe.optimize(solver="CCSD", nproc=4, ompnum=2)
 
-<<<<<<< HEAD
-        assert np.isclose(mybe.ebe_tot, -310.3344717358742)
-        assert np.isclose(mybe.ebe_hf, -309.7847695501025)
-        # Note that the test for the correlation energy is stricter, because np.isclose
-        # scales the difference threshold by the absolute values of the inputs.
-        assert np.isclose(mybe.ebe_tot - mybe.ebe_hf, -0.5497021857717073)
-=======
         assert np.isclose(mybe.ebe_tot, -310.3344717358742), f"{frag_type} failed"
         assert np.isclose(mybe.ebe_hf, -309.7847695501025), f"{frag_type} failed"
         # Note that the test for the correlation energy is stricter, because np.isclose
@@ -69,7 +62,6 @@
         assert np.isclose(mybe.ebe_tot - mybe.ebe_hf, -0.5497021857717073), (
             f"{frag_type} failed"
         )
->>>>>>> fa3549aa
 
 
 def test_cubegen() -> None:
