--- conflicted
+++ resolved
@@ -34,14 +34,10 @@
 
 def do_BE(mol, mf, be_type: str, only_chem: bool):
     fobj = fragpart(
-<<<<<<< HEAD
-        be_type=be_type, mol=mol, additional_args=ChemGenArgs(treat_H_different=False)
-=======
         be_type=be_type,
         frag_type="chemgen",
         mol=mol,
         additional_args=ChemGenArgs(treat_H_different=False),
->>>>>>> fa3549aa
     )
     mybe = BE(mf, fobj)
     mybe.optimize(solver="FCI", only_chem=only_chem)
