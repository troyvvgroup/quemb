--- conflicted
+++ resolved
@@ -32,15 +32,9 @@
     return mol, mf
 
 
-<<<<<<< HEAD
-def do_BE(mol, mf, n_BE: str, only_chem: bool):
-    fobj = fragpart(
+def do_BE(mol, mf, n_BE: int, only_chem: bool):
+    fobj = fragmentate(
         n_BE=n_BE,
-=======
-def do_BE(mol, mf, be_type: str, only_chem: bool):
-    fobj = fragmentate(
-        be_type=be_type,
->>>>>>> 9b2dcecf
         frag_type="chemgen",
         mol=mol,
         additional_args=ChemGenArgs(treat_H_different=False),
