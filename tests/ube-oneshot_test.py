--- conflicted
+++ resolved
@@ -18,12 +18,8 @@
 
 class TestOneShot_Unrestricted(unittest.TestCase):
     @unittest.skipIf(
-<<<<<<< HEAD
         not os.getenv("QUEMB_DO_KNOWN_TO_FAIL_TESTS") == "true",
         "This test is known to fail."
-=======
-        os.getenv("GITHUB_ACTIONS") == "true", "Skip expensive tests on Github Actions"
->>>>>>> 027c88d1
     )
     def test_hexene_anion_sto3g_frz_ben(self):
         # Linear Equidistant (r=1Å) H8 Chain, STO-3G
@@ -44,12 +40,8 @@
         )
 
     @unittest.skipIf(
-<<<<<<< HEAD
         not os.getenv("QUEMB_DO_KNOWN_TO_FAIL_TESTS") == "true",
         "This test is known to fail."
-=======
-        os.getenv("GITHUB_ACTIONS") == "true", "Skip expensive tests on Github Actions"
->>>>>>> 027c88d1
     )
     def test_hexene_cation_sto3g_frz_ben(self):
         # Linear Equidistant (r=1Å) H8 Chain, cc-pVDZ
@@ -70,12 +62,8 @@
         )
 
     @unittest.skipIf(
-<<<<<<< HEAD
         not os.getenv("QUEMB_DO_KNOWN_TO_FAIL_TESTS") == "true",
         "This test is known to fail."
-=======
-        os.getenv("GITHUB_ACTIONS") == "true", "Skip expensive tests on Github Actions"
->>>>>>> 027c88d1
     )
     def test_hexene_anion_sto3g_unfrz_ben(self):
         # Octane, STO-3G
@@ -96,12 +84,8 @@
         )
 
     @unittest.skipIf(
-<<<<<<< HEAD
         not os.getenv("QUEMB_DO_KNOWN_TO_FAIL_TESTS") == "true",
         "This test is known to fail."
-=======
-        os.getenv("GITHUB_ACTIONS") == "true", "Skip expensive tests on Github Actions"
->>>>>>> 027c88d1
     )
     def test_hexene_cation_sto3g_unfrz_ben(self):
         mol = gto.M()
