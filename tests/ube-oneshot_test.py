"""
This script tests the one-shot UBE energies for a selection of molecules.
This tests for hexene anion and cation in minimal basis with and
without frozen core.

Author(s): Leah Weisburn
"""

import os
import unittest

from pyscf import gto, scf

from quemb.molbe import UBE, fragpart


class TestOneShot_Unrestricted(unittest.TestCase):
    @unittest.skipIf(
        not os.getenv("QUEMB_DO_KNOWN_TO_FAIL_TESTS") == "true",
        "This test is known to fail.",
    )
    def test_hexene_anion_sto3g_frz_ben(self):
        # Linear Equidistant (r=1Å) H8 Chain, STO-3G
        mol = gto.M()
        mol.atom = os.path.join(os.path.dirname(__file__), "xyz/hexene.xyz")
        mol.basis = "sto-3g"
        mol.charge = -1
        mol.spin = 1
        mol.build()
        self.molecular_unrestricted_oneshot_test(
            mol, "be1", "Hexene Anion Frz (BE1)", True, -0.35753374
        )
        self.molecular_unrestricted_oneshot_test(
            mol, "be2", "Hexene Anion Frz (BE2)", True, -0.34725961
        )
        self.molecular_unrestricted_oneshot_test(
            mol, "be3", "Hexene Anion Frz (BE3)", True, -0.34300834
        )

    @unittest.skipIf(
        not os.getenv("QUEMB_DO_KNOWN_TO_FAIL_TESTS") == "true",
        "This test is known to fail.",
    )
    def test_hexene_cation_sto3g_frz_ben(self):
        # Linear Equidistant (r=1Å) H8 Chain, cc-pVDZ
        mol = gto.M()
        mol.atom = os.path.join(os.path.dirname(__file__), "xyz/hexene.xyz")
        mol.basis = "sto-3g"
        mol.charge = 1
        mol.spin = 1
        mol.build()
        self.molecular_unrestricted_oneshot_test(
            mol, "be1", "Hexene Cation Frz (BE1)", True, -0.40383508
        )
        self.molecular_unrestricted_oneshot_test(
            mol, "be2", "Hexene Cation Frz (BE2)", True, -0.36496690
        )
        self.molecular_unrestricted_oneshot_test(
            mol, "be3", "Hexene Cation Frz (BE3)", True, -0.36996484
        )

    @unittest.skipIf(
        not os.getenv("QUEMB_DO_KNOWN_TO_FAIL_TESTS") == "true",
        "This test is known to fail.",
    )
    def test_hexene_anion_sto3g_unfrz_ben(self):
        # Octane, STO-3G
        mol = gto.M()
        mol.atom = os.path.join(os.path.dirname(__file__), "xyz/hexene.xyz")
        mol.basis = "sto-3g"
        mol.charge = -1
        mol.spin = 1
        mol.build()
        self.molecular_unrestricted_oneshot_test(
            mol, "be1", "Hexene Anion Unfrz (BE1)", False, -0.38478279
        )
        self.molecular_unrestricted_oneshot_test(
            mol, "be2", "Hexene Anion Unfrz (BE2)", False, -0.39053689
        )
        self.molecular_unrestricted_oneshot_test(
            mol, "be3", "Hexene Anion Unfrz (BE3)", False, -0.38960174
        )

    @unittest.skipIf(
        not os.getenv("QUEMB_DO_KNOWN_TO_FAIL_TESTS") == "true",
        "This test is known to fail.",
    )
    def test_hexene_cation_sto3g_unfrz_ben(self):
        mol = gto.M()
        mol.atom = os.path.join(os.path.dirname(__file__), "xyz/hexene.xyz")
        mol.basis = "sto-3g"
        mol.charge = 1
        mol.spin = 1
        mol.build()
        self.molecular_unrestricted_oneshot_test(
            mol, "be1", "Hexene Cation Frz (BE1)", False, -0.39471433
        )
        self.molecular_unrestricted_oneshot_test(
            mol, "be2", "Hexene Cation Frz (BE2)", False, -0.39846777
        )
        self.molecular_unrestricted_oneshot_test(
            mol, "be3", "Hexene Cation Frz (BE3)", False, -0.39729184
        )

    def molecular_unrestricted_oneshot_test(
        self, mol, be_type, test_name, frz, exp_result, delta=1e-4
    ):
        mf = scf.UHF(mol)
        mf.kernel()
        fobj = fragpart(frag_type="autogen", be_type=be_type, mol=mol, frozen_core=frz)
        mybe = UBE(mf, fobj)
<<<<<<< HEAD
        mybe.oneshot(solver="UCCSD", nproc=1, calc_frag_energy=True)
=======
        mybe.oneshot(solver="UCCSD", nproc=1)
>>>>>>> cca67f9c
        self.assertAlmostEqual(
            mybe.ebe_tot - mybe.uhf_full_e,
            exp_result,
            msg="Unrestricted One-Shot Energy for "
            + test_name
            + " is incorrect by"
            + str(mybe.ebe_tot - mybe.uhf_full_e - exp_result),
            delta=delta,
        )


if __name__ == "__main__":
    unittest.main()<|MERGE_RESOLUTION|>--- conflicted
+++ resolved
@@ -109,11 +109,7 @@
         mf.kernel()
         fobj = fragpart(frag_type="autogen", be_type=be_type, mol=mol, frozen_core=frz)
         mybe = UBE(mf, fobj)
-<<<<<<< HEAD
-        mybe.oneshot(solver="UCCSD", nproc=1, calc_frag_energy=True)
-=======
         mybe.oneshot(solver="UCCSD", nproc=1)
->>>>>>> cca67f9c
         self.assertAlmostEqual(
             mybe.ebe_tot - mybe.uhf_full_e,
             exp_result,
