--- conflicted
+++ resolved
@@ -32,12 +32,6 @@
             mol, "be3", "H8 (BE3)", "hchain_simple", -4.30649890, only_chem=True
         )
 
-<<<<<<< HEAD
-=======
-    @unittest.skipIf(
-        os.getenv("GITHUB_ACTIONS") == "true", "Skip expensive tests on Github Actions"
-    )
->>>>>>> 027c88d1
     def test_octane_sto3g_ben(self):
         # Octane, STO-3G
         # CCSD Total Energy: -310.3344616 Ha
