--- conflicted
+++ resolved
@@ -31,12 +31,6 @@
             mol, "be3", "H8 (BE3)", "hchain_simple", -4.30649890, only_chem=True
         )
 
-<<<<<<< HEAD
-=======
-    @unittest.skipIf(
-        os.getenv("GITHUB_ACTIONS") == "true", "Skip expensive tests on Github Actions"
-    )
->>>>>>> 1f9f657b
     def test_octane_sto3g_ben(self):
         # Octane, STO-3G
         # CCSD Total Energy: -310.3344616 Ha
