--- conflicted
+++ resolved
@@ -119,11 +119,7 @@
 
     for n_BE in range(1, 4):
         chem_frags = PurelyStructureFragmented.from_mole(mol, n_BE)
-<<<<<<< HEAD
-        auto_frags = fragpart(mol=mol, frag_type="autogen", n_BE=f"be{n_BE}")
-=======
-        auto_frags = fragmentate(mol=mol, frag_type="autogen", be_type=f"be{n_BE}")
->>>>>>> 9b2dcecf
+        auto_frags = fragmentate(mol=mol, frag_type="autogen", n_BE=n_BE)
 
         for chem_fragment, auto_fragment in zip(
             chem_frags.motifs_per_frag, auto_frags.Frag_atom
@@ -234,20 +230,12 @@
     mf = scf.RHF(mol)
     mf.kernel()
 
-<<<<<<< HEAD
-    fobj = fragpart(mol, n_BE=2, frag_type="chemgen", print_frags=False)
-=======
-    fobj = fragmentate(mol, be_type="be2", frag_type="chemgen", print_frags=False)
->>>>>>> 9b2dcecf
+    fobj = fragmentate(mol, n_BE=2, frag_type="chemgen", print_frags=False)
     mybe = BE(mf, fobj)
 
     assert np.isclose(mf.e_tot, mybe.ebe_hf)
 
-<<<<<<< HEAD
-    fobj = fragpart(mol, n_BE=3, frag_type="chemgen", print_frags=False)
-=======
-    fobj = fragmentate(mol, be_type="be3", frag_type="chemgen", print_frags=False)
->>>>>>> 9b2dcecf
+    fobj = fragmentate(mol, n_BE=3, frag_type="chemgen", print_frags=False)
     mybe = BE(mf, fobj)
 
     assert np.isclose(mf.e_tot, mybe.ebe_hf)
