--- conflicted
+++ resolved
@@ -99,11 +99,7 @@
 
     assert np.isclose(
         sparse_DF_BE.ebe_tot - sparse_DF_BE.ebe_hf,
-<<<<<<< HEAD
-        -0.5499763590048019,
-=======
         -0.5499222005057618,
->>>>>>> 93433a5b
         atol=1e-10,
         rtol=0,
     ), sparse_DF_BE.ebe_tot - sparse_DF_BE.ebe_hf
