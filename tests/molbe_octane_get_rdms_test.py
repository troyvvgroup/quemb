--- conflicted
+++ resolved
@@ -51,16 +51,10 @@
     mf.kernel()
 
     # initialize fragments (use frozen core approximation)
-<<<<<<< HEAD
-    fobj = fragpart(be_type="be2", frag_type="chemgen", mol=mol, frozen_core=True)
-    # Initialize BE
-    mybe = BE(mf, fobj)
-=======
     for frag_type in ["chemgen", "autogen"]:
         fobj = fragpart(be_type="be2", frag_type=frag_type, mol=mol, frozen_core=True)
         # Initialize BE
         mybe = BE(mf, fobj)
->>>>>>> 82fde847
 
         # Perform BE density matching.
         mybe.optimize(solver="CCSD", nproc=1, ompnum=1)
