--- conflicted
+++ resolved
@@ -1248,11 +1248,7 @@
         fobj = fragpart(frag_type=frag_type, be_type=be_type, mol=mf.mol)
         try:
             assert fobj.fsites == target["fsites"]
-<<<<<<< HEAD
-            assert fobj.edgesites == target["edge"]
-=======
             assert fobj.edge_sites == target["edge"]
->>>>>>> b3ffecae
             assert fobj.center == target["center"]
             assert fobj.centerf_idx == target["centerf_idx"]
             assert fobj.ebe_weight == target["ebe_weight"]
