--- conflicted
+++ resolved
@@ -616,20 +616,10 @@
             for frg in range(self.fobj.Nfrag):
                 self.Fobjs[frg]._mo_coeffs = mo_coeffs[frg]
 
-<<<<<<< HEAD
-        for frg in range(self.Nfrag):
+        for frg in range(self.fobj.Nfrag):
             self.Fobjs[frg].dm0 = 2.0 * (
                 self.Fobjs[frg]._mo_coeffs[:, : self.Fobjs[frg].nsocc]
                 @ self.Fobjs[frg]._mo_coeffs[:, : self.Fobjs[frg].nsocc].conj().T
-=======
-        for frg in range(self.fobj.Nfrag):
-            self.Fobjs[frg].dm0 = (
-                numpy.dot(
-                    self.Fobjs[frg]._mo_coeffs[:, : self.Fobjs[frg].nsocc],
-                    self.Fobjs[frg]._mo_coeffs[:, : self.Fobjs[frg].nsocc].conj().T,
-                )
-                * 2.0
->>>>>>> 347b7bcb
             )
 
             if compute_hf:
