# Author(s): Oinam Romesh Meitei

import os
import pickle
from multiprocessing import Pool

import h5py
import numpy
from libdmet.basis_transform.eri_transform import get_emb_eri_fast_gdf
from pyscf import ao2mo, pbc
from pyscf.pbc import df, gto
from pyscf.pbc.df.df_jk import _ewald_exxdiv_for_G0

from quemb.kbe.fragment import fragpart
from quemb.kbe.lo import Mixin_k_Localize
from quemb.kbe.misc import print_energy, storePBE
from quemb.kbe.pfrag import Frags
from quemb.molbe.be_parallel import be_func_parallel
from quemb.molbe.helper import get_eri, get_scfObj, get_veff
from quemb.molbe.opt import BEOPT
from quemb.molbe.solver import be_func
from quemb.shared.external.optqn import (
    get_be_error_jacobian as _ext_get_be_error_jacobian,
)
from quemb.shared.helper import copy_docstring
from quemb.shared.manage_scratch import WorkDir
from quemb.shared.typing import KwargDict, PathLike


class BE(Mixin_k_Localize):
    """
    Class for handling periodic bootstrap embedding (BE) calculations.

    This class encapsulates the functionalities required for performing
    periodic bootstrap embedding calculations, including setting up the BE environment,
    initializing fragments, performing SCF calculations, and evaluating energies.

    Attributes
    ----------
    mf : pyscf.scf.hf.SCF
        PySCF mean-field object.
    fobj : quemb.kbe.fragment.fragpart
        Fragment object containing sites, centers, edges, and indices.
    eri_file : str
        Path to the file storing two-electron integrals.
    lo_method : str
        Method for orbital localization, default is 'lowdin'.
    """

    def __init__(
        self,
        mf: pbc.scf.hf.SCF,
        fobj: fragpart,
        eri_file: PathLike = "eri_file.h5",
        lo_method: str = "lowdin",
<<<<<<< HEAD
        use_cumulant: bool = True,
        frag_energy: bool = True,
=======
>>>>>>> c3bb4daa
        compute_hf: bool = True,
        restart: bool = False,
        save: bool = False,
        restart_file: PathLike = "storebe.pk",
        save_file: PathLike = "storebe.pk",
        hci_pt: bool = False,
        nproc: int = 1,
        ompnum: int = 4,
        hci_cutoff: float = 0.001,
        ci_coeff_cutoff: float | None = None,
        select_cutoff: float | None = None,
        iao_val_core: bool = True,
        exxdiv: str = "ewald",
        kpts: list[list[float]] | None = None,
        cderi: PathLike | None = None,
        iao_wannier: bool = False,
        scratch_dir: WorkDir | None = None,
    ) -> None:
        """
        Constructor for BE object.

        Parameters
        ----------
        mf :
            PySCF periodic mean-field object.
        fobj :
            Fragment object containing sites, centers, edges, and indices.
        kpts :
            k-points in the reciprocal space for periodic computation
        eri_file :
            Path to the file storing two-electron integrals, by default 'eri_file.h5'.
        lo_method :
            Method for orbital localization, by default 'lowdin'.
        iao_wannier :
            Whether to perform Wannier localization on the IAO space, by default False.
<<<<<<< HEAD
        use_cumulant :
            Whether to use the cumulant energy expression, by default True.
        frag_energy : bool, optional
            Calculate energies of all fragments, rather than constructing any
            full system RDMs, by default True
=======
>>>>>>> c3bb4daa
        compute_hf :
            Whether to compute Hartree-Fock energy, by default True.
        restart :
            Whether to restart from a previous calculation, by default False.
        save :
            Whether to save intermediate objects for restart, by default False.
        restart_file :
            Path to the file storing restart information, by default 'storebe.pk'.
        save_file :
            Path to the file storing save information, by default 'storebe.pk'.
        nproc :
            Number of processors for parallel calculations, by default 1. If set to >1,
            multi-threaded parallel computation is invoked.
        ompnum :
            Number of OpenMP threads, by default 4.
        scratch_dir :
            Scratch directory.
        """
        if restart:
            # Load previous calculation data from restart file
            with open(restart_file, "rb") as rfile:
                store_ = pickle.load(rfile)
            self.Nocc = store_.Nocc
            self.hf_veff = store_.hf_veff
            self.hcore = store_.hcore
            self.S = store_.S
            self.C = store_.C
            self.hf_dm = store_.hf_dm
            self.hf_etot = store_.hf_etot
            self.W = store_.W
            self.lmo_coeff = store_.lmo_coeff
            self.enuc = store_.enuc
            self.ek = store_.ek
            self.E_core = store_.E_core
            self.C_core = store_.C_core
            self.P_core = store_.P_core
            self.core_veff = store_.core_veff

        self.nproc = nproc
        self.ompnum = ompnum

        self.use_cumulant = use_cumulant
        self.frag_energy = frag_energy

        # Fragment information from fobj
        self.frag_type = fobj.frag_type
        self.Nfrag = fobj.Nfrag
        self.fsites = fobj.fsites
        self.edge = fobj.edge
        self.center = fobj.center
        self.edge_idx = fobj.edge_idx
        self.center_idx = fobj.center_idx
        self.centerf_idx = fobj.centerf_idx
        self.ebe_weight = fobj.ebe_weight
        self.be_type = fobj.be_type
        self.unitcell = fobj.unitcell
        self.mol = fobj.mol
        self.cell = fobj.mol
        self.kmesh = fobj.kpt

        unitcell_nkpt = 1
        for i in self.kmesh:
            if i > 1:
                unitcell_nkpt *= self.unitcell
        self.unitcell_nkpt = unitcell_nkpt
        self.ebe_hf = 0.0

        nkpts_ = 1
        for i in self.kmesh:
            if i > 1:
                nkpts_ *= i
        self.nkpt = nkpts_
        self.kpts = kpts

        # HCI parameters
        self.hci_cutoff = hci_cutoff
        self.ci_coeff_cutoff = ci_coeff_cutoff
        self.select_cutoff = select_cutoff
        self.hci_pt = hci_pt

        if not restart:
            self.mo_energy = mf.mo_energy
            mf.exxdiv = None
            self.mf = mf
            self.Nocc = mf.cell.nelectron // 2
            self.enuc = mf.energy_nuc()
            self.hcore = mf.get_hcore()
            self.S = mf.get_ovlp()
            self.C = numpy.array(mf.mo_coeff)
            self.hf_dm = mf.make_rdm1()
            self.hf_veff = mf.get_veff(
                self.cell, dm_kpts=self.hf_dm, hermi=1, kpts=self.kpts, kpts_band=None
            )
            self.hf_etot = mf.e_tot
            self.W = None
            self.lmo_coeff = None

        self.print_ini()
        self.Fobjs: list[Frags] = []
        self.pot = initialize_pot(self.Nfrag, self.edge_idx)
        self.eri_file = eri_file
        self.cderi = cderi

        if scratch_dir is None:
            self.scratch_dir = WorkDir.from_environment()
        else:
            self.scratch_dir = scratch_dir
        self.eri_file = self.scratch_dir / eri_file
        self.cderi = self.scratch_dir / cderi if cderi else None

        if exxdiv == "ewald":
            if not restart:
                self.ek = self.ewald_sum()
            print(
                "Energy contribution from Ewald summation : {:>12.8f} Ha".format(
                    self.ek
                ),
                flush=True,
            )
            print("Total HF Energy will contain this contribution. ")
            print(flush=True)
        elif exxdiv is None:
            print("Setting exxdiv=None")
            self.ek = 0.0
        else:
            print("exxdiv = ", exxdiv, "not implemented!", flush=True)
            print("Energy may diverse.", flush=True)
            print(flush=True)

        self.frozen_core = fobj.frozen_core
        self.ncore = 0
        if not restart:
            self.E_core = 0
            self.C_core = None
            self.P_core = None
            self.core_veff = None

        if self.frozen_core:
            # Handle frozen core orbitals
            self.ncore = fobj.ncore
            self.no_core_idx = fobj.no_core_idx
            self.core_list = fobj.core_list

            if not restart:
                self.Nocc -= self.ncore

                nk, nao = self.hf_dm.shape[:2]

                dm_nocore = numpy.zeros(
                    (nk, nao, nao), dtype=numpy.result_type(self.C, self.C)
                )
                C_core = numpy.zeros((nk, nao, self.ncore), dtype=self.C.dtype)
                P_core = numpy.zeros(
                    (nk, nao, nao), dtype=numpy.result_type(self.C, self.C)
                )

                for k in range(nk):
                    dm_nocore[k] += 2.0 * numpy.dot(
                        self.C[k][:, self.ncore : self.ncore + self.Nocc],
                        self.C[k][:, self.ncore : self.ncore + self.Nocc].conj().T,
                    )
                    C_core[k] += self.C[k][:, : self.ncore]
                    P_core[k] += numpy.dot(C_core[k], C_core[k].conj().T)

                self.C_core = C_core
                self.P_core = P_core
                self.hf_dm = dm_nocore
                self.core_veff = mf.get_veff(
                    self.cell,
                    dm_kpts=self.P_core * 2.0,
                    hermi=1,
                    kpts=self.kpts,
                    kpts_band=None,
                )

                ecore_h1 = 0.0
                ecore_veff = 0.0
                for k in range(nk):
                    ecore_h1 += numpy.einsum(
                        "ij,ji", self.hcore[k], 2.0 * self.P_core[k]
                    )
                    ecore_veff += (
                        numpy.einsum("ij,ji", 2.0 * self.P_core[k], self.core_veff[k])
                        * 0.5
                    )

                ecore_h1 /= float(nk)
                ecore_veff /= float(nk)

                E_core = ecore_h1 + ecore_veff
                if numpy.abs(E_core.imag).max() < 1.0e-10:
                    self.E_core = E_core.real
                else:
                    raise ValueError(
                        f"Imaginary density in E_core {numpy.abs(E_core.imag).max()}"
                    )

                for k in range(nk):
                    self.hf_veff[k] -= self.core_veff[k]
                    self.hcore[k] += self.core_veff[k]

        # Needed for Wannier localization
        if lo_method == "wannier" or iao_wannier:
            self.FOCK = self.mf.get_fock(self.hcore, self.S, self.hf_veff, self.hf_dm)

        if not restart:
            # Localize orbitals
            self.localize(
                lo_method,
                valence_basis=fobj.valence_basis,
                iao_wannier=iao_wannier,
                iao_val_core=iao_val_core,
            )
        if save:
            # Save intermediate results for restart
            store_ = storePBE(
                self.Nocc,
                self.hf_veff,
                self.hcore,
                self.S,
                self.C,
                self.hf_dm,
                self.hf_etot,
                self.W,
                self.lmo_coeff,
                self.enuc,
                self.ek,
                self.E_core,
                self.C_core,
                self.P_core,
                self.core_veff,
            )
            with open(save_file, "wb") as rfile:
                pickle.dump(store_, rfile, pickle.HIGHEST_PROTOCOL)

        if not restart:
            self.initialize(compute_hf)

    def optimize(
        self,
        solver="MP2",
        method="QN",
        only_chem=False,
        conv_tol=1.0e-6,
        relax_density=False,
        J0=None,
        nproc=1,
        ompnum=4,
        max_iter=500,
    ):
        """BE optimization function

        Interfaces BEOPT to perform bootstrap embedding optimization.

        Parameters
        ----------
        solver : str, optional
            High-level solver for the fragment, by default 'MP2'
        method : str, optional
            Optimization method, by default 'QN'
        only_chem : bool, optional
            If true, density matching is not performed --
            only global chemical potential is optimized, by default False
        conv_tol : float, optional
            Convergence tolerance, by default 1.e-6
        relax_density : bool, optional
            Whether to use relaxed or unrelaxed densities, by default False
            This option is for using CCSD as solver. Relaxed density here uses
            Lambda amplitudes, whereas unrelaxed density only uses T amplitudes.
            c.f. See http://classic.chem.msu.su/cgi-bin/ceilidh.exe/gran/gamess/forum/?C34df668afbHW-7216-1405+00.htm
            for the distinction between the two
        max_iter : int, optional
            Maximum number of optimization steps, by default 500
        nproc : int
            Total number of processors assigned for the optimization. Defaults to 1.
            When nproc > 1, Python multithreading is invoked.
        ompnum : int
            If nproc > 1, ompnum sets the number of cores for OpenMP parallelization.
            Defaults to 4
        J0 : list of list of float
            Initial Jacobian.
        """
        # Check if only chemical potential optimization is required
        if not only_chem:
            pot = self.pot
            if self.be_type == "be1":
                raise ValueError(
                    "BE1 only works with chemical potential optimization. "
                    "Set only_chem=True"
                )
        else:
            pot = [0.0]

        be_ = BEOPT(
            pot,
            self.Fobjs,
            self.Nocc,
            self.enuc,
            hf_veff=self.hf_veff,
            nproc=nproc,
            ompnum=ompnum,
            scratch_dir=self.scratch_dir,
            max_space=max_iter,
            conv_tol=conv_tol,
            only_chem=only_chem,
            use_cumulant=self.use_cumulant,
            frag_energy=self.frag_energy,
            hci_cutoff=self.hci_cutoff,
            ci_coeff_cutoff=self.ci_coeff_cutoff,
            relax_density=relax_density,
            select_cutoff=self.select_cutoff,
            solver=solver,
            ebe_hf=self.ebe_hf,
        )

        if method == "QN":
            # Prepare the initial Jacobian matrix
            if only_chem:
                J0 = [[0.0]]
                J0 = self.get_be_error_jacobian(jac_solver="HF")
                J0 = [[J0[-1, -1]]]
            else:
                J0 = self.get_be_error_jacobian(jac_solver="HF")

            # Perform the optimization
            be_.optimize(method, J0=J0)
            self.ebe_tot = self.ebe_hf + be_.Ebe[0]
            # Print the energy components
            if self.use_cumulant:
                print_energy(
                    be_.Ebe[0],
                    be_.Ebe[1][1],
                    be_.Ebe[1][0] + be_.Ebe[1][2],
                    self.ebe_hf,
                    self.unitcell_nkpt,
                )
            else:
                raise NotImplementedError("""Non-cumulant energy not yet supported
                                               for periodic code""")
        else:
            raise ValueError("This optimization method for BE is not supported")

    @copy_docstring(_ext_get_be_error_jacobian)
    def get_be_error_jacobian(self, jac_solver="HF"):
        return _ext_get_be_error_jacobian(self.Nfrag, self.Fobjs, jac_solver)

    def print_ini(self):
        """
        Print initialization banner for the kBE calculation.
        """
        print(
            "-----------------------------------------------------------",
            flush=True,
        )

        print("             BBBBBBB    EEEEEEE ", flush=True)
        print("             BB     B   EE      ", flush=True)
        print("   PP   PP   BB     B   EE      ", flush=True)
        print("   PP  PP    BBBBBBB    EEEEEEE ", flush=True)
        print("   PPPP      BB     B   EE      ", flush=True)
        print("   PP  PP    BB     B   EE      ", flush=True)
        print("   PP   PP   BBBBBBB    EEEEEEE ", flush=True)
        print(flush=True)

        print("            PERIODIC BOOTSTRAP EMBEDDING", flush=True)
        print("           BEn = ", self.be_type, flush=True)
        print(
            "-----------------------------------------------------------",
            flush=True,
        )
        print(flush=True)

    def ewald_sum(self):
        dm_ = self.mf.make_rdm1()
        nk, nao = dm_.shape[:2]

        vk_kpts = numpy.zeros(dm_.shape) * 1j
        _ewald_exxdiv_for_G0(
            self.mf.cell,
            self.kpts,
            dm_.reshape(-1, nk, nao, nao),
            vk_kpts.reshape(-1, nk, nao, nao),
            kpts_band=self.kpts,
        )
        e_ = numpy.einsum("kij,kji->", vk_kpts, dm_) * 0.25
        e_ /= float(nk)

        return e_.real

    def initialize(self, compute_hf: bool, restart: bool = False) -> None:
        """
        Initialize the Bootstrap Embedding calculation.

        Parameters
        ----------
        compute_hf : bool
            Whether to compute Hartree-Fock energy.
        restart : bool, optional
            Whether to restart from a previous calculation, by default False.
        """
        if compute_hf:
            E_hf = 0.0

        # Create a file to store ERIs
        if not restart:
            file_eri = h5py.File(self.eri_file, "w")
        lentmp = len(self.edge_idx)
        transform_parallel = False  # hard set for now
        for fidx in range(self.Nfrag):
            if lentmp:
                fobjs_ = Frags(
                    self.fsites[fidx],
                    fidx,
                    edge=self.edge[fidx],
                    eri_file=self.eri_file,
                    center=self.center[fidx],
                    edge_idx=self.edge_idx[fidx],
                    center_idx=self.center_idx[fidx],
                    efac=self.ebe_weight[fidx],
                    centerf_idx=self.centerf_idx[fidx],
                    unitcell=self.unitcell,
                    unitcell_nkpt=self.unitcell_nkpt,
                )
            else:
                fobjs_ = Frags(
                    self.fsites[fidx],
                    fidx,
                    edge=[],
                    center=[],
                    eri_file=self.eri_file,
                    edge_idx=[],
                    center_idx=[],
                    centerf_idx=[],
                    efac=self.ebe_weight[fidx],
                    unitcell=self.unitcell,
                    unitcell_nkpt=self.unitcell_nkpt,
                )

            fobjs_.sd(
                self.W,
                self.lmo_coeff,
                self.Nocc,
                kmesh=self.kmesh,
                cell=self.cell,
                frag_type=self.frag_type,
                kpts=self.kpts,
                h1=self.hcore,
            )

            fobjs_.cons_h1(self.hcore)
            fobjs_.heff = numpy.zeros_like(fobjs_.h1)
            fobjs_.dm_init = fobjs_.get_nsocc(
                self.S, self.C, self.Nocc, ncore=self.ncore
            )

            if self.cderi is None:
                if not restart:
                    eri = get_emb_eri_fast_gdf(
                        self.mf.cell,
                        self.mf.with_df,
                        t_reversal_symm=True,
                        symmetry=4,
                        C_ao_eo=fobjs_.TA,
                    )[0]

                    file_eri.create_dataset(fobjs_.dname, data=eri)
                    eri = ao2mo.restore(8, eri, fobjs_.nao)
                    fobjs_.cons_fock(self.hf_veff, self.S, self.hf_dm, eri_=eri)
                else:
                    eri = None
            self.Fobjs.append(fobjs_)

        # ERI & Fock parallelization for periodic calculations
        if self.cderi:
            if self.nproc == 1:
                raise ValueError("If cderi is set, try again with nproc > 1")

            nprocs = self.nproc // self.ompnum
            os.system("export OMP_NUM_THREADS=" + str(self.ompnum))
            with Pool(nprocs) as pool_:
                results = []
                for frg in range(self.Nfrag):
                    result = pool_.apply_async(
                        eritransform_parallel,
                        [
                            self.mf.cell.a,
                            self.mf.cell.atom,
                            self.mf.cell.basis,
                            self.kpts,
                            self.Fobjs[frg].TA,
                            self.cderi,
                        ],
                    )
                    results.append(result)
                eris = [result.get() for result in results]

            for frg in range(self.Nfrag):
                file_eri.create_dataset(self.Fobjs[frg].dname, data=eris[frg])
            del eris
            file_eri.close()

            nprocs = self.nproc // self.ompnum
            with Pool(nprocs) as pool_:
                results = []
                for frg in range(self.Nfrag):
                    result = pool_.apply_async(
                        parallel_fock_wrapper,
                        [
                            self.Fobjs[frg].dname,
                            self.Fobjs[frg].nao,
                            self.hf_dm,
                            self.S,
                            self.Fobjs[frg].TA,
                            self.hf_veff,
                            self.eri_file,
                        ],
                    )
                    results.append(result)
                veffs = [result.get() for result in results]

            for frg in range(self.Nfrag):
                veff0, veff_ = veffs[frg]
                if numpy.abs(veff_.imag).max() < 1.0e-6:
                    self.Fobjs[frg].veff = veff_.real
                    self.Fobjs[frg].veff0 = veff0.real
                else:
                    raise ValueError(f"Imaginary Veff {numpy.abs(veff_.imag).max()}")

                self.Fobjs[frg].fock = self.Fobjs[frg].h1 + veff_.real
            del veffs

        # SCF parallelized
        if self.nproc == 1 and not transform_parallel:
            for frg in range(self.Nfrag):
                # SCF
                self.Fobjs[frg].scf(fs=True, dm0=self.Fobjs[frg].dm_init)
        else:
            nprocs = int(self.nproc / self.ompnum)
            with Pool(nprocs) as pool_:
                os.system("export OMP_NUM_THREADS=" + str(self.ompnum))
                results = []
                for frg in range(self.Nfrag):
                    nao = self.Fobjs[frg].nao
                    nocc = self.Fobjs[frg].nsocc
                    dname = self.Fobjs[frg].dname
                    h1 = self.Fobjs[frg].fock + self.Fobjs[frg].heff
                    result = pool_.apply_async(
                        parallel_scf_wrapper,
                        [dname, nao, nocc, h1, self.Fobjs[frg].dm_init, self.eri_file],
                    )
                    results.append(result)
                mo_coeffs = [result.get() for result in results]

            for frg in range(self.Nfrag):
                self.Fobjs[frg]._mo_coeffs = mo_coeffs[frg]

        for frg in range(self.Nfrag):
            self.Fobjs[frg].dm0 = (
                numpy.dot(
                    self.Fobjs[frg]._mo_coeffs[:, : self.Fobjs[frg].nsocc],
                    self.Fobjs[frg]._mo_coeffs[:, : self.Fobjs[frg].nsocc].conj().T,
                )
                * 2.0
            )

            if compute_hf:
                self.Fobjs[frg].update_ebe_hf()  # Updates fragment HF energy.
                E_hf += self.Fobjs[frg].ebe_hf

        print(flush=True)
        if not restart:
            file_eri.close()

        if compute_hf:
            E_hf /= self.unitcell_nkpt
            hf_err = self.hf_etot - (E_hf + self.enuc + self.E_core)

            self.ebe_hf = E_hf + self.enuc + self.E_core - self.ek
            print(
                "HF-in-HF error                 :  {:>.4e} Ha".format(hf_err),
                flush=True,
            )

            if abs(hf_err) > 1.0e-5:
                print("WARNING!!! Large HF-in-HF energy error")

        couti = 0
        for fobj in self.Fobjs:
            fobj.udim = couti
            couti = fobj.set_udim(couti)

    def oneshot(
        self,
        solver: str = "MP2",
        nproc: int = 1,
        ompnum: int = 4,
<<<<<<< HEAD
=======
        calc_frag_energy: bool = False,
>>>>>>> c3bb4daa
        DMRG_solver_kwargs: KwargDict | None = None,
    ) -> None:
        """
        Perform a one-shot bootstrap embedding calculation.

        Parameters
        ----------
        solver :
            High-level quantum chemistry method, by default 'MP2'. 'CCSD', 'FCI',
            and variants of selected CI are supported.
        nproc :
            Number of processors for parallel calculations, by default 1.
            If set to >1, threaded parallel computation is invoked.
        ompnum :
            Number of OpenMP threads, by default 4.
<<<<<<< HEAD
=======
        calc_frag_energy :
            Whether to calculate fragment energies, by default False.
>>>>>>> c3bb4daa
        clean_eri :
            Whether to clean up ERI files after calculation, by default False.
        """
        if nproc == 1:
            rets = be_func(
                None,
                self.Fobjs,
                self.Nocc,
                solver,
                self.enuc,
                hf_veff=self.hf_veff,
                nproc=ompnum,
                use_cumulant=self.use_cumulant,
                frag_energy=self.frag_energy,
                eeval=True,
                return_vec=False,
                hci_cutoff=self.hci_cutoff,
                ci_coeff_cutoff=self.ci_coeff_cutoff,
                select_cutoff=self.select_cutoff,
<<<<<<< HEAD
=======
                nproc=ompnum,
                frag_energy=calc_frag_energy,
                ereturn=True,
                eeval=True,
>>>>>>> c3bb4daa
                scratch_dir=self.scratch_dir,
                DMRG_solver_kwargs=DMRG_solver_kwargs,
            )
        else:
            rets = be_func_parallel(
                None,
                self.Fobjs,
                self.Nocc,
                solver,
                self.enuc,
                hf_veff=self.hf_veff,
                nproc=nproc,
                ompnum=ompnum,
                use_cumulant=self.use_cumulant,
                frag_energy=self.frag_energy,
                eeval=True,
                return_vec=False,
                hci_cutoff=self.hci_cutoff,
                ci_coeff_cutoff=self.ci_coeff_cutoff,
                select_cutoff=self.select_cutoff,
<<<<<<< HEAD
=======
                eeval=True,
                frag_energy=calc_frag_energy,
                nproc=nproc,
                ompnum=ompnum,
>>>>>>> c3bb4daa
                scratch_dir=self.scratch_dir,
            )

        print("-----------------------------------------------------", flush=True)
        print("             One Shot BE ", flush=True)
        print("             Solver : ", solver, flush=True)
        print("-----------------------------------------------------", flush=True)
        print(flush=True)
        if self.frag_energy:
            print(
                "Final Tr(F del g) is         : {:>12.8f} Ha".format(
                    rets[1][0] + rets[1][2]
                ),
                flush=True,
            )
            print(
                "Final Tr(V K_approx) is      : {:>12.8f} Ha".format(rets[1][1]),
                flush=True,
            )
            print(
                "Final e_corr is              : {:>12.8f} Ha".format(rets[0]),
                flush=True,
            )

            self.ebe_tot = rets[0]

    def update_fock(self, heff=None):
        """
        Update the Fock matrix for each fragment with the effective Hamiltonian.

        Parameters
        ----------
        heff : list of numpy.ndarray, optional
            List of effective Hamiltonian matrices for each fragment, by default None.
        """
        if heff is None:
            for fobj in self.Fobjs:
                fobj.fock += fobj.heff
        else:
            for fidx, fobj in self.Fobjs:
                fobj.fock += heff[fidx]

    def write_heff(self, heff_file="bepotfile.h5"):
        """
        Write the effective Hamiltonian to a file.

        Parameters
        ----------
        heff_file : str, optional
            Path to the file to store effective Hamiltonian, by default 'bepotfile.h5'.
        """
        with h5py.File(heff_file, "w") as filepot:
            for fobj in self.Fobjs:
                print(fobj.heff.shape, fobj.dname, flush=True)
                filepot.create_dataset(fobj.dname, data=fobj.heff)

    def read_heff(self, heff_file="bepotfile.h5"):
        """
        Read the effective Hamiltonian from a file.

        Parameters
        ----------
        heff_file : str, optional
            Path to the file storing effective Hamiltonian, by default 'bepotfile.h5'.
        """
        with h5py.File(heff_file, "r") as filepot:
            for fobj in self.Fobjs:
                fobj.heff = filepot.get(fobj.dname)


def initialize_pot(Nfrag, edge_idx):
    """
    Initialize the potential array for bootstrap embedding.

    This function initializes a potential array for a given number of
    fragments (:python:`Nfrag`) and their corresponding edge indices
    (:python:`edge_idx`).
    The potential array is initialized with zeros for each pair of
    edge site indices within each fragment, followed by an
    additional zero for the global chemical potential.

    Parameters
    ----------
    Nfrag : int
        Number of fragments.
    edge_idx : list of list of list of int
        List of edge indices for each fragment. Each element is a list of lists,
        where each sublist contains the indices of edge sites for a particular fragment.

    Returns
    -------
    list of float
        Initialized potential array with zeros.
    """
    pot_ = []

    if not len(edge_idx) == 0:
        for fidx in range(Nfrag):
            for i in edge_idx[fidx]:
                for j in range(len(i)):
                    for k in range(len(i)):
                        if j > k:
                            continue
                        pot_.append(0.0)

    pot_.append(0.0)
    return pot_


def eritransform_parallel(a, atom, basis, kpts, C_ao_emb, cderi):
    """
    Wrapper for parallel eri transformation
    """
    cell = gto.Cell()
    cell.a = a
    cell.atom = atom
    cell.basis = basis
    cell.charge = 0
    cell.verbose = 0
    cell.build()

    mydf = df.GDF(cell, kpts)
    mydf._cderi = cderi
    eri = get_emb_eri_fast_gdf(
        cell, mydf, t_reversal_symm=True, symmetry=4, C_ao_eo=C_ao_emb
    )

    return eri


def parallel_fock_wrapper(dname, nao, dm, S, TA, hf_veff, eri_file):
    """
    Wrapper for parallel Fock transformation
    """

    eri_ = get_eri(dname, nao, eri_file=eri_file, ignore_symm=True)
    veff0, veff_ = get_veff(eri_, dm, S, TA, hf_veff, return_veff0=True)

    return veff0, veff_


def parallel_scf_wrapper(dname, nao, nocc, h1, dm_init, eri_file):
    """
    Wrapper for performing fragment scf calculation
    """

    eri = get_eri(dname, nao, eri_file=eri_file)
    mf_ = get_scfObj(h1, eri, nocc, dm_init)

    return mf_.mo_coeff<|MERGE_RESOLUTION|>--- conflicted
+++ resolved
@@ -53,11 +53,8 @@
         fobj: fragpart,
         eri_file: PathLike = "eri_file.h5",
         lo_method: str = "lowdin",
-<<<<<<< HEAD
         use_cumulant: bool = True,
         frag_energy: bool = True,
-=======
->>>>>>> c3bb4daa
         compute_hf: bool = True,
         restart: bool = False,
         save: bool = False,
@@ -93,14 +90,11 @@
             Method for orbital localization, by default 'lowdin'.
         iao_wannier :
             Whether to perform Wannier localization on the IAO space, by default False.
-<<<<<<< HEAD
         use_cumulant :
             Whether to use the cumulant energy expression, by default True.
         frag_energy : bool, optional
             Calculate energies of all fragments, rather than constructing any
             full system RDMs, by default True
-=======
->>>>>>> c3bb4daa
         compute_hf :
             Whether to compute Hartree-Fock energy, by default True.
         restart :
@@ -631,6 +625,7 @@
 
                 self.Fobjs[frg].fock = self.Fobjs[frg].h1 + veff_.real
             del veffs
+            del veffs
 
         # SCF parallelized
         if self.nproc == 1 and not transform_parallel:
@@ -697,10 +692,6 @@
         solver: str = "MP2",
         nproc: int = 1,
         ompnum: int = 4,
-<<<<<<< HEAD
-=======
-        calc_frag_energy: bool = False,
->>>>>>> c3bb4daa
         DMRG_solver_kwargs: KwargDict | None = None,
     ) -> None:
         """
@@ -716,11 +707,6 @@
             If set to >1, threaded parallel computation is invoked.
         ompnum :
             Number of OpenMP threads, by default 4.
-<<<<<<< HEAD
-=======
-        calc_frag_energy :
-            Whether to calculate fragment energies, by default False.
->>>>>>> c3bb4daa
         clean_eri :
             Whether to clean up ERI files after calculation, by default False.
         """
@@ -740,13 +726,6 @@
                 hci_cutoff=self.hci_cutoff,
                 ci_coeff_cutoff=self.ci_coeff_cutoff,
                 select_cutoff=self.select_cutoff,
-<<<<<<< HEAD
-=======
-                nproc=ompnum,
-                frag_energy=calc_frag_energy,
-                ereturn=True,
-                eeval=True,
->>>>>>> c3bb4daa
                 scratch_dir=self.scratch_dir,
                 DMRG_solver_kwargs=DMRG_solver_kwargs,
             )
@@ -767,13 +746,6 @@
                 hci_cutoff=self.hci_cutoff,
                 ci_coeff_cutoff=self.ci_coeff_cutoff,
                 select_cutoff=self.select_cutoff,
-<<<<<<< HEAD
-=======
-                eeval=True,
-                frag_energy=calc_frag_energy,
-                nproc=nproc,
-                ompnum=ompnum,
->>>>>>> c3bb4daa
                 scratch_dir=self.scratch_dir,
             )
 
