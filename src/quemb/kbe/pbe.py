# Author(s): Oinam Romesh Meitei

import os
import pickle
from multiprocessing import Pool

import h5py
import numpy
from libdmet.basis_transform.eri_transform import get_emb_eri_fast_gdf
from pyscf import ao2mo, pbc
from pyscf.pbc import df, gto
from pyscf.pbc.df.df_jk import _ewald_exxdiv_for_G0

from quemb.kbe.fragment import fragpart
from quemb.kbe.lo import Mixin_k_Localize
from quemb.kbe.misc import print_energy, storePBE
from quemb.kbe.pfrag import Frags
from quemb.molbe.be_parallel import be_func_parallel
from quemb.molbe.helper import get_eri, get_scfObj, get_veff
from quemb.molbe.opt import BEOPT
<<<<<<< HEAD
from quemb.molbe.solver import UserSolverArgs, be_func
=======
from quemb.molbe.solver import be_func
>>>>>>> cca67f9c
from quemb.shared.external.optqn import (
    get_be_error_jacobian as _ext_get_be_error_jacobian,
)
from quemb.shared.helper import copy_docstring
from quemb.shared.manage_scratch import WorkDir
<<<<<<< HEAD
from quemb.shared.typing import PathLike
=======
from quemb.shared.typing import KwargDict, PathLike
>>>>>>> cca67f9c


class BE(Mixin_k_Localize):
    """
    Class for handling periodic bootstrap embedding (BE) calculations.

    This class encapsulates the functionalities required for performing
    periodic bootstrap embedding calculations, including setting up the BE environment,
    initializing fragments, performing SCF calculations, and evaluating energies.

    Attributes
    ----------
    mf : pyscf.scf.hf.SCF
        PySCF mean-field object.
    fobj : quemb.kbe.fragment.fragpart
        Fragment object containing sites, centers, edges, and indices.
    eri_file : str
        Path to the file storing two-electron integrals.
    lo_method : str
        Method for orbital localization, default is 'lowdin'.
    """

    def __init__(
        self,
        mf: pbc.scf.hf.SCF,
        fobj: fragpart,
        eri_file: PathLike = "eri_file.h5",
        lo_method: str = "lowdin",
        compute_hf: bool = True,
        restart: bool = False,
        save: bool = False,
        restart_file: PathLike = "storebe.pk",
        save_file: PathLike = "storebe.pk",
<<<<<<< HEAD
        nproc: int = 1,
        ompnum: int = 4,
=======
        hci_pt: bool = False,
        nproc: int = 1,
        ompnum: int = 4,
        hci_cutoff: float = 0.001,
        ci_coeff_cutoff: float | None = None,
        select_cutoff: float | None = None,
>>>>>>> cca67f9c
        iao_val_core: bool = True,
        exxdiv: str = "ewald",
        kpts: list[list[float]] | None = None,
        cderi: PathLike | None = None,
        iao_wannier: bool = False,
        scratch_dir: WorkDir | None = None,
    ) -> None:
        """
        Constructor for BE object.

        Parameters
        ----------
        mf :
            PySCF periodic mean-field object.
        fobj :
            Fragment object containing sites, centers, edges, and indices.
        kpts :
            k-points in the reciprocal space for periodic computation
        eri_file :
            Path to the file storing two-electron integrals, by default 'eri_file.h5'.
        lo_method :
            Method for orbital localization, by default 'lowdin'.
        iao_wannier :
            Whether to perform Wannier localization on the IAO space, by default False.
        compute_hf :
            Whether to compute Hartree-Fock energy, by default True.
        restart :
            Whether to restart from a previous calculation, by default False.
        save :
            Whether to save intermediate objects for restart, by default False.
        restart_file :
            Path to the file storing restart information, by default 'storebe.pk'.
        save_file :
            Path to the file storing save information, by default 'storebe.pk'.
        nproc :
            Number of processors for parallel calculations, by default 1. If set to >1,
            multi-threaded parallel computation is invoked.
        ompnum :
            Number of OpenMP threads, by default 4.
        scratch_dir :
            Scratch directory.
        """
        if restart:
            # Load previous calculation data from restart file
            with open(restart_file, "rb") as rfile:
                store_ = pickle.load(rfile)
            self.Nocc = store_.Nocc
            self.hf_veff = store_.hf_veff
            self.hcore = store_.hcore
            self.S = store_.S
            self.C = store_.C
            self.hf_dm = store_.hf_dm
            self.hf_etot = store_.hf_etot
            self.W = store_.W
            self.lmo_coeff = store_.lmo_coeff
            self.enuc = store_.enuc
            self.ek = store_.ek
            self.E_core = store_.E_core
            self.C_core = store_.C_core
            self.P_core = store_.P_core
            self.core_veff = store_.core_veff

        self.nproc = nproc
        self.ompnum = ompnum

        # Fragment information from fobj
        self.frag_type = fobj.frag_type
        self.Nfrag = fobj.Nfrag
        self.fsites = fobj.fsites
        self.edge = fobj.edge
        self.center = fobj.center
        self.edge_idx = fobj.edge_idx
        self.center_idx = fobj.center_idx
        self.centerf_idx = fobj.centerf_idx
        self.ebe_weight = fobj.ebe_weight
        self.be_type = fobj.be_type
        self.unitcell = fobj.unitcell
        self.mol = fobj.mol
        self.cell = fobj.mol
        self.kmesh = fobj.kpt

        unitcell_nkpt = 1
        for i in self.kmesh:
            if i > 1:
                unitcell_nkpt *= self.unitcell
        self.unitcell_nkpt = unitcell_nkpt
        self.ebe_hf = 0.0

        nkpts_ = 1
        for i in self.kmesh:
            if i > 1:
                nkpts_ *= i
        self.nkpt = nkpts_
        self.kpts = kpts

        if not restart:
            self.mo_energy = mf.mo_energy
            mf.exxdiv = None
            self.mf = mf
            self.Nocc = mf.cell.nelectron // 2
            self.enuc = mf.energy_nuc()
            self.hcore = mf.get_hcore()
            self.S = mf.get_ovlp()
            self.C = numpy.array(mf.mo_coeff)
            self.hf_dm = mf.make_rdm1()
            self.hf_veff = mf.get_veff(
                self.cell, dm_kpts=self.hf_dm, hermi=1, kpts=self.kpts, kpts_band=None
            )
            self.hf_etot = mf.e_tot
            self.W = None
            self.lmo_coeff = None

        self.print_ini()
        self.Fobjs: list[Frags] = []
        self.pot = initialize_pot(self.Nfrag, self.edge_idx)
        self.eri_file = eri_file
        self.cderi = cderi

        if scratch_dir is None:
            self.scratch_dir = WorkDir.from_environment()
        else:
            self.scratch_dir = scratch_dir
        self.eri_file = self.scratch_dir / eri_file
        self.cderi = self.scratch_dir / cderi if cderi else None

        if exxdiv == "ewald":
            if not restart:
                self.ek = self.ewald_sum()
            print(
                "Energy contribution from Ewald summation : {:>12.8f} Ha".format(
                    self.ek
                ),
                flush=True,
            )
            print("Total HF Energy will contain this contribution. ")
            print(flush=True)
        elif exxdiv is None:
            print("Setting exxdiv=None")
            self.ek = 0.0
        else:
            print("exxdiv = ", exxdiv, "not implemented!", flush=True)
            print("Energy may diverse.", flush=True)
            print(flush=True)

        self.frozen_core = fobj.frozen_core
        self.ncore = 0
        if not restart:
            self.E_core = 0
            self.C_core = None
            self.P_core = None
            self.core_veff = None

        if self.frozen_core:
            # Handle frozen core orbitals
            self.ncore = fobj.ncore
            self.no_core_idx = fobj.no_core_idx
            self.core_list = fobj.core_list

            if not restart:
                self.Nocc -= self.ncore

                nk, nao = self.hf_dm.shape[:2]

                dm_nocore = numpy.zeros(
                    (nk, nao, nao), dtype=numpy.result_type(self.C, self.C)
                )
                C_core = numpy.zeros((nk, nao, self.ncore), dtype=self.C.dtype)
                P_core = numpy.zeros(
                    (nk, nao, nao), dtype=numpy.result_type(self.C, self.C)
                )

                for k in range(nk):
                    dm_nocore[k] += 2.0 * numpy.dot(
                        self.C[k][:, self.ncore : self.ncore + self.Nocc],
                        self.C[k][:, self.ncore : self.ncore + self.Nocc].conj().T,
                    )
                    C_core[k] += self.C[k][:, : self.ncore]
                    P_core[k] += numpy.dot(C_core[k], C_core[k].conj().T)

                self.C_core = C_core
                self.P_core = P_core
                self.hf_dm = dm_nocore
                self.core_veff = mf.get_veff(
                    self.cell,
                    dm_kpts=self.P_core * 2.0,
                    hermi=1,
                    kpts=self.kpts,
                    kpts_band=None,
                )

                ecore_h1 = 0.0
                ecore_veff = 0.0
                for k in range(nk):
                    ecore_h1 += numpy.einsum(
                        "ij,ji", self.hcore[k], 2.0 * self.P_core[k]
                    )
                    ecore_veff += (
                        numpy.einsum("ij,ji", 2.0 * self.P_core[k], self.core_veff[k])
                        * 0.5
                    )

                ecore_h1 /= float(nk)
                ecore_veff /= float(nk)

                E_core = ecore_h1 + ecore_veff
                if numpy.abs(E_core.imag).max() < 1.0e-10:
                    self.E_core = E_core.real
                else:
                    raise ValueError(
                        f"Imaginary density in E_core {numpy.abs(E_core.imag).max()}"
                    )

                for k in range(nk):
                    self.hf_veff[k] -= self.core_veff[k]
                    self.hcore[k] += self.core_veff[k]

        # Needed for Wannier localization
        if lo_method == "wannier" or iao_wannier:
            self.FOCK = self.mf.get_fock(self.hcore, self.S, self.hf_veff, self.hf_dm)

        if not restart:
            # Localize orbitals
            self.localize(
                lo_method,
                valence_basis=fobj.valence_basis,
                iao_wannier=iao_wannier,
                iao_val_core=iao_val_core,
            )
        if save:
            # Save intermediate results for restart
            store_ = storePBE(
                self.Nocc,
                self.hf_veff,
                self.hcore,
                self.S,
                self.C,
                self.hf_dm,
                self.hf_etot,
                self.W,
                self.lmo_coeff,
                self.enuc,
                self.ek,
                self.E_core,
                self.C_core,
                self.P_core,
                self.core_veff,
            )
            with open(save_file, "wb") as rfile:
                pickle.dump(store_, rfile, pickle.HIGHEST_PROTOCOL)

        if not restart:
            self.initialize(compute_hf)

    def optimize(
        self,
<<<<<<< HEAD
        solver: str = "MP2",
        method: str = "QN",
        only_chem: bool = False,
        conv_tol: float = 1.0e-6,
        relax_density: bool = False,
        J0: list[list[float]] | None = None,
        nproc: int = 1,
        ompnum: int = 4,
        max_iter: int = 500,
    ) -> None:
=======
        solver="MP2",
        method="QN",
        only_chem=False,
        use_cumulant=True,
        conv_tol=1.0e-6,
        relax_density=False,
        J0=None,
        nproc=1,
        ompnum=4,
        max_iter=500,
    ):
>>>>>>> cca67f9c
        """BE optimization function

        Interfaces BEOPT to perform bootstrap embedding optimization.

        Parameters
        ----------
        solver : str, optional
            High-level solver for the fragment, by default 'MP2'
        method : str, optional
            Optimization method, by default 'QN'
        only_chem : bool, optional
            If true, density matching is not performed --
            only global chemical potential is optimized, by default False
        use_cumulant :
            Whether to use the cumulant energy expression, by default True.
        conv_tol : float, optional
            Convergence tolerance, by default 1.e-6
        relax_density : bool, optional
            Whether to use relaxed or unrelaxed densities, by default False
            This option is for using CCSD as solver. Relaxed density here uses
            Lambda amplitudes, whereas unrelaxed density only uses T amplitudes.
            c.f. See http://classic.chem.msu.su/cgi-bin/ceilidh.exe/gran/gamess/forum/?C34df668afbHW-7216-1405+00.htm
            for the distinction between the two
        max_iter : int, optional
            Maximum number of optimization steps, by default 500
        nproc : int
            Total number of processors assigned for the optimization. Defaults to 1.
            When nproc > 1, Python multithreading is invoked.
        ompnum : int
            If nproc > 1, ompnum sets the number of cores for OpenMP parallelization.
            Defaults to 4
        J0 : list of list of float
            Initial Jacobian.
        """
        # Check if only chemical potential optimization is required
        if not only_chem:
            pot = self.pot
            if self.be_type == "be1":
                raise ValueError(
                    "BE1 only works with chemical potential optimization. "
                    "Set only_chem=True"
                )
        else:
            pot = [0.0]

        be_ = BEOPT(
            pot,
            self.Fobjs,
            self.Nocc,
            self.enuc,
            nproc=nproc,
            ompnum=ompnum,
            scratch_dir=self.scratch_dir,
            max_space=max_iter,
            conv_tol=conv_tol,
            only_chem=only_chem,
<<<<<<< HEAD
=======
            use_cumulant=use_cumulant,
            hci_cutoff=self.hci_cutoff,
            ci_coeff_cutoff=self.ci_coeff_cutoff,
>>>>>>> cca67f9c
            relax_density=relax_density,
            solver=solver,
            ebe_hf=self.ebe_hf,
        )

        if method == "QN":
            # Prepare the initial Jacobian matrix
            if only_chem:
                J0 = [[0.0]]
                J0 = self.get_be_error_jacobian(jac_solver="HF")
                J0 = [[J0[-1][-1]]]
            else:
                J0 = self.get_be_error_jacobian(jac_solver="HF")

            # Perform the optimization
            be_.optimize(method, J0=J0)
            self.ebe_tot = self.ebe_hf + be_.Ebe[0]
            # Print the energy components
            if use_cumulant:
                print_energy(
                    be_.Ebe[0],
                    be_.Ebe[1][1],
                    be_.Ebe[1][0] + be_.Ebe[1][2],
                    self.ebe_hf,
                    self.unitcell_nkpt,
                )
            else:
                raise NotImplementedError("""Non-cumulant energy not yet supported
                                               for periodic code""")
        else:
            raise ValueError("This optimization method for BE is not supported")

    @copy_docstring(_ext_get_be_error_jacobian)
    def get_be_error_jacobian(self, jac_solver: str = "HF") -> list[list[float]]:
        return _ext_get_be_error_jacobian(self.Nfrag, self.Fobjs, jac_solver)

    def print_ini(self) -> None:
        """
        Print initialization banner for the kBE calculation.
        """
        print(
            "-----------------------------------------------------------",
            flush=True,
        )

        print("             BBBBBBB    EEEEEEE ", flush=True)
        print("             BB     B   EE      ", flush=True)
        print("   PP   PP   BB     B   EE      ", flush=True)
        print("   PP  PP    BBBBBBB    EEEEEEE ", flush=True)
        print("   PPPP      BB     B   EE      ", flush=True)
        print("   PP  PP    BB     B   EE      ", flush=True)
        print("   PP   PP   BBBBBBB    EEEEEEE ", flush=True)
        print(flush=True)

        print("            PERIODIC BOOTSTRAP EMBEDDING", flush=True)
        print("           BEn = ", self.be_type, flush=True)
        print(
            "-----------------------------------------------------------",
            flush=True,
        )
        print(flush=True)

    def ewald_sum(self):
        dm_ = self.mf.make_rdm1()
        nk, nao = dm_.shape[:2]

        vk_kpts = numpy.zeros(dm_.shape) * 1j
        _ewald_exxdiv_for_G0(
            self.mf.cell,
            self.kpts,
            dm_.reshape(-1, nk, nao, nao),
            vk_kpts.reshape(-1, nk, nao, nao),
            kpts_band=self.kpts,
        )
        e_ = numpy.einsum("kij,kji->", vk_kpts, dm_) * 0.25
        e_ /= float(nk)

        return e_.real

    def initialize(self, compute_hf: bool, restart: bool = False) -> None:
        """
        Initialize the Bootstrap Embedding calculation.

        Parameters
        ----------
        compute_hf : bool
            Whether to compute Hartree-Fock energy.
        restart : bool, optional
            Whether to restart from a previous calculation, by default False.
        """
        if compute_hf:
            E_hf = 0.0

        # Create a file to store ERIs
        if not restart:
            file_eri = h5py.File(self.eri_file, "w")
        lentmp = len(self.edge_idx)
        transform_parallel = False  # hard set for now
        for fidx in range(self.Nfrag):
            if lentmp:
                fobjs_ = Frags(
                    self.fsites[fidx],
                    fidx,
                    edge=self.edge[fidx],
                    eri_file=self.eri_file,
                    center=self.center[fidx],
                    edge_idx=self.edge_idx[fidx],
                    center_idx=self.center_idx[fidx],
                    efac=self.ebe_weight[fidx],
                    centerf_idx=self.centerf_idx[fidx],
                    unitcell=self.unitcell,
                    unitcell_nkpt=self.unitcell_nkpt,
                )
            else:
                fobjs_ = Frags(
                    self.fsites[fidx],
                    fidx,
                    edge=[],
                    center=[],
                    eri_file=self.eri_file,
                    edge_idx=[],
                    center_idx=[],
                    centerf_idx=[],
                    efac=self.ebe_weight[fidx],
                    unitcell=self.unitcell,
                    unitcell_nkpt=self.unitcell_nkpt,
                )

            fobjs_.sd(
                self.W,
                self.lmo_coeff,
                self.Nocc,
                kmesh=self.kmesh,
                cell=self.cell,
                frag_type=self.frag_type,
                kpts=self.kpts,
                h1=self.hcore,
            )

            fobjs_.cons_h1(self.hcore)
            fobjs_.heff = numpy.zeros_like(fobjs_.h1)
            fobjs_.dm_init = fobjs_.get_nsocc(
                self.S, self.C, self.Nocc, ncore=self.ncore
            )

            if self.cderi is None:
                if not restart:
                    eri = get_emb_eri_fast_gdf(
                        self.mf.cell,
                        self.mf.with_df,
                        t_reversal_symm=True,
                        symmetry=4,
                        C_ao_eo=fobjs_.TA,
                    )[0]

                    file_eri.create_dataset(fobjs_.dname, data=eri)
                    eri = ao2mo.restore(8, eri, fobjs_.nao)
                    fobjs_.cons_fock(self.hf_veff, self.S, self.hf_dm, eri_=eri)
                else:
                    eri = None
            self.Fobjs.append(fobjs_)

        # ERI & Fock parallelization for periodic calculations
        if self.cderi:
            if self.nproc == 1:
                raise ValueError("If cderi is set, try again with nproc > 1")

            nprocs = self.nproc // self.ompnum
            os.system("export OMP_NUM_THREADS=" + str(self.ompnum))
            with Pool(nprocs) as pool_:
                results = []
                for frg in range(self.Nfrag):
                    result = pool_.apply_async(
                        eritransform_parallel,
                        [
                            self.mf.cell.a,
                            self.mf.cell.atom,
                            self.mf.cell.basis,
                            self.kpts,
                            self.Fobjs[frg].TA,
                            self.cderi,
                        ],
                    )
                    results.append(result)
                eris = [result.get() for result in results]

            for frg in range(self.Nfrag):
                file_eri.create_dataset(self.Fobjs[frg].dname, data=eris[frg])
            del eris
            file_eri.close()

            nprocs = self.nproc // self.ompnum
            with Pool(nprocs) as pool_:
                results = []
                for frg in range(self.Nfrag):
                    result = pool_.apply_async(
                        parallel_fock_wrapper,
                        [
                            self.Fobjs[frg].dname,
                            self.Fobjs[frg].nao,
                            self.hf_dm,
                            self.S,
                            self.Fobjs[frg].TA,
                            self.hf_veff,
                            self.eri_file,
                        ],
                    )
                    results.append(result)
                veffs = [result.get() for result in results]

            for frg in range(self.Nfrag):
                veff0, veff_ = veffs[frg]
                if numpy.abs(veff_.imag).max() < 1.0e-6:
                    self.Fobjs[frg].veff = veff_.real
                    self.Fobjs[frg].veff0 = veff0.real
                else:
                    raise ValueError(f"Imaginary Veff {numpy.abs(veff_.imag).max()}")

                self.Fobjs[frg].fock = self.Fobjs[frg].h1 + veff_.real
            del veffs

        # SCF parallelized
        if self.nproc == 1 and not transform_parallel:
            for frg in range(self.Nfrag):
                # SCF
                self.Fobjs[frg].scf(fs=True, dm0=self.Fobjs[frg].dm_init)
        else:
            nprocs = int(self.nproc / self.ompnum)
            with Pool(nprocs) as pool_:
                os.system("export OMP_NUM_THREADS=" + str(self.ompnum))
                results = []
                for frg in range(self.Nfrag):
                    nao = self.Fobjs[frg].nao
                    nocc = self.Fobjs[frg].nsocc
                    dname = self.Fobjs[frg].dname
                    h1 = self.Fobjs[frg].fock + self.Fobjs[frg].heff
                    result = pool_.apply_async(
                        parallel_scf_wrapper,
                        [dname, nao, nocc, h1, self.Fobjs[frg].dm_init, self.eri_file],
                    )
                    results.append(result)
                mo_coeffs = [result.get() for result in results]

            for frg in range(self.Nfrag):
                self.Fobjs[frg]._mo_coeffs = mo_coeffs[frg]

        for frg in range(self.Nfrag):
            self.Fobjs[frg].dm0 = (
                numpy.dot(
                    self.Fobjs[frg]._mo_coeffs[:, : self.Fobjs[frg].nsocc],
                    self.Fobjs[frg]._mo_coeffs[:, : self.Fobjs[frg].nsocc].conj().T,
                )
                * 2.0
            )

            if compute_hf:
                self.Fobjs[frg].update_ebe_hf()  # Updates fragment HF energy.
                E_hf += self.Fobjs[frg].ebe_hf

        print(flush=True)
        if not restart:
            file_eri.close()

        if compute_hf:
            E_hf /= self.unitcell_nkpt
            hf_err = self.hf_etot - (E_hf + self.enuc + self.E_core)

            self.ebe_hf = E_hf + self.enuc + self.E_core - self.ek
            print(
                "HF-in-HF error                 :  {:>.4e} Ha".format(hf_err),
                flush=True,
            )

            if abs(hf_err) > 1.0e-5:
                print("WARNING!!! Large HF-in-HF energy error")

        couti = 0
        for fobj in self.Fobjs:
            fobj.udim = couti
            couti = fobj.set_udim(couti)

    def oneshot(
        self,
        solver: str = "MP2",
<<<<<<< HEAD
        nproc: int = 1,
        ompnum: int = 4,
        calc_frag_energy: bool = False,
        solver_args: UserSolverArgs | None = None,
=======
        use_cumulant: bool = True,
        nproc: int = 1,
        ompnum: int = 4,
        DMRG_solver_kwargs: KwargDict | None = None,
>>>>>>> cca67f9c
    ) -> None:
        """
        Perform a one-shot bootstrap embedding calculation.

        Parameters
        ----------
        solver :
            High-level quantum chemistry method, by default 'MP2'. 'CCSD', 'FCI',
            and variants of selected CI are supported.
<<<<<<< HEAD
=======
        use_cumulant :
            Whether to use the cumulant energy expression, by default True.
>>>>>>> cca67f9c
        nproc :
            Number of processors for parallel calculations, by default 1.
            If set to >1, threaded parallel computation is invoked.
        ompnum :
            Number of OpenMP threads, by default 4.
<<<<<<< HEAD
        calc_frag_energy :
            Whether to calculate fragment energies, by default False.
=======
>>>>>>> cca67f9c
        clean_eri :
            Whether to clean up ERI files after calculation, by default False.
        """
        if nproc == 1:
            rets = be_func(
                None,
                self.Fobjs,
                self.Nocc,
                solver,
                self.enuc,
<<<<<<< HEAD
                hf_veff=self.hf_veff,
                nproc=ompnum,
                frag_energy=calc_frag_energy,
                ereturn=True,
                eeval=True,
                scratch_dir=self.scratch_dir,
                solver_args=solver_args,
=======
                nproc=ompnum,
                use_cumulant=use_cumulant,
                eeval=True,
                return_vec=False,
                hci_cutoff=self.hci_cutoff,
                ci_coeff_cutoff=self.ci_coeff_cutoff,
                select_cutoff=self.select_cutoff,
                scratch_dir=self.scratch_dir,
                DMRG_solver_kwargs=DMRG_solver_kwargs,
>>>>>>> cca67f9c
            )
        else:
            rets = be_func_parallel(
                None,
                self.Fobjs,
                self.Nocc,
                solver,
                self.enuc,
<<<<<<< HEAD
                hf_veff=self.hf_veff,
                eeval=True,
                frag_energy=calc_frag_energy,
                nproc=nproc,
                ompnum=ompnum,
                scratch_dir=self.scratch_dir,
                solver_args=solver_args,
=======
                nproc=nproc,
                ompnum=ompnum,
                use_cumulant=use_cumulant,
                eeval=True,
                return_vec=False,
                hci_cutoff=self.hci_cutoff,
                ci_coeff_cutoff=self.ci_coeff_cutoff,
                select_cutoff=self.select_cutoff,
                scratch_dir=self.scratch_dir,
>>>>>>> cca67f9c
            )

        print("-----------------------------------------------------", flush=True)
        print("             One Shot BE ", flush=True)
        print("             Solver : ", solver, flush=True)
        print("-----------------------------------------------------", flush=True)
        print(flush=True)

<<<<<<< HEAD
=======
        print(
            "Final Tr(F del g) is         : {:>12.8f} Ha".format(
                rets[1][0] + rets[1][2]
            ),
            flush=True,
        )
        print(
            "Final Tr(V K_approx) is      : {:>12.8f} Ha".format(rets[1][1]),
            flush=True,
        )
        print(
            "Final e_corr is              : {:>12.8f} Ha".format(rets[0]),
            flush=True,
        )

        self.ebe_tot = rets[0]

>>>>>>> cca67f9c
    def update_fock(self, heff=None):
        """
        Update the Fock matrix for each fragment with the effective Hamiltonian.

        Parameters
        ----------
        heff : list of numpy.ndarray, optional
            List of effective Hamiltonian matrices for each fragment, by default None.
        """
        if heff is None:
            for fobj in self.Fobjs:
                fobj.fock += fobj.heff
        else:
            for fidx, fobj in self.Fobjs:
                fobj.fock += heff[fidx]

    def write_heff(self, heff_file="bepotfile.h5"):
        """
        Write the effective Hamiltonian to a file.

        Parameters
        ----------
        heff_file : str, optional
            Path to the file to store effective Hamiltonian, by default 'bepotfile.h5'.
        """
        with h5py.File(heff_file, "w") as filepot:
            for fobj in self.Fobjs:
                print(fobj.heff.shape, fobj.dname, flush=True)
                filepot.create_dataset(fobj.dname, data=fobj.heff)

    def read_heff(self, heff_file="bepotfile.h5"):
        """
        Read the effective Hamiltonian from a file.

        Parameters
        ----------
        heff_file : str, optional
            Path to the file storing effective Hamiltonian, by default 'bepotfile.h5'.
        """
        with h5py.File(heff_file, "r") as filepot:
            for fobj in self.Fobjs:
                fobj.heff = filepot.get(fobj.dname)


def initialize_pot(Nfrag, edge_idx):
    """
    Initialize the potential array for bootstrap embedding.

    This function initializes a potential array for a given number of
    fragments (:python:`Nfrag`) and their corresponding edge indices
    (:python:`edge_idx`).
    The potential array is initialized with zeros for each pair of
    edge site indices within each fragment, followed by an
    additional zero for the global chemical potential.

    Parameters
    ----------
    Nfrag : int
        Number of fragments.
    edge_idx : list of list of list of int
        List of edge indices for each fragment. Each element is a list of lists,
        where each sublist contains the indices of edge sites for a particular fragment.

    Returns
    -------
    list of float
        Initialized potential array with zeros.
    """
    pot_ = []

    if not len(edge_idx) == 0:
        for fidx in range(Nfrag):
            for i in edge_idx[fidx]:
                for j in range(len(i)):
                    for k in range(len(i)):
                        if j > k:
                            continue
                        pot_.append(0.0)

    pot_.append(0.0)
    return pot_


def eritransform_parallel(a, atom, basis, kpts, C_ao_emb, cderi):
    """
    Wrapper for parallel eri transformation
    """
    cell = gto.Cell()
    cell.a = a
    cell.atom = atom
    cell.basis = basis
    cell.charge = 0
    cell.verbose = 0
    cell.build()

    mydf = df.GDF(cell, kpts)
    mydf._cderi = cderi
    eri = get_emb_eri_fast_gdf(
        cell, mydf, t_reversal_symm=True, symmetry=4, C_ao_eo=C_ao_emb
    )

    return eri


def parallel_fock_wrapper(dname, nao, dm, S, TA, hf_veff, eri_file):
    """
    Wrapper for parallel Fock transformation
    """

    eri_ = get_eri(dname, nao, eri_file=eri_file, ignore_symm=True)
    veff0, veff_ = get_veff(eri_, dm, S, TA, hf_veff, return_veff0=True)

    return veff0, veff_


def parallel_scf_wrapper(dname, nao, nocc, h1, dm_init, eri_file):
    """
    Wrapper for performing fragment scf calculation
    """

    eri = get_eri(dname, nao, eri_file=eri_file)
    mf_ = get_scfObj(h1, eri, nocc, dm_init)

    return mf_.mo_coeff<|MERGE_RESOLUTION|>--- conflicted
+++ resolved
@@ -18,21 +18,13 @@
 from quemb.molbe.be_parallel import be_func_parallel
 from quemb.molbe.helper import get_eri, get_scfObj, get_veff
 from quemb.molbe.opt import BEOPT
-<<<<<<< HEAD
 from quemb.molbe.solver import UserSolverArgs, be_func
-=======
-from quemb.molbe.solver import be_func
->>>>>>> cca67f9c
 from quemb.shared.external.optqn import (
     get_be_error_jacobian as _ext_get_be_error_jacobian,
 )
 from quemb.shared.helper import copy_docstring
 from quemb.shared.manage_scratch import WorkDir
-<<<<<<< HEAD
 from quemb.shared.typing import PathLike
-=======
-from quemb.shared.typing import KwargDict, PathLike
->>>>>>> cca67f9c
 
 
 class BE(Mixin_k_Localize):
@@ -66,17 +58,8 @@
         save: bool = False,
         restart_file: PathLike = "storebe.pk",
         save_file: PathLike = "storebe.pk",
-<<<<<<< HEAD
         nproc: int = 1,
         ompnum: int = 4,
-=======
-        hci_pt: bool = False,
-        nproc: int = 1,
-        ompnum: int = 4,
-        hci_cutoff: float = 0.001,
-        ci_coeff_cutoff: float | None = None,
-        select_cutoff: float | None = None,
->>>>>>> cca67f9c
         iao_val_core: bool = True,
         exxdiv: str = "ewald",
         kpts: list[list[float]] | None = None,
@@ -332,10 +315,10 @@
 
     def optimize(
         self,
-<<<<<<< HEAD
         solver: str = "MP2",
         method: str = "QN",
         only_chem: bool = False,
+        use_cumulant: bool = True,
         conv_tol: float = 1.0e-6,
         relax_density: bool = False,
         J0: list[list[float]] | None = None,
@@ -343,19 +326,6 @@
         ompnum: int = 4,
         max_iter: int = 500,
     ) -> None:
-=======
-        solver="MP2",
-        method="QN",
-        only_chem=False,
-        use_cumulant=True,
-        conv_tol=1.0e-6,
-        relax_density=False,
-        J0=None,
-        nproc=1,
-        ompnum=4,
-        max_iter=500,
-    ):
->>>>>>> cca67f9c
         """BE optimization function
 
         Interfaces BEOPT to perform bootstrap embedding optimization.
@@ -412,12 +382,7 @@
             max_space=max_iter,
             conv_tol=conv_tol,
             only_chem=only_chem,
-<<<<<<< HEAD
-=======
             use_cumulant=use_cumulant,
-            hci_cutoff=self.hci_cutoff,
-            ci_coeff_cutoff=self.ci_coeff_cutoff,
->>>>>>> cca67f9c
             relax_density=relax_density,
             solver=solver,
             ebe_hf=self.ebe_hf,
@@ -702,17 +667,10 @@
     def oneshot(
         self,
         solver: str = "MP2",
-<<<<<<< HEAD
-        nproc: int = 1,
-        ompnum: int = 4,
-        calc_frag_energy: bool = False,
-        solver_args: UserSolverArgs | None = None,
-=======
         use_cumulant: bool = True,
         nproc: int = 1,
         ompnum: int = 4,
-        DMRG_solver_kwargs: KwargDict | None = None,
->>>>>>> cca67f9c
+        solver_args: UserSolverArgs | None = None,
     ) -> None:
         """
         Perform a one-shot bootstrap embedding calculation.
@@ -722,21 +680,13 @@
         solver :
             High-level quantum chemistry method, by default 'MP2'. 'CCSD', 'FCI',
             and variants of selected CI are supported.
-<<<<<<< HEAD
-=======
         use_cumulant :
             Whether to use the cumulant energy expression, by default True.
->>>>>>> cca67f9c
         nproc :
             Number of processors for parallel calculations, by default 1.
             If set to >1, threaded parallel computation is invoked.
         ompnum :
             Number of OpenMP threads, by default 4.
-<<<<<<< HEAD
-        calc_frag_energy :
-            Whether to calculate fragment energies, by default False.
-=======
->>>>>>> cca67f9c
         clean_eri :
             Whether to clean up ERI files after calculation, by default False.
         """
@@ -747,25 +697,13 @@
                 self.Nocc,
                 solver,
                 self.enuc,
-<<<<<<< HEAD
-                hf_veff=self.hf_veff,
                 nproc=ompnum,
-                frag_energy=calc_frag_energy,
                 ereturn=True,
                 eeval=True,
                 scratch_dir=self.scratch_dir,
                 solver_args=solver_args,
-=======
-                nproc=ompnum,
                 use_cumulant=use_cumulant,
-                eeval=True,
                 return_vec=False,
-                hci_cutoff=self.hci_cutoff,
-                ci_coeff_cutoff=self.ci_coeff_cutoff,
-                select_cutoff=self.select_cutoff,
-                scratch_dir=self.scratch_dir,
-                DMRG_solver_kwargs=DMRG_solver_kwargs,
->>>>>>> cca67f9c
             )
         else:
             rets = be_func_parallel(
@@ -774,25 +712,13 @@
                 self.Nocc,
                 solver,
                 self.enuc,
-<<<<<<< HEAD
-                hf_veff=self.hf_veff,
                 eeval=True,
-                frag_energy=calc_frag_energy,
                 nproc=nproc,
                 ompnum=ompnum,
                 scratch_dir=self.scratch_dir,
                 solver_args=solver_args,
-=======
-                nproc=nproc,
-                ompnum=ompnum,
                 use_cumulant=use_cumulant,
-                eeval=True,
                 return_vec=False,
-                hci_cutoff=self.hci_cutoff,
-                ci_coeff_cutoff=self.ci_coeff_cutoff,
-                select_cutoff=self.select_cutoff,
-                scratch_dir=self.scratch_dir,
->>>>>>> cca67f9c
             )
 
         print("-----------------------------------------------------", flush=True)
@@ -801,8 +727,6 @@
         print("-----------------------------------------------------", flush=True)
         print(flush=True)
 
-<<<<<<< HEAD
-=======
         print(
             "Final Tr(F del g) is         : {:>12.8f} Ha".format(
                 rets[1][0] + rets[1][2]
@@ -818,9 +742,6 @@
             flush=True,
         )
 
-        self.ebe_tot = rets[0]
-
->>>>>>> cca67f9c
     def update_fock(self, heff=None):
         """
         Update the Fock matrix for each fragment with the effective Hamiltonian.
