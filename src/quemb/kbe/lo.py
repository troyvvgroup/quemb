--- conflicted
+++ resolved
@@ -47,20 +47,10 @@
         lo_method : str
             Localization method in quantum chemistry. 'lowdin', 'boys','iao',
             and 'wannier' are supported.
-<<<<<<< HEAD
-        mol: pyscf.gto.mole.Mole
-        valence_basis : str
-            Name of minimal basis set for IAO scheme. 'sto-3g' suffice for most cases.
-        valence_only : bool
-            If this option is set to True, all calculation will be performed in the
-            valence basis in the IAO partitioning.
-            This is an experimental feature.
-=======
         valence_basis : str
             Name of valence basis set for IAO scheme. 'sto-3g' suffice for most cases.
         core_basis : str
             Name of core basis set for IAO scheme. 'sto-3g' suffice for most cases.
->>>>>>> 8d843571
         iao_wannier : bool
             Whether to perform Wannier localization in the IAO space
         """
