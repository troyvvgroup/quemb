--- conflicted
+++ resolved
@@ -6,148 +6,6 @@
 
 from quemb.kbe.autofrag import autogen
 from quemb.molbe.helper import get_core
-<<<<<<< HEAD
-from quemb.shared.helper import copy_docstring
-
-
-class fragpart:
-    def __init__(
-        self,
-        natom=0,
-        frag_type="autogen",
-        unitcell=1,
-        gamma_2d=False,
-        gamma_1d=False,
-        interlayer=False,
-        long_bond=False,
-        perpend_dist=4.0,
-        perpend_dist_tol=1e-3,
-        nx=False,
-        ny=False,
-        nz=False,
-        kpt=None,
-        iao_valence_basis=None,
-        n_BE=2,
-        mol=None,
-        frozen_core=False,
-        self_match=False,
-        allcen=True,
-    ):
-        """Fragment/partitioning definition
-
-        Interfaces two main fragmentation functions (autogen & polychain) in MolBE.
-        It defines edge & center for density matching and energy estimation.
-        It also forms the base for IAO/PAO partitioning for
-        a large basis set bootstrap calculation. Fragments are constructed based
-        on atoms within a unitcell.
-
-        Parameters
-        ----------
-        frag_type : str
-            Name of fragmentation function. 'autogen', 'hchain_simple', and 'chain' are
-            supported. Defaults to 'autogen'
-            For systems with only hydrogen, use 'chain';
-            everything else should use 'autogen'
-        n_BE: int, optional
-            Specifies the order of bootstrap calculation in the atom-based
-            fragmentation, i.e. BE(n).
-            Supported values are 1, 2, 3, and 4
-            Defaults to 2.
-        mol : pyscf.pbc.gto.cell.Cell
-            pyscf.pbc.gto.cell.Cell object. This is required for the options, 'autogen',
-            and 'chain' as frag_type.
-        iao_valence_basis: str
-            Name of minimal basis set for IAO scheme. 'sto-3g' suffice for most cases.
-        frozen_core: bool
-            Whether to invoke frozen core approximation. This is set to False by default
-        print_frags: bool
-            Whether to print out list of resulting fragments. True by default
-        write_geom: bool
-            Whether to write 'fragment.xyz' file which contains all the fragments in
-            cartesian coordinates.
-        kpt : list of int
-            No. of k-points in each lattice vector direction. This is the same as kmesh.
-        interlayer : bool
-            Whether the periodic system has two stacked monolayers.
-        long_bond : bool
-            For systems with longer than 1.8 Angstrom covalent bond, set this to True
-            otherwise the fragmentation might fail.
-        """
-        # No. of unitcells to use for fragment construction
-        self.unitcell = unitcell
-        self.mol = mol
-        self.frag_type = frag_type
-        self.fsites = []
-        self.Nfrag = 0
-        self.edge = []
-        self.center = []
-        self.ebe_weight = []
-        self.edge_idx = []
-        self.center_idx = []
-        self.centerf_idx = []
-        self.n_BE = n_BE
-        self.natom = natom
-        self.frozen_core = frozen_core
-        self.self_match = self_match
-        self.allcen = allcen
-        self.iao_valence_basis = iao_valence_basis
-        self.kpt = kpt
-        self.molecule = False  # remove this
-
-        # Check for frozen core approximation
-        if frozen_core:
-            self.ncore, self.no_core_idx, self.core_list = get_core(mol)
-
-        if frag_type == "polychain":
-            if mol is None:
-                raise ValueError(
-                    "Provide pyscf gto.Cell object in fragpart() and restart!"
-                )
-            self.polychain(mol, frozen_core=frozen_core, unitcell=unitcell)
-        elif frag_type == "autogen":
-            if mol is None:
-                raise ValueError(
-                    "Provide pyscf gto.Cell object in fragpart() and restart!"
-                )
-            if kpt is None:
-                raise ValueError("Provide kpt mesh in fragpart() and restart!")
-
-            fgs = autogen(
-                mol,
-                kpt,
-                n_BE=n_BE,
-                frozen_core=frozen_core,
-                iao_valence_basis=iao_valence_basis,
-                unitcell=unitcell,
-                nx=nx,
-                ny=ny,
-                nz=nz,
-                long_bond=long_bond,
-                perpend_dist=perpend_dist,
-                perpend_dist_tol=perpend_dist_tol,
-                gamma_2d=gamma_2d,
-                gamma_1d=gamma_1d,
-                interlayer=interlayer,
-            )
-
-            (
-                self.fsites,
-                self.edge,
-                self.center,
-                self.edge_idx,
-                self.center_idx,
-                self.centerf_idx,
-                self.ebe_weight,
-            ) = fgs
-            self.Nfrag = len(self.fsites)
-
-        else:
-            raise ValueError(f"Fragmentation type = {frag_type} not implemented!")
-
-    @copy_docstring(_ext_polychain)
-    def polychain(self, mol, frozen_core=False, unitcell=1):
-        return _ext_polychain(self, mol, frozen_core=frozen_core, unitcell=unitcell)
-=======
 
 
 @define
@@ -162,7 +20,7 @@
     edge_idx: list
     center_idx: list
     centerf_idx: list
-    be_type: str
+    n_BE: int
     natom: int
     frozen_core: bool
     self_match: bool
@@ -212,7 +70,7 @@
     ny=False,
     nz=False,
     iao_valence_basis=None,
-    be_type="be2",
+    n_BE: int = 2,
     frozen_core=False,
     self_match=False,
     allcen=True,
@@ -232,13 +90,12 @@
         supported. Defaults to 'autogen'
         For systems with only hydrogen, use 'chain';
         everything else should use 'autogen'
-    be_type : str
-        Specifies order of bootsrap calculation in the atom-based fragmentation.
-        'be1', 'be2', 'be3', & 'be4' are supported.
-        Defaults to 'be2'
+    n_BE: int, optional
+        Specifies the order of bootstrap calculation in the atom-based fragmentation,
+        i.e. BE(n).
         For a simple linear system A-B-C-D,
-        be1 only has fragments [A], [B], [C], [D]
-        be2 has [A, B, C], [B, C, D]
+        BE(1) only has fragments [A], [B], [C], [D]
+        BE(2) has [A, B, C], [B, C, D]
         ben ...
     mol : pyscf.pbc.gto.cell.Cell
         pyscf.pbc.gto.cell.Cell object. This is required for the options, 'autogen',
@@ -275,7 +132,7 @@
         ) = autogen(
             mol,
             kpt,
-            be_type=be_type,
+            n_BE=n_BE,
             frozen_core=frozen_core,
             iao_valence_basis=iao_valence_basis,
             unitcell=unitcell,
@@ -301,7 +158,7 @@
             edge_idx=edge_idx,
             center_idx=center_idx,
             centerf_idx=centerf_idx,
-            be_type=be_type,
+            n_BE=n_BE,
             natom=natom,
             frozen_core=frozen_core,
             self_match=self_match,
@@ -311,5 +168,4 @@
         )
 
     else:
-        raise ValueError(f"Fragmentation type = {frag_type} not implemented!")
->>>>>>> 9b2dcecf
+        raise ValueError(f"Fragmentation type = {frag_type} not implemented!")