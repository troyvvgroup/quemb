--- conflicted
+++ resolved
@@ -1,7 +1,6 @@
 # Author(s): Oinam Romesh Meitei
 
 from typing import Literal
-
 from warnings import warn
 
 from attrs import define, field
@@ -113,18 +112,11 @@
     nz: bool = False,
     iao_valence_basis: str | None = None,
     n_BE: int = 2,
-<<<<<<< HEAD
     frozen_core: bool = False,
     self_match: bool = False,
     allcen: bool = True,
+    print_frags: bool = True,
 ) -> FragPart:
-=======
-    frozen_core=False,
-    self_match=False,
-    allcen=True,
-    print_frags=True,
-):
->>>>>>> fe5591e6
     """Fragment/partitioning definition
 
     Interfaces the main fragmentation function (autogen) in MolBE.
@@ -220,13 +212,15 @@
     elif frag_type == "chemgen":
         if kpt is None:
             raise ValueError("Provide kpt mesh in fragmentate() and restart!")
-        if be_type != "be1":
-            raise ValueError("Only be_type='be1' is supported for periodic chemgen!")
+        if n_BE != 1:
+            raise ValueError(
+                "Only be_type='be1' is currently supported for periodic chemgen!"
+            )
         else:
             warn("Periodic BE1 with chemgen is a temporary solution.")
         fragments = chemgen(
             mol.to_mol(),
-            n_BE=int(be_type[2:]),
+            n_BE=n_BE,
             frozen_core=frozen_core,
             args=ChemGenArgs(),
             iao_valence_basis=iao_valence_basis,
