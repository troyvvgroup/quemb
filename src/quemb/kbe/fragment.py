--- conflicted
+++ resolved
@@ -1,10 +1,7 @@
 # Author(s): Oinam Romesh Meitei
 
-<<<<<<< HEAD
-=======
 from typing import Literal
 from warnings import warn
->>>>>>> 1a2646e9
 
 from attrs import define, field
 from pyscf.pbc.gto.cell import Cell
@@ -140,22 +137,11 @@
     nz: bool = False,
     iao_valence_basis: str | None = None,
     n_BE: int = 2,
-<<<<<<< HEAD
-    frozen_core=False,
-    self_match=False,
-    allcen=True,
-    print_frags=True,
-    write_geom=False,
-    frag_prefix="f",
-    additional_args=None,
-):
-=======
     frozen_core: bool = False,
     self_match: bool = False,
     allcen: bool = True,
     print_frags: bool = True,
 ) -> FragPart:
->>>>>>> 1a2646e9
     """Fragment/partitioning definition
 
     Interfaces the main fragmentation function (autogen) in MolBE.
@@ -250,15 +236,8 @@
     elif frag_type == "chemgen":
         if kpt is None:
             raise ValueError("Provide kpt mesh in fragmentate() and restart!")
-<<<<<<< HEAD
         if additional_args is None:
             additional_args = ChemGenArgs()
-=======
-        if n_BE != 1:
-            raise ValueError(
-                "Only be_type='be1' is currently supported for periodic chemgen!"
-            )
->>>>>>> 1a2646e9
         else:
             assert isinstance(additional_args, ChemGenArgs)
         fragments = chemgen(
@@ -281,16 +260,6 @@
             unitcell=unitcell,
             mol=mol,
             frag_type=frag_type,
-<<<<<<< HEAD
-            fsites=mol_fragments.fsites,
-            edge_sites=mol_fragments.edge_sites,
-            center=mol_fragments.center,
-            ebe_weight=mol_fragments.ebe_weight,
-            edge_idx=mol_fragments.edge_idx,
-            center_idx=mol_fragments.center_idx,
-            centerf_idx=mol_fragments.centerf_idx,
-            n_BE=mol_fragments.n_BE,
-=======
             AO_per_frag=molecular_FragPart.AO_per_frag,
             AO_per_edge=molecular_FragPart.AO_per_edge,
             ref_frag_idx_per_edge=molecular_FragPart.ref_frag_idx_per_edge,
@@ -299,7 +268,6 @@
             relAO_in_ref_per_edge=molecular_FragPart.relAO_in_ref_per_edge,
             relAO_per_origin=molecular_FragPart.relAO_per_origin,
             n_BE=molecular_FragPart.n_BE,
->>>>>>> 1a2646e9
             natom=natom,
             frozen_core=frozen_core,
             iao_valence_basis=iao_valence_basis,
