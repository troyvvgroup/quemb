from collections.abc import Iterable
from inspect import signature
from itertools import islice
from pathlib import Path
from typing import Any, Callable, TypeVar

Function = TypeVar("Function", bound=Callable)


# Note that we have once Callable and once Function.
# This is **intentional**.
# The inner function `update_doc` takes a function
# and returns a function **with** the exact same signature.
def add_docstring(doc: str | None) -> Callable[[Function], Function]:
    """Add a docstring to a function as decorator.

    Is useful for programmatically generating docstrings.

    Parameters
    ----------
    doc: str
        A docstring.

    Example
    ----------
    >>> @add_docstring("Returns 'asdf'")
    >>> def f():
    >>>     return 'asdf'
    is equivalent to
    >>> def f():
    >>>     "Returns 'asdf'"
    >>>     return 'asdf'
    """

    def update_doc(f: Function) -> Function:
        f.__doc__ = doc
        return f

    return update_doc


def copy_docstring(f: Callable) -> Callable[[Function], Function]:
    """Copy docstring from another function as decorator."""
    return add_docstring(f.__doc__)


def _get_init_docstring(obj: type) -> str:
    sig = signature(obj.__init__)  # type: ignore[misc]
    docstring = """Initialization

Parameters
----------
"""
    # we want to skip `self`
    for var in islice(sig.parameters.values(), 1, None):
        docstring += f"{var.name}: {var.annotation}\n"
    return docstring


def add_init_docstring(obj: type) -> type:
    """Add a sensible docstring to the __init__ method of an attrs class

    Makes only sense if the attributes are type-annotated.
    Is a stopgap measure until https://github.com/sphinx-doc/sphinx/issues/10682
    is solved.
    """
    obj.__init__.__doc__ = _get_init_docstring(obj)  # type: ignore[misc]
    return obj


def unused(*args: Any) -> None:
    pass


def ncore_(z: int) -> int:
    if 1 <= z <= 2:
        nc = 0
    elif 2 <= z <= 5:
        nc = 1
    elif 5 <= z <= 12:
        nc = 1
    elif 12 <= z <= 30:
        nc = 5
    elif 31 <= z <= 38:
        nc = 9
    elif 39 <= z <= 48:
        nc = 14
    elif 49 <= z <= 56:
        nc = 18
    else:
        raise ValueError("Ncore not computed in helper.ncore(), add it yourself!")
    return nc


def delete_multiple_files(*args: Iterable[Path]) -> None:
    for files in args:
        for file in files:
<<<<<<< HEAD
            if file.is_file():
                file.unlink()
            else:
                delete_multiple_files(file.iterdir())
=======
            file.unlink()
>>>>>>> 0eefb8c8
<|MERGE_RESOLUTION|>--- conflicted
+++ resolved
@@ -95,11 +95,7 @@
 def delete_multiple_files(*args: Iterable[Path]) -> None:
     for files in args:
         for file in files:
-<<<<<<< HEAD
             if file.is_file():
                 file.unlink()
             else:
                 delete_multiple_files(file.iterdir())
-=======
-            file.unlink()
->>>>>>> 0eefb8c8
