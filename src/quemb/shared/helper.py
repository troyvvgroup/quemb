--- conflicted
+++ resolved
@@ -93,14 +93,8 @@
 
 
 def delete_multiple_files(*args: Iterable[Path]) -> None:
-<<<<<<< HEAD
     for file in args:
         if file.is_file():
             file.unlink()
         else:
-            delete_multiple_files(file.iterdir())
-=======
-    for files in args:
-        for file in files:
-            file.unlink()
->>>>>>> cf7d9e4d
+            delete_multiple_files(file.iterdir())