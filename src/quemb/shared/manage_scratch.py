--- conflicted
+++ resolved
@@ -96,11 +96,8 @@
     # we define the __attrs_post_init__ to create the directory
     def __attrs_post_init__(self) -> None:
         self.path.mkdir(parents=True, exist_ok=True)
-<<<<<<< HEAD
         if not self.allow_existing and any(self.path.iterdir()):
             raise ValueError("scratch_area has to be empty.")
-=======
->>>>>>> c69ef489
         if self.cleanup_at_end:
             atexit.register(partial(self.cleanup, ignore_error=True))
 
