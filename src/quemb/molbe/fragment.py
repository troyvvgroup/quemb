--- conflicted
+++ resolved
@@ -83,12 +83,9 @@
         # Check for frozen core approximation
         if frozen_core:
             self.ncore, self.no_core_idx, self.core_list = get_core(self.mol)
-<<<<<<< HEAD
-=======
 
         if frag_type != "hchain_simple" and self.mol is None:
             raise ValueError("Provide pyscf gto.M object in fragpart() and restart!")
->>>>>>> 8c410c41
 
         # Check type of fragmentation function
         if frag_type == "hchain_simple":
@@ -96,23 +93,9 @@
             self.hchain_simple()
 
         elif frag_type == "chain":
-<<<<<<< HEAD
-            if mol is None:
-                raise ValueError(
-                    "Provide pyscf gto.M object in fragpart() and restart!"
-                )
-            self.chain(mol, frozen_core=frozen_core, closed=closed)
+            self.chain(self.mol, frozen_core=frozen_core, closed=closed)
 
         elif frag_type == "graphgen":
-            if self.mol is None:
-                raise ValueError(
-                    "Provide pyscf gto.M object in fragpart() and restart!"
-                )
-=======
-            self.chain(self.mol, frozen_core=frozen_core, closed=closed)
-
-        elif frag_type == "graphgen":
->>>>>>> 8c410c41
             fragment_map = graphgen(
                 mol=self.mol.copy(),
                 be_type=be_type,
@@ -132,13 +115,6 @@
             self.Nfrag = len(self.fsites)
 
         elif frag_type == "autogen":
-<<<<<<< HEAD
-            if mol is None:
-                raise ValueError(
-                    "Provide pyscf gto.M object in fragpart() and restart!"
-                )
-=======
->>>>>>> 8c410c41
             fgs = autogen(
                 mol,
                 be_type=be_type,
