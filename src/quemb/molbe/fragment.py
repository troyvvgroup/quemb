--- conflicted
+++ resolved
@@ -40,11 +40,7 @@
         :python:`"chemgen", "graphgen", "autogen"`
     iao_valence_basis:
         Name of minimal basis set for IAO scheme. 'sto-3g' suffice for most cases.
-<<<<<<< HEAD
-    iao_valence_only: bool
-=======
-    valence_only:
->>>>>>> fa3549aa
+    iao_valence_only:
         If this option is set to True, all calculation will be performed in
         the valence basis in the IAO partitioning.
         This is an experimental feature.
@@ -77,26 +73,10 @@
 
     def __init__(
         self,
-<<<<<<< HEAD
-        frag_type="autogen",
-        closed=False,
-        iao_valence_basis=None,
-        iao_valence_only=False,
-        print_frags=True,
-        write_geom=False,
-        be_type="be2",
-        frag_prefix="f",
-        connectivity="euclidean",
-        mol=None,
-        frozen_core=False,
-        cutoff=20,
-        remove_nonnunique_frags=True,
-    ):
-=======
         frag_type: FragType = "autogen",
         closed: bool = False,
         iao_valence_basis: str | None = None,
-        valence_only: bool = False,
+        iao_valence_only: bool = False,
         print_frags: bool = True,
         write_geom: bool = False,
         be_type: str = "be2",
@@ -108,7 +88,7 @@
         remove_nonnunique_frags: bool = True,
         additional_args: ChemGenArgs | None = None,
     ) -> None:
->>>>>>> fa3549aa
+
         self.mol = mol
         self.frag_type = frag_type
         self.fsites = []
@@ -202,8 +182,8 @@
                 )
             if frozen_core:
                 raise NotImplementedError("frozen_core is not implemented for chemgen")
-            if valence_only:
-                raise NotImplementedError("valence_only is not implemented for chemgen")
+            if iao_valence_only:
+                raise NotImplementedError("iao_valence_only is not implemented for chemgen")
             assert isinstance(additional_args, (type(None), ChemGenArgs))
             fragments = chemgen(
                 mol,
