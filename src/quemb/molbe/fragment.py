# Author: Oinam Romesh Meitei

from collections.abc import Sequence
from typing import Literal, TypeAlias
from warnings import warn

from attrs import cmp_using, define, field
from pyscf.gto import Mole
from typing_extensions import assert_never

from quemb.molbe.autofrag import AutoGenArgs, autogen  # type: ignore[attr-defined]
from quemb.molbe.chemfrag import ChemGenArgs, chemgen
from quemb.molbe.graphfrag import GraphGenArgs, graphgen
from quemb.molbe.helper import are_equal, get_core
from quemb.shared.typing import (
    AtomIdx,
    CenterIdx,
    FragmentIdx,
    GlobalAOIdx,
    MotifIdx,
    OriginIdx,
    OtherRelAOIdx,
    OwnRelAOIdx,
)

AdditionalArgs: TypeAlias = AutoGenArgs | ChemGenArgs | GraphGenArgs

ListOverFrag: TypeAlias = list
ListOverEdge: TypeAlias = list
ListOverMotif: TypeAlias = list

FragType: TypeAlias = Literal["chemgen", "graphgen", "autogen"]


@define
class FragPart:
    """Data structure to hold the result of BE fragmentations."""

    #: The full molecule.
    mol: Mole = field(eq=cmp_using(are_equal))
    #: The algorithm used for fragmenting.
    frag_type: FragType
    #: The level of BE fragmentation, i.e. "be1", "be2", ...
    be_type: str

    #: This is a list over fragments  and gives the global orbital indices of all atoms
    #: in the fragment. These are ordered by the atoms in the fragment.
    fsites: ListOverFrag[list[GlobalAOIdx]]

    #: The global orbital indices, including hydrogens, per edge per fragment.
    edge_sites: ListOverFrag[ListOverEdge[list[GlobalAOIdx]]]

    # A list over fragments: list of indices of the fragments in which an edge
    # of the fragment is actually a center:
    # For fragments A, B: the A’th element of :python:`.center`,
    # if the edge of A is the center of B, will be B.
    center: ListOverFrag[ListOverEdge[FragmentIdx]]

    #: The relative orbital indices, including hydrogens, per edge per fragment.
    #: The index is relative to the own fragment.
    edge_idx: ListOverFrag[ListOverEdge[list[OwnRelAOIdx]]]

    #: The relative atomic orbital indices per edge per fragment.
    #: **Note** for this variable relative means that the AO indices
    #: are relative to the other fragment where the edge is a center.
    center_idx: ListOverFrag[ListOverEdge[list[OtherRelAOIdx]]]

    #: List whose entries are lists containing the relative orbital index of the
    #: origin site within a fragment. Relative is to the own fragment.
    #  Since the origin site is at the beginning
    #: of the motif list for each fragment, this is always a ``list(range(0, n))``
    centerf_idx: ListOverFrag[list[OwnRelAOIdx]]

    #: The first element is a float, the second is the list
    #: The float weight makes only sense for democratic matching and is currently 1.0
    #: everywhere anyway. We concentrate only on the second part,
    #: i.e. the list of indices.
    #: This is a list whose entries are sequences containing the relative orbital index
    #  of the center sites within a fragment. Relative is to the own fragment.
    ebe_weight: ListOverFrag[list[float | list[OwnRelAOIdx]]]

    #: The heavy atoms in each fragment, in order.
    #: Each are labeled based on the global atom index.
    #: It is ordered by origin, centers, edges!
    Frag_atom: ListOverFrag[ListOverMotif[MotifIdx]]

    #: The origin for each fragment.
    #: (Note that for conventional BE there is just one origin per fragment)
    center_atom: ListOverFrag[OriginIdx]

    #: A list over atoms (not over motifs!)
    #: For each atom it contains a list of the attached hydrogens.
    #: This means that there are a lot of empty sets for molecular systems,
    # because hydrogens have no attached hydrogens (usually).
    hlist_atom: Sequence[list[AtomIdx]]

    #: A list over fragments.
    #: For each fragment a list of centers that are not the origin of that fragment.
    add_center_atom: ListOverFrag[list[CenterIdx]]

    frozen_core: bool
    iao_valence_basis: str | None

    #: If this option is set to True, all calculation will be performed in
    #: the valence basis in the IAO partitioning.
    #: This is an experimental feature.
    iao_valence_only: bool

    Nfrag: int = field()
    ncore: int | None = field()
    no_core_idx: list[int] | None = field()
    core_list: list[int] | None = field()

    @Nfrag.default
    def _get_default_Nfrag(self) -> int:
        return len(self.fsites)

    @ncore.default
    def _get_default_ncore(self) -> int | None:
        return get_core(self.mol)[0] if self.frozen_core else None

    @no_core_idx.default
    def _get_default_no_core_idx(self) -> list[int] | None:
        return get_core(self.mol)[1] if self.frozen_core else None

    @core_list.default
    def _get_default_core_list(self) -> list[int] | None:
        return get_core(self.mol)[2] if self.frozen_core else None

    def __len__(self) -> int:
        return self.Nfrag


def fragmentate(
    mol: Mole,
    *,
    frag_type: FragType = "autogen",
    iao_valence_basis: str | None = None,
    print_frags: bool = True,
    write_geom: bool = False,
    n_BE: int = 2,
    frag_prefix: str = "f",
    frozen_core: bool = False,
    additional_args: AdditionalArgs | None = None,
) -> FragPart:
    """Fragment/partitioning definition

    Interfaces the fragmentation functions in MolBE. It defines
    edge & center for density matching and energy estimation. It also forms the base
    for IAO/PAO partitioning for a large basis set bootstrap calculation.

    Parameters
    ----------
    frag_type :
        Name of fragmentation function. 'chemgen', 'autogen', and 'graphgen'
        are supported. Defaults to 'autogen'.
    n_BE: int, optional
        Specifies the order of bootstrap calculation in the atom-based fragmentation,
        i.e. BE(n).
        For a simple linear system A-B-C-D,
        BE(1) only has fragments [A], [B], [C], [D]
        BE(2) has [A, B, C], [B, C, D]
        ben ...
    mol :
        This is required for the following :python:`frag_type` options:
        :python:`"chemgen", "graphgen", "autogen"`
    iao_valence_basis:
        Name of minimal basis set for IAO scheme. 'sto-3g' suffice for most cases.
    frozen_core:
        Whether to invoke frozen core approximation. This is set to False by default
    print_frags:
        Whether to print out list of resulting fragments. True by default
    write_geom:
        Whether to write 'fragment.xyz' file which contains all the fragments
        in cartesian coordinates.
    frag_prefix:
        Prefix to be appended to the fragment datanames. Useful for managing
        fragment scratch directories.
    additional_args:
        Additional arguments for different fragmentation functions.
    """

    if frag_type == "graphgen":
        if additional_args is None:
            additional_args = GraphGenArgs()
        else:
            assert isinstance(additional_args, GraphGenArgs)
        if iao_valence_basis:
            raise ValueError("iao_valence_basis not yet supported for 'graphgen'")
        graphgen_output = graphgen(
            mol=mol.copy(),
            n_BE=n_BE,
            frozen_core=frozen_core,
            remove_nonunique_frags=additional_args.remove_nonnunique_frags,
            frag_prefix=frag_prefix,
            connectivity=additional_args.connectivity,
            iao_valence_basis=iao_valence_basis,
            cutoff=additional_args.cutoff,
<<<<<<< HEAD
        )
        result = FragPart(**graphgen_output)
=======
        ).to_FragPart(mol, n_BE, frozen_core)
>>>>>>> eba8d4f5

    elif frag_type == "autogen":
        if additional_args is None:
            additional_args = AutoGenArgs()
        else:
            assert isinstance(additional_args, AutoGenArgs)

        autogen_output = autogen(
            mol,
            n_BE=n_BE,
            frozen_core=frozen_core,
            write_geom=write_geom,
            iao_valence_basis=iao_valence_basis,
            print_frags=print_frags,
            iao_valence_only=additional_args.iao_valence_only,  # type: ignore[union-attr]
        )
        result = FragPart(**autogen_output)

    elif frag_type == "chemgen":
        if additional_args is None:
            additional_args = ChemGenArgs()
        else:
            assert isinstance(additional_args, ChemGenArgs)
        fragments = chemgen(
            mol,
            n_BE=n_BE,
            frozen_core=frozen_core,
            args=additional_args,
            iao_valence_basis=iao_valence_basis,
        )
        if write_geom:
            fragments.frag_structure.write_geom(prefix=frag_prefix)
        if print_frags:
            print(fragments.frag_structure.get_string())
        chemgen_output = fragments.get_FragPart(
            wrong_iao_indexing=additional_args._wrong_iao_indexing
        )
        result = FragPart(**chemgen_output)

    else:
        assert_never(f"Fragmentation type = {frag_type} not implemented!")

    if not _correct_number_of_centers(result) and frag_type != "graphgen":
        warn(
            "Strange number of centers detected. "
            'It is advised to use "chemgen" instead.'
        )
    return result


def _correct_number_of_centers(fragpart: FragPart) -> bool:
    """By default we assume autocratic matching
    and the same number of centers and motifs."""
    if any(atom != "H" for atom in fragpart.mol.elements):
        n_motifs = sum(atom != "H" for atom in fragpart.mol.elements)
    else:
        n_motifs = fragpart.mol.natm

    n_centers = sum(
        [
            len(motifs) - len(edges)
            for motifs, edges in zip(fragpart.Frag_atom, fragpart.center)
        ]
    )
    return n_centers == n_motifs<|MERGE_RESOLUTION|>--- conflicted
+++ resolved
@@ -196,12 +196,8 @@
             connectivity=additional_args.connectivity,
             iao_valence_basis=iao_valence_basis,
             cutoff=additional_args.cutoff,
-<<<<<<< HEAD
         )
         result = FragPart(**graphgen_output)
-=======
-        ).to_FragPart(mol, n_BE, frozen_core)
->>>>>>> eba8d4f5
 
     elif frag_type == "autogen":
         if additional_args is None:
