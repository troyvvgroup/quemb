--- conflicted
+++ resolved
@@ -68,118 +68,10 @@
     additional_args:
         Additional arguments for different fragmentation functions.
     """
-<<<<<<< HEAD
 
-    def __init__(
-        self,
-        frag_type="autogen",
-        closed=False,
-        iao_valence_basis=None,
-        valence_only=False,
-        print_frags=True,
-        write_geom=False,
-        be_type="be2",
-        frag_prefix="f",
-        connectivity="euclidean",
-        mol=None,
-        frozen_core=False,
-        cutoff=None,
-        remove_nonnunique_frags=True,
-        export_graph_to=None,
-    ):
-        self.mol = mol
-        self.frag_type = frag_type
-        self.fsites = []
-        self.Nfrag = 0
-        self.edge_sites = []
-        self.center = []
-        self.ebe_weight = []
-        self.edge_idx = []
-        self.center_idx = []
-        self.centerf_idx = []
-        self.be_type = be_type
-        self.frag_prefix = frag_prefix
-        self.connectivity = connectivity
-        self.frozen_core = frozen_core
-        self.iao_valence_basis = iao_valence_basis
-        self.valence_only = valence_only
-        self.cutoff = cutoff
-        self.remove_nonnunique_frags = remove_nonnunique_frags
-        self.export_graph_to = export_graph_to
-        self.Frag_atom = []
-        self.center_atom = []
-        self.hlist_atom = []
-        self.add_center_atom = []
-
-        # Check for frozen core approximation
-        if frozen_core:
-            self.ncore, self.no_core_idx, self.core_list = get_core(self.mol)
-
-        if frag_type != "hchain_simple" and self.mol is None:
-            raise ValueError("Provide pyscf gto.M object in fragpart() and restart!")
-
-        # Check type of fragmentation function
-        if frag_type == "hchain_simple":
-            # This is an experimental feature.
-            self.hchain_simple()
-
-        elif frag_type == "chain":
-            self.chain(self.mol, frozen_core=frozen_core, closed=closed)
-
-        elif frag_type == "graphgen":
-            fragment_map = graphgen(
-                mol=self.mol.copy(),
-                be_type=self.be_type,
-                frozen_core=self.frozen_core,
-                remove_nonunique_frags=self.remove_nonnunique_frags,
-                frag_prefix=self.frag_prefix,
-                connectivity=self.connectivity,
-                iao_valence_basis=self.iao_valence_basis,
-                cutoff=self.cutoff,
-                export_graph_to=self.export_graph_to,
-                print_frags=print_frags,
-            )
-
-            self.fsites = fragment_map.fsites
-            self.edge_sites = fragment_map.edge
-            self.center = fragment_map.center
-            self.Frag_atom = fragment_map.fragment_atoms
-            self.center_atom = fragment_map.center_atoms
-            self.centerf_idx = fragment_map.centerf_idx
-            self.ebe_weight = fragment_map.ebe_weights
-            self.Nfrag = len(self.fsites)
-
-        elif frag_type == "autogen":
-            fgs = autogen(
-                mol,
-                be_type=be_type,
-                frozen_core=frozen_core,
-                write_geom=write_geom,
-                iao_valence_basis=iao_valence_basis,
-                valence_only=valence_only,
-                print_frags=print_frags,
-            )
-
-            (
-                self.fsites,
-                self.edge_sites,
-                self.center,
-                self.edge_idx,
-                self.center_idx,
-                self.centerf_idx,
-                self.ebe_weight,
-                self.Frag_atom,
-                self.center_atom,
-                self.hlist_atom,
-                self.add_center_atom,
-            ) = fgs
-            self.Nfrag = len(self.fsites)
-
-=======
     if frag_type == "graphgen":
         if additional_args is None:
             additional_args = GraphGenArgs()
->>>>>>> 29073c4d
         else:
             assert isinstance(additional_args, GraphGenArgs)
         if iao_valence_basis:
