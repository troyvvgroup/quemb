# Author: Oinam Romesh Meitei

from typing import Literal, TypeAlias

from pyscf.gto.mole import Mole
from typing_extensions import assert_never

from quemb.molbe.autofrag import ChemGenArgs, autogen, chemgen, graphgen
from quemb.molbe.helper import get_core
from quemb.molbe.lchain import chain as _ext_chain
from quemb.shared.helper import copy_docstring

FragType: TypeAlias = Literal[
    "chemgen", "graphgen", "autogen", "hchain_simple", "chain"
]


class fragpart:
    """Fragment/partitioning definition

    Interfaces two main fragmentation functions (autogen & chain) in MolBE. It defines
    edge & center for density matching and energy estimation. It also forms the base
    for IAO/PAO partitioning for a large basis set bootstrap calculation.

    Parameters
    ----------
    frag_type :
        Name of fragmentation function. 'chemgen', 'autogen', 'graphgen',
        'hchain_simple', and 'chain' are supported. Defaults to 'autogen'.
    be_type :
        Specifies order of bootsrap calculation in the atom-based fragmentation.
        'be1', 'be2', 'be3', & 'be4' are supported.
        Defaults to 'be2'
        For a simple linear system A-B-C-D,
        be1 only has fragments [A], [B], [C], [D]
        be2 has [A, B, C], [B, C, D]
        ben ...
    mol :
        This is required for the following :python:`frag_type` options:
        :python:`"chemgen", "graphgen", "autogen"`
    iao_valence_basis:
        Name of minimal basis set for IAO scheme. 'sto-3g' suffice for most cases.
    iao_valence_only:
        If this option is set to True, all calculation will be performed in
        the valence basis in the IAO partitioning.
        This is an experimental feature.
    frozen_core:
        Whether to invoke frozen core approximation. This is set to False by default
    print_frags:
        Whether to print out list of resulting fragments. True by default
    write_geom:
        Whether to write 'fragment.xyz' file which contains all the fragments
        in cartesian coordinates.
    remove_nonunique_frags:
        Whether to remove fragments which are strict subsets of another
        fragment in the system. True by default.
    frag_prefix:
        Prefix to be appended to the fragment datanames. Useful for managing
        fragment scratch directories.
    connectivity:
        Keyword string specifying the distance metric to be used for edge
        weights in the fragment adjacency graph. Currently supports "euclidean"
        (which uses the square of the distance between atoms in real
        space to determine connectivity within a fragment.)
    cutoff:
        Atoms with an edge weight beyond `cutoff` will be excluded from the
        `shortest_path` calculation. This is crucial when handling very large
        systems, where computing the shortest paths from all to all becomes
        non-trivial. Defaults to 20.0.
    additional_args:
        Additional arguments for different fragmentation functions.
    """

    def __init__(
        self,
        frag_type: FragType = "autogen",
        closed: bool = False,
        iao_valence_basis: str | None = None,
        iao_valence_only: bool = False,
        print_frags: bool = True,
        write_geom: bool = False,
        be_type: str = "be2",
        frag_prefix: str = "f",
        connectivity: str = "euclidean",
        mol: Mole | None = None,
        frozen_core: bool = False,
        cutoff: float = 20.0,
        remove_nonnunique_frags: bool = True,
        additional_args: ChemGenArgs | None = None,
    ) -> None:
        self.mol = mol
        self.frag_type = frag_type
        self.fsites = []
        self.Nfrag = 0
        self.edge_sites = []
        self.center = []
        self.ebe_weight = []
        self.edge_idx = []
        self.center_idx = []
        self.centerf_idx = []
        self.be_type = be_type
        self.frag_prefix = frag_prefix
        self.connectivity = connectivity
        self.frozen_core = frozen_core
        self.iao_valence_basis = iao_valence_basis
        self.iao_valence_only = iao_valence_only
        self.cutoff = cutoff
        self.remove_nonnunique_frags = remove_nonnunique_frags
        self.Frag_atom = []
        self.center_atom = []
        self.hlist_atom = []
        self.add_center_atom = []

        # Check for frozen core approximation
        if frozen_core:
            assert self.mol is not None
            self.ncore, self.no_core_idx, self.core_list = get_core(self.mol)

        if frag_type != "hchain_simple" and self.mol is None:
            raise ValueError("Provide pyscf gto.M object in fragpart() and restart!")

        # Check type of fragmentation function
        if frag_type == "hchain_simple":
            # This is an experimental feature.
            self.hchain_simple()

        elif frag_type == "chain":
            self.chain(self.mol, frozen_core=frozen_core, closed=closed)

        elif frag_type == "graphgen":
            assert self.mol is not None
            fragment_map = graphgen(
                mol=self.mol.copy(),
                be_type=self.be_type,
                frozen_core=self.frozen_core,
                remove_nonunique_frags=self.remove_nonnunique_frags,
                frag_prefix=self.frag_prefix,
                connectivity=self.connectivity,
                iao_valence_basis=self.iao_valence_basis,
                cutoff=self.cutoff,
            )

            self.fsites = fragment_map.fsites
            self.edge_sites = fragment_map.edge
            self.center = fragment_map.center
            self.Frag_atom = fragment_map.fragment_atoms
            self.center_atom = fragment_map.center_atoms
            self.centerf_idx = fragment_map.centerf_idx
            self.ebe_weight = fragment_map.ebe_weights
            self.Nfrag = len(self.fsites)

        elif frag_type == "autogen":
            fgs = autogen(
                mol,
                be_type=be_type,
                frozen_core=frozen_core,
                write_geom=write_geom,
                iao_valence_basis=iao_valence_basis,
                iao_valence_only=iao_valence_only,
                print_frags=print_frags,
            )

            (
                self.fsites,
                self.edge_sites,
                self.center,
                self.edge_idx,
                self.center_idx,
                self.centerf_idx,
                self.ebe_weight,
                self.Frag_atom,
                self.center_atom,
                self.hlist_atom,
                self.add_center_atom,
            ) = fgs
            self.Nfrag = len(self.fsites)

        elif frag_type == "chemgen":
            if iao_valence_basis is not None:
                raise NotImplementedError(
                    "iao_valence_basis is not implemented for chemgen"
                )
<<<<<<< HEAD
            if frozen_core:
                raise NotImplementedError("frozen_core is not implemented for chemgen")
            if iao_valence_only:
                raise NotImplementedError(
                    "iao_valence_only is not implemented for chemgen"
                )
=======
            if valence_only:
                raise NotImplementedError("valence_only is not implemented for chemgen")
>>>>>>> 470d4c28
            assert isinstance(additional_args, (type(None), ChemGenArgs))
            assert mol is not None
            fragments = chemgen(
                mol,
                n_BE=int(be_type[2:]),
                frozen_core=frozen_core,
                args=additional_args,
            )
            if write_geom:
                fragments.frag_structure.write_geom(prefix=frag_prefix)
            if print_frags:
                print(fragments.frag_structure.get_string())
            fgs = fragments.match_autogen_output()
            self.fsites = fgs.fsites
            self.edge_sites = fgs.edge_sites
            self.center = fgs.center
            self.edge_idx = fgs.edge_idx
            self.center_idx = fgs.center_idx
            self.centerf_idx = fgs.centerf_idx
            self.ebe_weight = fgs.ebe_weight
            self.Frag_atom = fgs.Frag_atom
            self.center_atom = fgs.center_atom
            self.hlist_atom = fgs.hlist_atom
            self.add_center_atom = fgs.add_center_atom
            self.Nfrag = fgs.Nfrag

        else:
            assert_never(f"Fragmentation type = {frag_type} not implemented!")

    @copy_docstring(_ext_chain)
    def chain(self, mol, frozen_core=False, closed=False):
        return _ext_chain(self, mol, frozen_core=frozen_core, closed=closed)

    def hchain_simple(self):
        """Hard coded fragmentation feature"""
        self.natom = self.mol.natm
        if self.be_type == "be1":
            for i in range(self.natom):
                self.fsites.append([i])
                self.edge_sites.append([])
            self.Nfrag = len(self.fsites)

        elif self.be_type == "be2":
            for i in range(self.natom - 2):
                self.fsites.append([i, i + 1, i + 2])
                self.centerf_idx.append([1])
            self.Nfrag = len(self.fsites)

            self.edge_sites.append([[2]])
            for i in self.fsites[1:-1]:
                self.edge_sites.append([[i[0]], [i[-1]]])
            self.edge_sites.append([[self.fsites[-1][0]]])

            self.center.append([1])
            for i in range(self.Nfrag - 2):
                self.center.append([i, i + 2])
            self.center.append([self.Nfrag - 2])

        elif self.be_type == "be3":
            for i in range(self.natom - 4):
                self.fsites.append([i, i + 1, i + 2, i + 3, i + 4])
                self.centerf_idx.append([2])
            self.Nfrag = len(self.fsites)

            self.edge_sites.append([[3], [4]])
            for i in self.fsites[1:-1]:
                self.edge_sites.append([[i[0]], [i[1]], [i[-2]], [i[-1]]])
            self.edge_sites.append([[self.fsites[-1][0]], [self.fsites[-1][1]]])

            self.center.append([1, 2])
            self.center.append([0, 0, 2, 3])
            for i in range(self.Nfrag - 4):
                self.center.append([i, i + 1, i + 3, i + 4])

            self.center.append(
                [self.Nfrag - 4, self.Nfrag - 3, self.Nfrag - 1, self.Nfrag - 1]
            )
            self.center.append([self.Nfrag - 3, self.Nfrag - 2])

        for ix, i in enumerate(self.fsites):
            tmp_ = []
            elist_ = [xx for yy in self.edge_sites[ix] for xx in yy]
            for j in i:
                if j not in elist_:
                    tmp_.append(i.index(j))
            self.ebe_weight.append([1.0, tmp_])

        if not self.be_type == "be1":
            for i in range(self.Nfrag):
                idx = []
                for j in self.edge_sites[i]:
                    idx.append([self.fsites[i].index(k) for k in j])
                self.edge_idx.append(idx)

            for i in range(self.Nfrag):
                idx = []
                for j in range(len(self.center[i])):
                    idx.append(
                        [
                            self.fsites[self.center[i][j]].index(k)
                            for k in self.edge_sites[i][j]
                        ]
                    )
                self.center_idx.append(idx)<|MERGE_RESOLUTION|>--- conflicted
+++ resolved
@@ -180,17 +180,10 @@
                 raise NotImplementedError(
                     "iao_valence_basis is not implemented for chemgen"
                 )
-<<<<<<< HEAD
-            if frozen_core:
-                raise NotImplementedError("frozen_core is not implemented for chemgen")
             if iao_valence_only:
                 raise NotImplementedError(
                     "iao_valence_only is not implemented for chemgen"
                 )
-=======
-            if valence_only:
-                raise NotImplementedError("valence_only is not implemented for chemgen")
->>>>>>> 470d4c28
             assert isinstance(additional_args, (type(None), ChemGenArgs))
             assert mol is not None
             fragments = chemgen(
