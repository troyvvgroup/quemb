# Author: Oinam Romesh Meitei, Shaun Weatherly

from copy import deepcopy
from typing import Sequence

import networkx as nx
import numpy as np
from attrs import define
from networkx import shortest_path
from numpy.linalg import norm
from pyscf import gto

from quemb.molbe.helper import get_core
from quemb.shared.helper import unused
from quemb.shared.typing import Vector


@define
class FragmentMap:
    """Dataclass for fragment bookkeeping.

    Parameters
    ----------
    fsites:
        List whose entries are sequences (tuple or list) containing
        all AO indices for a fragment.
    fs:
        List whose entries are sequences of sequences, containing AO indices per atom
        per fragment.
    edge:
        List whose entries are sequences of sequences, containing edge AO
        indices per atom (inner tuple) per fragment (outer tuple).
    center:
        List whose entries are sequences of sequences, containing all fragment AO
        indices per atom (inner tuple) and per fragment (outer tuple).
    centerf_idx:
        List whose entries are sequences containing the relative AO index of the
        origin site within a fragment.
        Relative is to the own fragment; since the origin site is at the beginning
        of the motif list for each fragment, this is always a Sequence
        :python:`range(0, n)`.
    ebe_weights:
        Weights determining the energy contributions from each center site
        (ie, with respect to centerf_idx).
    sites:
        List whose entries are sequences containing all AO indices per atom
        (excluding frozen core indices, if applicable).
    dnames:
        List of strings giving fragment data names. Useful for bookkeeping and
        for constructing fragment scratch directories.
    fragment_atoms:
        List whose entries are sequences containing all atom indices for a fragment.
    center_atoms:
        List whose entries are sequences giving the center atom indices per fragment.
    edge_atoms:
        List whose entries are sequences giving the edge atom indices per fragment.
    adjacency_mat:
        The adjacency matrix for all sites (atoms) in the system.
    adjacency_graph:
        The adjacency graph corresponding to `adjacency_mat`.
    """

    fsites: list[Sequence[int]]
    fs: list[Sequence[Sequence[int]]]
    edge: list[Sequence[Sequence[int]]]
    center: list[Sequence[int]]
    centerf_idx: list[Sequence[int]]
    ebe_weights: list[Sequence]
    sites: list[Sequence]
    dnames: list[str]
    fragment_atoms: list[Sequence[int]]
    center_atoms: list[Sequence[int]]
    edge_atoms: list[Sequence[int]]
    adjacency_mat: np.ndarray
    adjacency_graph: nx.Graph

    def remove_nonnunique_frags(self, natm: int) -> None:
        """Remove all fragments which are strict subsets of another.

        Remove all fragments whose AO indices can be identified as subsets of
        another fragment's. The center site for the removed frag is then
        added to that of the superset. Because doing so will necessarily
        change the definition of fragments, we repeat it up to `natm` times
        such that all fragments are guaranteed to be distinct sets.
        another fragment's. The center site for the removed frag is then
        added to that of the superset. Because doing so will necessarily
        change the definition of fragments, we repeat it up to `natm` times
        such that all fragments are guaranteed to be distinct sets.
        """
        for _ in range(0, natm):
            subsets = set()
            for adx, basa in enumerate(self.fsites):
                for bdx, basb in enumerate(self.fsites):
                    if adx == bdx:
                        pass
                    elif set(basb).issubset(set(basa)):
                        subsets.add(bdx)
                        self.center[adx] = tuple(
                            set(
                                list(self.center[adx])
                                + list(deepcopy(self.center[bdx]))
                            )
                        )
                        self.center_atoms[adx] = tuple(
                            set(
                                list(self.center_atoms[adx])
                                + list(deepcopy(self.center_atoms[bdx]))
                            )
                        )
            if subsets:
                sorted_subsets = sorted(subsets, reverse=True)
                for bdx in sorted_subsets:
                    del self.center[bdx]
                    del self.fsites[bdx]
                    del self.fs[bdx]
                    del self.center_atoms[bdx]
                    del self.fragment_atoms[bdx]

        return None


def euclidean_distance(
    i_coord: Vector,
    j_coord: Vector,
) -> np.floating:
    return norm(i_coord - j_coord)


def graphgen(
    mol: gto.Mole,
    be_type: str = "BE2",
    frozen_core: bool = True,
    remove_nonunique_frags: bool = True,
    frag_prefix: str = "f",
    connectivity: str = "euclidean",
    iao_valence_basis: str | None = None,
    cutoff: float = 20.0,
) -> FragmentMap:
    """Generate fragments via adjacency graph.

    Generalizes the BEn fragmentation scheme to arbitrary fragment sizes using a
    graph theoretic heuristic. In brief: atoms are assigned to nodes in an
    adjacency graph and edges are weighted by some distance metric. For a given
    fragment center site, Dijkstra's algorithm is used to find the shortest path
    from that center to its neighbors. The number of nodes visited on that shortest
    path determines the degree of separation of the corresponding neighbor. I.e.,
    all atoms whose shortest paths from the center site visit at most 1 node must
    be direct neighbors to the center site, which gives BE2-type fragments; all
    atoms whose shortest paths visit at most 2 nodes must then be second-order
    neighbors, hence BE3; and so on.

    Currently does not support periodic calculations.

    Parameters
    ----------
    mol :
        The molecule object.
    be_type :
        The order of nearest neighbors (with respect to the center atom)
        included in a fragment. Supports all 'BEn', with 'n' in -
        [1, 2, 3, 4, 5, 6, 7, 8, 9] having been tested.
    frozen_core:
        Whether to exclude core AO indices from the fragmentation process.
        True by default.
    remove_nonunique_frags:
        Whether to remove fragments which are strict subsets of another
        fragment in the system. True by default.
    frag_prefix:
        Prefix to be appended to the fragment datanames. Useful for managing
        fragment scratch directories.
    connectivity:
        Keyword string specifying the distance metric to be used for edge
        weights in the fragment adjacency graph. Currently supports "euclidean"
        (which uses the square of the distance between atoms in real
        space to determine connectivity within a fragment.)
    cutoff:
        Atoms with an edge weight beyond `cutoff` will be excluded from the
        `shortest_path` calculation. This is crucial when handling very large
        systems, where computing the shortest paths from all to all becomes
        non-trivial. Defaults to 20.0.

    Returns
    -------
    FragmentMap :
        FragmentMap mapping various fragment components to AO indices, data names,
        and other info.
    """
    assert mol is not None
    if iao_valence_basis is not None:
        raise NotImplementedError("IAOs not yet implemented for graphgen.")

    fragment_type_order = int(be_type[-1])
    natm = mol.natm

    adx_map = {
        adx: {
            "bas": bas,
            "label": mol.atom_symbol(adx),
            "coord": mol.atom_coord(adx),
            "shortest_paths": dict(),
        }
        for adx, bas in enumerate(mol.aoslice_by_atom())
    }

    fragment_map = FragmentMap(
        fsites=(list(tuple())),
        fs=list(tuple(tuple())),
        edge=list(tuple(tuple())),
        center=list(tuple()),
        centerf_idx=list(tuple()),
        ebe_weights=list(tuple()),
        sites=list(tuple()),
        dnames=list(),
        fragment_atoms=list(),
        center_atoms=list(),
        edge_atoms=list(),
        adjacency_mat=np.zeros((natm, natm), np.float64),
        adjacency_graph=nx.Graph(),
    )
    fragment_map.adjacency_graph.add_nodes_from(adx_map)

    _core_offset = 0
    for adx, map in adx_map.items():
        start_ = map["bas"][2]
        stop_ = map["bas"][3]
        if frozen_core:
            _, _, core_list = get_core(mol)
            start_ -= _core_offset
            ncore_ = int(core_list[adx])
            stop_ -= _core_offset + ncore_
            _core_offset += ncore_
            fragment_map.sites.append(tuple([i for i in range(start_, stop_)]))
        else:
            fragment_map.sites.append(tuple([i for i in range(start_, stop_)]))

    if connectivity.lower() in ["euclidean_distance", "euclidean"]:
        # Begin by constructing the adjacency matrix and adjacency graph
        # for the system. Each node corresponds to an atom, such that each
        # pair of nodes can be assigned an edge weighted by the square of
        # their distance in real space.
        for adx in range(natm):
            for bdx in range(adx + 1, natm):
                dr = (
                    euclidean_distance(
                        adx_map[adx]["coord"],
                        adx_map[bdx]["coord"],
                    )
                    ** 2
                )
                fragment_map.adjacency_mat[adx, bdx] = dr
                if dr <= cutoff:
                    fragment_map.adjacency_graph.add_edge(adx, bdx, weight=dr)

        # For a given center site (adx), find the set of shortest
        # paths to all other sites. The number of nodes visited
        # on that path gives the degree of separation of the
        # sites.
        for adx, map in adx_map.items():
            fragment_map.center_atoms.append((adx,))
            fragment_map.center.append(deepcopy(fragment_map.sites[adx]))
            fsites_temp = deepcopy(list(fragment_map.sites[adx]))
            fatoms_temp = [adx]
            fs_temp = []
            fs_temp.append(deepcopy(fragment_map.sites[adx]))

            for bdx, _ in adx_map.items():
                if fragment_map.adjacency_graph.has_edge(adx, bdx):
                    map["shortest_paths"].update(
                        {
                            bdx: shortest_path(
                                fragment_map.adjacency_graph,
                                source=adx,
                                target=bdx,
                                weight=lambda a, b, _: (
                                    fragment_map.adjacency_graph[a][b]["weight"]
                                ),
                                method="dijkstra",
                            )
                        }
                    )

            # If the degree of separation is smaller than the *n*
            # in your fragment type, BE*n*, then that site is appended to
            # the set of fragment sites for adx.
            for bdx, path in map["shortest_paths"].items():
                if 0 < (len(path) - 1) < fragment_type_order:
                    fsites_temp = fsites_temp + deepcopy(list(fragment_map.sites[bdx]))
                    fs_temp.append(deepcopy(fragment_map.sites[bdx]))
                    fatoms_temp.append(bdx)

            fragment_map.fsites.append(tuple(fsites_temp))
            fragment_map.fs.append(tuple(fs_temp))
            fragment_map.fragment_atoms.append(tuple(fatoms_temp))

    elif connectivity.lower() in ["resistance_distance", "resistance"]:
        raise NotImplementedError("Work in progress...")

    elif connectivity.lower() in ["entanglement"]:
        raise NotImplementedError("Work in progress...")

    else:
        raise AttributeError(f"Connectivity metric not recognized: '{connectivity}'")

    if remove_nonunique_frags:
        fragment_map.remove_nonnunique_frags(natm)

    # Define the 'edges' for fragment A as the intersect of its sites
    # with the set of all center sites outside of A:
    for adx, fs in enumerate(fragment_map.fs):
        edge_temp: set[tuple] = set()
        eatoms_temp: set[tuple[int, ...]] = set()
        for bdx, center in enumerate(fragment_map.center):
            if adx == bdx:
                pass
            else:
                for f in fs:
                    overlap = set(f).intersection(set(center))
                    if overlap:
                        f_temp = set(fragment_map.fragment_atoms[adx])
                        c_temp = set(fragment_map.center_atoms[bdx])
                        edge_temp.add(tuple(overlap))
                        eatoms_temp.add(tuple(i for i in f_temp.intersection(c_temp)))
        fragment_map.edge.append(tuple(edge_temp))
        fragment_map.edge_atoms.extend(tuple(eatoms_temp))

    # Update relative center site indices (centerf_idx) and weights
    # for center site contributions to the energy (ebe_weights):
    for adx, center in enumerate(fragment_map.center):
        centerf_idx = tuple(fragment_map.fsites[adx].index(cdx) for cdx in center)
        ebe_weight = (1.0, tuple(centerf_idx))
        fragment_map.centerf_idx.append(centerf_idx)
        fragment_map.ebe_weights.append(ebe_weight)

    # Finally, set fragment data names for scratch and bookkeeping:
    for adx, _ in enumerate(fragment_map.fs):
        fragment_map.dnames.append(str(frag_prefix) + str(adx))

    return fragment_map


def autogen(
    mol,
    frozen_core=True,
    be_type="be2",
    write_geom=False,
    iao_valence_basis=None,
    valence_only=False,
    print_frags=True,
):
    """
    Automatic molecular partitioning

    Partitions a molecule into overlapping fragments as defined in BE atom-based
    fragmentations.  It automatically detects branched chemical chains and ring systems
    and partitions accordingly.  For efficiency, it only checks two atoms
    for connectivity (chemical bond) if they are within 3.5 Angstrom.
    This value is hardcoded as normdist. Two atoms are defined as bonded
    if they are within 1.8 Angstrom (1.2 for Hydrogen atom).
    This is also hardcoded as bond & hbond.

    Parameters
    ----------
    mol : pyscf.gto.mole.Mole
        This is required for the options, 'autogen',
        and 'chain' as frag_type.
    frozen_core : bool, optional
        Whether to invoke frozen core approximation. Defaults to True.
    be_type : str, optional
        Specifies the order of bootstrap calculation in the atom-based fragmentation.
        Supported values are 'be1', 'be2', 'be3', and 'be4'.
        Defaults to 'be2'.
    write_geom : bool, optional
        Whether to write a 'fragment.xyz' file which contains all the fragments in
        Cartesian coordinates. Defaults to False.
    iao_valence_basis : str, optional
        Name of minimal basis set for IAO scheme. 'sto-3g' is sufficient for most cases.
        Defaults to None.
    valence_only : bool, optional
        If True, all calculations will be performed in the valence basis in
        the IAO partitioning. This is an experimental feature. Defaults to False.
    print_frags : bool, optional
        Whether to print out the list of resulting fragments. Defaults to True.

    Returns
    -------
    fsites : list of list of int
        List of fragment sites where each fragment is a list of LO indices.
<<<<<<< HEAD
    edgesites : list of list of list of int
=======
    edge_sites : list of list of list of int
>>>>>>> b3ffecae
        List of edge sites for each fragment where each edge is a list of LO indices.
    center : list of list of int
        List of the fragment index of each edge site for all fragments.
    edge_idx : list of list of list of int
        List of edge indices for each fragment where each edge index is a list of
        LO indices.
    center_idx : list of list of list of int
        List of center indices for each fragment where each center index is a list of
        LO indices.
    centerf_idx : list of list of int
        List of center fragment indices.
    ebe_weight : list of list
        Weights for each fragment. Each entry contains a weight and a list of
        LO indices.
    Frag_atom: list of lists
        Heavy atom indices for each fragment, per fragment
    center_atom: list
        Atom indices of all centers
    hlist_atom: list of lists
        All hydrogen atom indices for each fragment, per fragment
    add_center_atom: list of lists
        "additional centers" for all fragments, per fragment: contains heavy atoms
        which are not centers in any other fragments
    """

    if not valence_only:
        cell = mol.copy()
    else:
        cell = mol.copy()
        cell.basis = iao_valence_basis
        cell.build()

    ncore, no_core_idx, core_list = get_core(cell)
    unused(ncore, no_core_idx)
    coord = cell.atom_coords()
    ang2bohr = 1.88973
    normdist = 3.5 * ang2bohr
    bond = 1.8 * ang2bohr
    hbond = 1.2 * ang2bohr

    # Compute the norm (magnitude) of each atomic coordinate
    normlist = []
    for i in coord:
        normlist.append(norm(i))
    Frag_atom = []
    pedge = []
    center_atom = []

    # Check if the molecule is a hydrogen chain
    hchain = True
    for i in range(cell.natm):
        if not cell.atom_pure_symbol(i) == "H":
            hchain = False
            break

    open_frag = []
    open_frag_cen = []

    # Assumes that there can be only 5 member connected system
    for idx, i in enumerate(normlist):
        if cell.atom_pure_symbol(idx) == "H" and not hchain:
            continue

        tmplist = normlist - i
        tmplist = list(tmplist)

        clist = []
        for jdx, j in enumerate(tmplist):
            if not idx == jdx and (not cell.atom_pure_symbol(jdx) == "H" or hchain):
                if abs(j) < normdist:
                    clist.append(jdx)
        pedg = []
        flist = []
        flist.append(idx)

        if not be_type == "be1":
            for jdx in clist:
                dist = norm(coord[idx] - coord[jdx])
                if dist <= bond:
                    flist.append(jdx)
                    pedg.append(jdx)
                    if be_type == "be3" or be_type == "be4":
                        for kdx in clist:
                            if not kdx == jdx:
                                dist = norm(coord[jdx] - coord[kdx])
                                if dist <= bond:
                                    if kdx not in pedg:
                                        flist.append(kdx)
                                        pedg.append(kdx)
                                    if be_type == "be4":
                                        for ldx, l in enumerate(coord):
                                            if (
                                                ldx == kdx
                                                or ldx == jdx
                                                or (
                                                    cell.atom_pure_symbol(ldx) == "H"
                                                    and not hchain
                                                )
                                                or ldx in pedg
                                            ):
                                                continue
                                            dist = norm(coord[kdx] - l)
                                            if dist <= bond:
                                                flist.append(ldx)
                                                pedg.append(ldx)

            # Update fragment and edge lists based on current partitioning
            for pidx, frag_ in enumerate(Frag_atom):
                if set(flist).issubset(frag_):
                    open_frag.append(pidx)
                    open_frag_cen.append(idx)
                    break
                elif set(frag_).issubset(flist):
                    open_frag = [
                        oidx - 1 if oidx > pidx else oidx for oidx in open_frag
                    ]
                    open_frag.append(len(Frag_atom) - 1)
                    open_frag_cen.append(center_atom[pidx])
                    del center_atom[pidx]
                    del Frag_atom[pidx]
                    del pedge[pidx]
            else:
                Frag_atom.append(flist)
                pedge.append(pedg)
                center_atom.append(idx)
        else:
            Frag_atom.append(flist)
            center_atom.append(idx)

    hlist_atom = [[] for i in coord]
    if not hchain:
        for idx, i in enumerate(normlist):
            if cell.atom_pure_symbol(idx) == "H":
                tmplist = normlist - i
                tmplist = list(tmplist)
                clist = []
                for jdx, j in enumerate(tmplist):
                    if not idx == jdx and not cell.atom_pure_symbol(jdx) == "H":
                        if abs(j) < normdist:
                            clist.append(jdx)
                for jdx in clist:
                    dist = norm(coord[idx] - coord[jdx])
                    if dist <= hbond:
                        hlist_atom[jdx].append(idx)

    # Print fragments if requested
    if print_frags:
        print(flush=True)
        print("Fragment sites", flush=True)
        print("--------------------------", flush=True)
        print("Fragment |   Center | Edges ", flush=True)
        print("--------------------------", flush=True)

        for idx, i in enumerate(Frag_atom):
            print(
                "   {:>4}  |   {:>5}  |".format(
                    idx,
                    cell.atom_pure_symbol(center_atom[idx]) + str(center_atom[idx] + 1),
                ),
                end=" ",
                flush=True,
            )
            for j in hlist_atom[center_atom[idx]]:
                print(
                    " {:>5} ".format("*" + cell.atom_pure_symbol(j) + str(j + 1)),
                    end=" ",
                    flush=True,
                )
            for j in i:
                if j == center_atom[idx]:
                    continue
                print(
                    " {:>5} ".format(cell.atom_pure_symbol(j) + str(j + 1)),
                    end=" ",
                    flush=True,
                )
                for k in hlist_atom[j]:
                    print(
                        " {:>5} ".format(cell.atom_pure_symbol(k) + str(k + 1)),
                        end=" ",
                        flush=True,
                    )
            print(flush=True)
        print("--------------------------", flush=True)
        print(" No. of fragments : ", len(Frag_atom), flush=True)
        print("*H : Center H atoms (printed as Edges above.)", flush=True)
        print(flush=True)

    # Write fragment geometry to a file if requested
    if write_geom:
        w = open("fragments.xyz", "w")
        for idx, i in enumerate(Frag_atom):
            w.write(
                str(len(i) + len(hlist_atom[center_atom[idx]]) + len(hlist_atom[j]))
                + "\n"
            )
            w.write("Fragment - " + str(idx) + "\n")
            for j in hlist_atom[center_atom[idx]]:
                w.write(
                    " {:>3}   {:>10.7f}   {:>10.7f}   {:>10.7f} \n".format(
                        cell.atom_pure_symbol(j),
                        coord[j][0] / ang2bohr,
                        coord[j][1] / ang2bohr,
                        coord[j][2] / ang2bohr,
                    )
                )
            for j in i:
                w.write(
                    " {:>3}   {:>10.7f}   {:>10.7f}   {:>10.7f} \n".format(
                        cell.atom_pure_symbol(j),
                        coord[j][0] / ang2bohr,
                        coord[j][1] / ang2bohr,
                        coord[j][2] / ang2bohr,
                    )
                )
                for k in hlist_atom[j]:
                    w.write(
                        " {:>3}   {:>10.7f}   {:>10.7f}   {:>10.7f} \n".format(
                            cell.atom_pure_symbol(k),
                            coord[k][0] / ang2bohr,
                            coord[k][1] / ang2bohr,
                            coord[k][2] / ang2bohr,
                        )
                    )
        w.close()

    # Prepare for PAO basis if requested
    pao = bool(iao_valence_basis and not valence_only)

    if pao:
        cell2 = cell.copy()
        cell2.basis = iao_valence_basis
        cell2.build()

        bas2list = cell2.aoslice_by_atom()
        nbas2 = [0 for i in range(cell.natm)]

    baslist = cell.aoslice_by_atom()
    sites__ = [[] for i in coord]
    coreshift = 0
    hshift = [0 for i in coord]

    # Process each atom to determine core and valence basis sets
    for adx in range(cell.natm):
        if hchain:
            bas = baslist[adx]
            start_ = bas[2]
            stop_ = bas[3]
            if pao:
                bas2 = bas2list[adx]
                nbas2[adx] += bas2[3] - bas2[2]
            b1list = [i for i in range(start_, stop_)]
            sites__[adx] = b1list
            continue

        if not cell.atom_pure_symbol(adx) == "H" and not hchain:
            bas = baslist[adx]
            start_ = bas[2]
            stop_ = bas[3]
            if pao:
                bas2 = bas2list[adx]
                nbas2[adx] += bas2[3] - bas2[2]

            if frozen_core:
                start_ -= coreshift
                ncore_ = core_list[adx]
                stop_ -= coreshift + ncore_
                if pao:
                    nbas2[adx] -= ncore_
                coreshift += ncore_

            b1list = [i for i in range(start_, stop_)]
            sites__[adx] = b1list
        else:
            hshift[adx] = coreshift

    hsites = [[] for i in coord]
    nbas2H = [0 for i in coord]
    for hdx, h in enumerate(hlist_atom):
        for hidx in h:
            basH = baslist[hidx]
            startH = basH[2]
            stopH = basH[3]

            if pao:
                bas2H = bas2list[hidx]
                nbas2H[hdx] += bas2H[3] - bas2H[2]

            if frozen_core:
                startH -= hshift[hidx]
                stopH -= hshift[hidx]

            b1list = [i for i in range(startH, stopH)]
            hsites[hdx].extend(b1list)

    fsites = []
<<<<<<< HEAD
    edgesites = []
=======
    edge_sites = []
>>>>>>> b3ffecae
    edge_idx = []
    centerf_idx = []
    edge = []

    # Create fragments and edges based on partitioning
    for idx, i in enumerate(Frag_atom):
        ftmp = []
        ftmpe = []
        indix = 0
        edind = []
        edg = []

        frglist = sites__[center_atom[idx]].copy()
        frglist.extend(hsites[center_atom[idx]])

        ls = len(sites__[center_atom[idx]]) + len(hsites[center_atom[idx]])
        if idx in open_frag:
            for pidx__, pid__ in enumerate(open_frag):
                if idx == pid__:
                    frglist.extend(sites__[open_frag_cen[pidx__]])
                    frglist.extend(hsites[open_frag_cen[pidx__]])
                    ls += len(sites__[open_frag_cen[pidx__]]) + len(
                        hsites[open_frag_cen[pidx__]]
                    )

        ftmp.extend(frglist)
        if not pao:
            ls_ = len(sites__[center_atom[idx]]) + len(hsites[center_atom[idx]])
            centerf_idx.append([pq for pq in range(indix, indix + ls_)])
        else:
            cntlist = sites__[center_atom[idx]].copy()[: nbas2[center_atom[idx]]]
            cntlist.extend(hsites[center_atom[idx]][: nbas2H[center_atom[idx]]])
            ind__ = [indix + frglist.index(pq) for pq in cntlist]
            centerf_idx.append(ind__)
        indix += ls

        if not be_type == "be1":
            for jdx in pedge[idx]:
                if idx in open_frag:
                    if jdx == open_frag_cen[open_frag.index(idx)]:
                        continue
                    if jdx in open_frag_cen:
                        continue
                edg.append(jdx)
                frglist = sites__[jdx].copy()
                frglist.extend(hsites[jdx])

                ftmp.extend(frglist)
                ls = len(sites__[jdx]) + len(hsites[jdx])
                if not pao:
                    edglist = sites__[jdx].copy()
                    edglist.extend(hsites[jdx])
                    ftmpe.append(edglist)
                    edind.append([pq for pq in range(indix, indix + ls)])
                else:
                    edglist = sites__[jdx][: nbas2[jdx]].copy()
                    edglist.extend(hsites[jdx][: nbas2H[jdx]])

                    ftmpe.append(edglist)
                    ind__ = [indix + frglist.index(pq) for pq in edglist]
                    edind.append(ind__)
                indix += ls
            edge.append(edg)
<<<<<<< HEAD
            edgesites.append(ftmpe)
=======
            edge_sites.append(ftmpe)
>>>>>>> b3ffecae
            edge_idx.append(edind)
        fsites.append(ftmp)
    center = []
    for ix in edge:
        cen_ = []
        for jx in ix:
            if jx in center_atom:
                cen_.append(center_atom.index(jx))
            elif jx in open_frag_cen:
                cen_.append(open_frag[open_frag_cen.index(jx)])
            else:
                raise ValueError("This is more complicated than I can handle.")

        center.append(cen_)

    Nfrag = len(fsites)

    add_center_atom = [[] for x in range(Nfrag)]  # additional centers for mixed-basis
    ebe_weight = []

    # Compute weights for each fragment
    for ix, i in enumerate(fsites):
        tmp_ = [i.index(pq) for pq in sites__[center_atom[ix]]]
        tmp_.extend([i.index(pq) for pq in hsites[center_atom[ix]]])
        if ix in open_frag:
            for pidx__, pid__ in enumerate(open_frag):
                if ix == pid__:
                    add_center_atom[pid__].append(open_frag_cen[pidx__])
                    tmp_.extend([i.index(pq) for pq in sites__[open_frag_cen[pidx__]]])
                    tmp_.extend([i.index(pq) for pq in hsites[open_frag_cen[pidx__]]])
        ebe_weight.append([1.0, tmp_])

    center_idx = []
    if not be_type == "be1":
        for i in range(Nfrag):
            idx = []
            for jdx, j in enumerate(center[i]):
                jdx_continue = False
                if j in open_frag:
                    for kdx, k in enumerate(open_frag):
                        if j == k:
                            if edge[i][jdx] == open_frag_cen[kdx]:
                                if not pao:
                                    cntlist = sites__[open_frag_cen[kdx]].copy()
                                    cntlist.extend(hsites[open_frag_cen[kdx]])
                                    idx.append([fsites[j].index(k) for k in cntlist])
                                else:
                                    cntlist = sites__[open_frag_cen[kdx]].copy()[
                                        : nbas2[center_atom[j]]
                                    ]
                                    cntlist.extend(
                                        hsites[open_frag_cen[kdx]][
                                            : nbas2H[center_atom[j]]
                                        ]
                                    )
                                    idx.append([fsites[j].index(k) for k in cntlist])
                                jdx_continue = True
                                break

                if jdx_continue:
                    continue
                if not pao:
                    cntlist = sites__[center_atom[j]].copy()
                    cntlist.extend(hsites[center_atom[j]])
                    idx.append([fsites[j].index(k) for k in cntlist])
                else:
                    cntlist = sites__[center_atom[j]].copy()[: nbas2[center_atom[j]]]
                    cntlist.extend(hsites[center_atom[j]][: nbas2H[center_atom[j]]])
                    idx.append([fsites[j].index(k) for k in cntlist])

            center_idx.append(idx)

    return (
        fsites,
<<<<<<< HEAD
        edgesites,
=======
        edge_sites,
>>>>>>> b3ffecae
        center,
        edge_idx,
        center_idx,
        centerf_idx,
        ebe_weight,
        Frag_atom,
        center_atom,
        hlist_atom,
        add_center_atom,
    )<|MERGE_RESOLUTION|>--- conflicted
+++ resolved
@@ -385,11 +385,7 @@
     -------
     fsites : list of list of int
         List of fragment sites where each fragment is a list of LO indices.
-<<<<<<< HEAD
-    edgesites : list of list of list of int
-=======
     edge_sites : list of list of list of int
->>>>>>> b3ffecae
         List of edge sites for each fragment where each edge is a list of LO indices.
     center : list of list of int
         List of the fragment index of each edge site for all fragments.
@@ -686,11 +682,7 @@
             hsites[hdx].extend(b1list)
 
     fsites = []
-<<<<<<< HEAD
-    edgesites = []
-=======
     edge_sites = []
->>>>>>> b3ffecae
     edge_idx = []
     centerf_idx = []
     edge = []
@@ -754,11 +746,7 @@
                     edind.append(ind__)
                 indix += ls
             edge.append(edg)
-<<<<<<< HEAD
-            edgesites.append(ftmpe)
-=======
             edge_sites.append(ftmpe)
->>>>>>> b3ffecae
             edge_idx.append(edind)
         fsites.append(ftmp)
     center = []
@@ -833,11 +821,7 @@
 
     return (
         fsites,
-<<<<<<< HEAD
-        edgesites,
-=======
         edge_sites,
->>>>>>> b3ffecae
         center,
         edge_idx,
         center_idx,
