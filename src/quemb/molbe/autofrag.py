--- conflicted
+++ resolved
@@ -302,7 +302,6 @@
                         del self.edge_list[bdx]
         return None
 
-<<<<<<< HEAD
     def export_graph(
         self,
         outdir: Path,
@@ -374,9 +373,6 @@
         plt.savefig(outdir / f"{outname}.png", dpi=1500)
 
     def to_FragPart(self, mol: Mole, be_type: str, frozen_core: bool) -> FragPart:
-=======
-    def to_FragPart(self, mol: Mole, n_BE: int, frozen_core: bool) -> FragPart:
->>>>>>> b9489807
         MISSING = []  # type: ignore[var-annotated]
         return FragPart(
             mol=mol,
@@ -508,15 +504,12 @@
     if iao_valence_basis is not None:
         raise NotImplementedError("IAOs not yet implemented for graphgen.")
 
-<<<<<<< HEAD
     fragment_type_order = int(re.findall(r"\d+", str(be_type))[0])
     if cutoff == 0.0 and fragment_type_order <= 3:
         cutoff = 4.5
     elif cutoff == 0.0:
         cutoff = 4.5 * fragment_type_order
 
-=======
->>>>>>> b9489807
     natm = mol.natm
 
     adx_map = {
