# Author(s): Oinam Romesh Meitei, Oskar Weser

from collections.abc import Sequence

import h5py
import numpy as np
import scipy.linalg
from numpy import (
    array,
    diag_indices,
    einsum,
    eye,
    float64,
    int64,
    outer,
    trace,
    tril_indices,
    zeros,
    zeros_like,
)
from numpy.linalg import eigh, multi_dot

from quemb.molbe.helper import get_eri, get_scfObj, get_veff
from quemb.shared.helper import clean_overlap
from quemb.shared.typing import (
    FragmentIdx,
    GlobalAOIdx,
    Matrix,
    PathLike,
    RelAOIdx,
    RelAOIdxInRef,
    SeqOverEdge,
    Vector,
)


class Frags:
    """
    Class for handling fragments in bootstrap embedding.

    This class contains various functionalities required for managing and manipulating
    fragments for BE calculations.
    """

    def __init__(
        self,
        AO_in_frag: Sequence[GlobalAOIdx],
        ifrag: int,
        AO_per_edge: SeqOverEdge[Sequence[GlobalAOIdx]],
        ref_frag_idx_per_edge: SeqOverEdge[FragmentIdx],
        relAO_per_edge: SeqOverEdge[Sequence[RelAOIdx]],
        relAO_in_ref_per_edge: SeqOverEdge[Sequence[RelAOIdxInRef]],
        weight_and_relAO_per_center: tuple[float, Sequence[RelAOIdx]],
        relAO_per_origin: Sequence[RelAOIdx],
        eri_file: PathLike = "eri_file.h5",
        unrestricted: bool = False,
    ) -> None:
        """Constructor function for :python:`Frags` class.

        Parameters
        ----------
        AO_in_frag :
            list of AOs in the fragment (i.e. ``BE.AO_per_frag[i]``
            or ``FragPart.AO_per_frag[i]``)
        ifrag :
            fragment index (∈ [0, BE.n_frag - 1])
        AO_per_edge :
            list of lists of edge site AOs for each atom in the fragment.
            Read more detailed description in :class:`quemb.molbe.autofrag.FragPart`.
        ref_frag_idx_per_edge :
            list of fragment indices where edge site AOs are center site.
            Read more detailed description in :class:`quemb.molbe.autofrag.FragPart`.
        relAO_per_edge :
            list of lists of indices for edge site AOs within the fragment.
            Read more detailed description in :class:`quemb.molbe.autofrag.FragPart`.
        relAO_in_ref_per_edge :
            list of lists of indices within the fragment specified in :python:`center`
            that points to the edge site AOs.
            Read more detailed description in :class:`quemb.molbe.autofrag.FragPart`.
        weight_and_relAO_per_center :
            weight used for energy contributions and the indices.
            Read more detailed description in :class:`quemb.molbe.autofrag.FragPart`.
        relAO_per_origin :
            indices of the origin site atoms in the fragment
            Read more detailed description in :class:`quemb.molbe.autofrag.FragPart`.
        eri_file :
            two-electron integrals stored as h5py file, by default 'eri_file.h5'
        unrestricted :
            unrestricted calculation, by default False
        """

        self.AO_in_frag = AO_in_frag
        self.n_frag = len(AO_in_frag)
        self.AO_per_edge = AO_per_edge
        self.ref_frag_idx_per_edge = ref_frag_idx_per_edge
        self.relAO_per_edge = relAO_per_edge
        self.relAO_in_ref_per_edge = relAO_in_ref_per_edge
        self.relAO_per_origin = relAO_per_origin
        self.weight_and_relAO_per_center = weight_and_relAO_per_center
        self.eri_file = eri_file

        self.ifrag = ifrag
        if unrestricted:
            self.dname: str | list[str] = [
                "f" + str(ifrag) + "/aa",
                "f" + str(ifrag) + "/bb",
                "f" + str(ifrag) + "/ab",
            ]
        else:
            self.dname = "f" + str(ifrag)

        self.TA: Matrix[float64]
        self.frag_TA_offset: Vector[int64]
        self.TA_lo_eo: Matrix[float64]

        self.h1: Matrix[float64]
        self.nao: int
        self.mo_coeffs: Matrix[float64]
        self._mo_coeffs: Matrix[float64]
        self.nsocc: int
        self._mf = None
        self._mc = None

        # CCSD
        self.t1 = None
        self.t2 = None

        self.heff: Matrix[float64]
        self.udim: int | None = None

        self._rdm1 = None
        self.rdm1__ = None
        self.rdm2__ = None
        self.rdm1 = None
        self.genvs = None
        self.ebe = 0.0
        self.ebe_hf = 0.0
        self.fock = None
        self.veff = None
        self.veff0 = None
        self.dm_init = None
        self.dm0: Matrix[float64]
        self.unitcell_nkpt = 1.0

    def sd(
        self,
        lao: Matrix[float64],
        lmo: Matrix[float64],
        nocc: int,
        thr_bath: float,
        norb: int | None = None,
    ) -> None:
        """
        Perform Schmidt decomposition for the fragment.

        Parameters
        ----------
        lao : numpy.ndarray
            Orthogonalized AOs
        lmo : numpy.ndarray
            Local molecular orbital coefficients.
        nocc : int
            Number of occupied orbitals.
        thr_bath : float,
            Threshold for bath orbitals in Schmidt decomposition
        norb : int, optional
            Specify number of bath orbitals.
            Used for UBE, where different number of alpha and beta orbitals
            Default is None, allowing orbitals to be chosen by threshold
        """
        self.TA_lo_eo, self.n_f, self.n_b = schmidt_decomposition(
            lmo,
            nocc,
            self.AO_in_frag,
            thr_bath=thr_bath,
            norb=norb,
        )
        self.TA = lao @ self.TA_lo_eo
        self.nao = self.TA.shape[1]

    def cons_fock(self, hf_veff, S, dm, eri_=None):
        """
        Construct the Fock matrix for the fragment.

        Parameters
        ----------
        hf_veff : numpy.ndarray
            Hartree-Fock effective potential.
        S : numpy.ndarray
            Overlap matrix.
        dm : numpy.ndarray
            Density matrix.
        eri_ : numpy.ndarray, optional
            Electron repulsion integrals, by default None.
        """

        if eri_ is None:
            eri_ = get_eri(
                self.dname, self.TA.shape[1], ignore_symm=True, eri_file=self.eri_file
            )

        veff_, veff0 = get_veff(eri_, dm, S, self.TA, hf_veff)
        self.veff = veff_.real
        self.veff0 = veff0
        self.fock = self.h1 + veff_.real

    def get_nsocc(self, S, C, nocc, ncore=0):
        """
        Get the number of occupied orbitals for the fragment.

        Parameters
        ----------
        S : numpy.ndarray
            Overlap matrix.
        C : numpy.ndarray
            Molecular orbital coefficients.
        nocc : int
            Number of occupied orbitals.
        ncore : int, optional
            Number of core orbitals, by default 0.

        Returns
        -------
        numpy.ndarray
            Projected density matrix.
        """
        C_ = multi_dot((self.TA.T, S, C[:, ncore : ncore + nocc]))
        P_ = C_ @ C_.T
        nsocc_ = trace(P_)
        nsocc = int(round(nsocc_))
        try:
            mo_coeffs = scipy.linalg.svd(C_)[0]
        except scipy.linalg.LinAlgError:
            mo_coeffs = scipy.linalg.eigh(C_)[1][:, -nsocc:]

        self._mo_coeffs = mo_coeffs
        self.nsocc = nsocc
        return P_

    def scf(
        self, heff=None, fs=False, eri=None, dm0=None, unrestricted=False, spin_ind=None
    ):
        """
        Perform self-consistent field (SCF) calculation for the fragment.

        Parameters
        ----------
        heff : numpy.ndarray, optional
            Effective Hamiltonian, by default None.
        fs : bool, optional
            Flag for full SCF, by default False.
        eri : numpy.ndarray, optional
            Electron repulsion integrals, by default None.
        dm0 : numpy.ndarray, optional
            Initial density matrix, by default None.
        unrestricted : bool, optional
            Specify if unrestricted calculation, by default False
        spin_ind : int, optional
            Alpha (0) or beta (1) spin for unrestricted calculation, by default None
        """

        if self._mf is not None:
            self._mf = None
        if self._mc is not None:
            self._mc = None
        if heff is None:
            heff = self.heff

        if eri is None:
            if unrestricted:
                dname = self.dname[spin_ind]
            else:
                dname = self.dname
            eri = get_eri(dname, self.nao, eri_file=self.eri_file)

        if dm0 is None:
            dm0 = 2.0 * (
                self._mo_coeffs[:, : self.nsocc]
                @ self._mo_coeffs[:, : self.nsocc].conj().T
            )

        mf_ = get_scfObj(self.fock + heff, eri, self.nsocc, dm0=dm0)
        if not fs:
            self._mf = mf_
            self.mo_coeffs = mf_.mo_coeff.copy()
        else:
            self._mo_coeffs = mf_.mo_coeff.copy()

    def update_heff(self, u, cout=None, only_chem=False):
        """Update the effective Hamiltonian for the fragment."""
        heff_ = zeros_like(self.h1)

        if cout is None:
            cout = self.udim

        for i, fi in enumerate(self.AO_in_frag):
            if not any(i in sublist for sublist in self.relAO_per_edge):
                heff_[i, i] -= u[-1]

        if only_chem:
            self.heff = heff_
            return
        else:
            for i in self.relAO_per_edge:
                for j in range(len(i)):
                    for k in range(len(i)):
                        if j > k:  # or j==k:
                            continue

                        heff_[i[j], i[k]] = u[cout]
                        heff_[i[k], i[j]] = u[cout]

                        cout += 1

            self.heff = heff_

    def set_udim(self, cout):
        for i in self.relAO_per_edge:
            for j in range(len(i)):
                for k in range(len(i)):
                    if j > k:
                        continue
                    cout += 1
        return cout

    def update_ebe_hf(
        self,
        rdm_hf=None,
        mo_coeffs=None,
        eri=None,
        return_e=False,
        unrestricted=False,
        spin_ind=None,
    ):
        if mo_coeffs is None:
            mo_coeffs = self._mo_coeffs

        if rdm_hf is None:
            rdm_hf = mo_coeffs[:, : self.nsocc] @ mo_coeffs[:, : self.nsocc].conj().T

        unrestricted_fac = 1.0 if unrestricted else 2.0

        e1 = unrestricted_fac * einsum(
            "ij,ij->i", self.h1[: self.n_frag], rdm_hf[: self.n_frag]
        )

        ec = (
            0.5
            * unrestricted_fac
            * einsum("ij,ij->i", self.veff[: self.n_frag], rdm_hf[: self.n_frag])
        )

        if self.TA.ndim == 3:
            jmax = self.TA[0].shape[1]
        else:
            jmax = self.TA.shape[1]
        if eri is None:
            with h5py.File(self.eri_file, "r") as f:
                if isinstance(self.dname, list):
                    eri = [f[self.dname[0]][()], f[self.dname[1]][()]]
                else:
                    eri = f[self.dname][()]

        e2 = zeros_like(e1)
        for i in range(self.n_frag):
            for j in range(jmax):
                ij = i * (i + 1) // 2 + j if i > j else j * (j + 1) // 2 + i
                Gij = (2.0 * rdm_hf[i, j] * rdm_hf - outer(rdm_hf[i], rdm_hf[j]))[
                    :jmax, :jmax
                ]
                Gij[diag_indices(jmax)] *= 0.5
                Gij += Gij.T
                # unrestricted ERI file has 3 spin components: a, b, ab
                if unrestricted:
                    e2[i] += (
                        0.5
                        * unrestricted_fac
                        * Gij[tril_indices(jmax)]
                        @ eri[spin_ind][ij]
                    )
                else:
                    e2[i] += 0.5 * unrestricted_fac * Gij[tril_indices(jmax)] @ eri[ij]

        e_ = e1 + e2 + ec
        etmp = 0.0
        for i in self.weight_and_relAO_per_center[1]:
            etmp += self.weight_and_relAO_per_center[0] * e_[i]

        self.ebe_hf = etmp

        if return_e:
            e_h1 = 0.0
            e_coul = 0.0
            for i in self.weight_and_relAO_per_center[1]:
                e_h1 += self.weight_and_relAO_per_center[0] * e1[i]
                e_coul += self.weight_and_relAO_per_center[0] * (e2[i] + ec[i])
            return (e_h1, e_coul, e1 + e2 + ec)
        else:
            return None


def schmidt_decomposition(
    mo_coeff: Matrix[float64],
    nocc: int,
    AO_in_frag: Sequence[GlobalAOIdx],
    thr_bath: float = 1.0e-10,
    cinv: Matrix[float64] | None = None,
    rdm: Matrix[float64] | None = None,
    norb: int | None = None,
) -> tuple[Matrix[float64], int, int]:
    """
    Perform Schmidt decomposition on the molecular orbital coefficients.

    This function decomposes the molecular orbitals into fragment and environment parts
    using the Schmidt decomposition method. It computes the transformation matrix (TA)
    which includes both the fragment orbitals and the entangled bath.

    Parameters
    ----------
    mo_coeff :
        Molecular orbital coefficients.
    nocc :
        Number of occupied orbitals.
    Frag_sites : list of int
        List of fragment sites (indices).
    thr_bath :
        Threshold for bath orbitals in Schmidt decomposition
    cinv :
        Inverse of the transformation matrix. Defaults to None.
    rdm :
        Reduced density matrix. If not provided, it will be computed from the molecular
        orbitals. Defaults to None.
    norb :
        Specifies number of bath orbitals. Used for UBE to make alpha and beta
        spaces the same size. Defaults to None

    Returns
    -------
    tuple:
        TA, norbs_frag, norbs_bath

        Transformation matrix (TA) including both fragment and entangled bath orbitals.
    """

    # Compute the reduced density matrix (RDM) if not provided
    if mo_coeff is not None:
        C = mo_coeff[:, :nocc]
    if rdm is None:
        Dhf = C @ C.T
        if cinv is not None:
            Dhf = multi_dot((cinv, Dhf, cinv.conj().T))
    else:
        Dhf = rdm

    # Total number of sites
    Tot_sites = Dhf.shape[0]

    # Identify environment sites (indices not in Frag_sites)
    Env_sites1 = array([i for i in range(Tot_sites) if i not in AO_in_frag])
    Env_sites = array([[i] for i in range(Tot_sites) if i not in AO_in_frag])
    Frag_sites1 = array([[i] for i in AO_in_frag])

    # Compute the environment part of the density matrix
    Denv = Dhf[Env_sites, Env_sites.T]

    # Perform eigenvalue decomposition on the environment density matrix
    Eval, Evec = eigh(Denv)

    # Identify significant environment orbitals based on eigenvalue threshold
    Bidx = []
    for i in range(len(Eval)):
        if thr_bath < np.abs(Eval[i]) < 1.0 - thr_bath:
            Bidx.append(i)
    # Set the number of orbitals to be taken from the environment orbitals
    # Based on an eigenvalue threshold ordering
    if norb is not None:
        # add extra correlated orbital from environment
        # this will likely have Eval = 1
        while len(Bidx) < norb:
            Bidx.append(Bidx[-1] + 1)

    # Initialize the transformation matrix (TA)
    TA = zeros([Tot_sites, len(AO_in_frag) + len(Bidx)])
    TA[AO_in_frag, : len(AO_in_frag)] = eye(len(AO_in_frag))  # Fragment part
    TA[Env_sites1, len(AO_in_frag) :] = Evec[:, Bidx]  # Environment part

<<<<<<< HEAD
    return TA, Frag_sites1.shape[0], len(Bidx)
=======
    # return TA, norbs_frag, norbs_bath
    return TA, Frag_sites1.shape[0], len(Bidx)


def _get_contained(
    all_fragment_MOs_TA: Matrix[np.float64],
    TA: Matrix[np.float64],
    S: Matrix[np.float64],
    epsilon: float,
) -> Vector[np.bool]:
    r"""Get a boolean vector of the MOs in TA that are already contained in
    ``all_fragment_MOs_TA``

    Parameters
    ----------
    all_fragment_MOs_TA :
        A :math:`n_{\text{AO}} \times n_{\text{f,all}}` matrix that
        contains the fragment orbitals of all fragments.
    TA :
        A :math:`n_{\text{AO}} \times n_{\text{f}}` matrix that
        contains the fragment orbitals of a given fragment.
    S :
        The AO overlap matrix.
    epsilon :
        Cutoff to consider overlap values to be zero or one.
    """
    return (clean_overlap(all_fragment_MOs_TA.T @ S @ TA, epsilon=epsilon) == 1).any(
        axis=0
    )


def _get_union_of_fragment_MOs(
    schmidt_TAs: Sequence[Matrix[np.float64]], S: Matrix[np.float64], epsilon: float
) -> Matrix[np.float64]:
    all_fragment_MOs_TA = schmidt_TAs[0]
    for schmidt_TA in schmidt_TAs[1:]:
        all_fragment_MOs_TA = np.hstack(
            (
                all_fragment_MOs_TA,
                schmidt_TA[
                    :, ~_get_contained(all_fragment_MOs_TA, schmidt_TA, S, epsilon)
                ],
            )
        )
    return all_fragment_MOs_TA


def _get_index_offset(
    all_fragment_MOs_TA: Matrix[np.float64],
    TA: Matrix[np.float64],
    S: Matrix[np.float64],
    epsilon: float,
) -> Vector[np.int64]:
    idx_rows, idx_cols = (
        clean_overlap(all_fragment_MOs_TA.T @ S @ TA, epsilon) == 1
    ).nonzero()
    new_idx = np.argsort(idx_cols)
    idx_rows, idx_cols = idx_rows[new_idx], idx_cols[new_idx]
    assert (idx_cols == np.arange(TA.shape[1])).all()
    return idx_rows


def union_of_frag_MOs_and_index(
    Fobjs: Sequence[Frags], S: Matrix[np.float64], epsilon: float = 1e-10
) -> tuple[Matrix[np.float64], list[Vector[np.int64]]]:
    r"""Get the union of all fragment MOs as one Matrix and the respective
    indices for each fragment to refer to the global fragment MO matrix.

    This allows to reuse information such as integrals for the fragment MOs.

    Parameters
    ----------
    Fobjs:
        A sequence of Frags.
    S :
        The AO overlap matrix.
    epsilon :
        Cutoff to consider overlap values to be zero or one.
    """
    fragment_TAs = [fobj.TA[:, : fobj.n_f] for fobj in Fobjs]
    all_fragment_MOs_TA = _get_union_of_fragment_MOs(fragment_TAs, S, epsilon=epsilon)
    return all_fragment_MOs_TA, [
        _get_index_offset(all_fragment_MOs_TA, schmidt_TA, S, epsilon=epsilon)
        for schmidt_TA in fragment_TAs
    ]
>>>>>>> 360eecde
<|MERGE_RESOLUTION|>--- conflicted
+++ resolved
@@ -484,10 +484,6 @@
     TA[AO_in_frag, : len(AO_in_frag)] = eye(len(AO_in_frag))  # Fragment part
     TA[Env_sites1, len(AO_in_frag) :] = Evec[:, Bidx]  # Environment part
 
-<<<<<<< HEAD
-    return TA, Frag_sites1.shape[0], len(Bidx)
-=======
-    # return TA, norbs_frag, norbs_bath
     return TA, Frag_sites1.shape[0], len(Bidx)
 
 
@@ -571,5 +567,4 @@
     return all_fragment_MOs_TA, [
         _get_index_offset(all_fragment_MOs_TA, schmidt_TA, S, epsilon=epsilon)
         for schmidt_TA in fragment_TAs
-    ]
->>>>>>> 360eecde
+    ]