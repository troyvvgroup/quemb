--- conflicted
+++ resolved
@@ -27,11 +27,7 @@
 from collections.abc import Callable, Hashable, Iterable, Mapping, Sequence, Set
 from itertools import chain
 from pathlib import Path
-<<<<<<< HEAD
 from typing import Any, Final, Generic, Literal, TypeAlias, TypeVar, cast
-=======
-from typing import Any, Final, Generic, TypeAlias, TypeVar, cast
->>>>>>> 9ea2acf3
 from warnings import warn
 
 import numpy as np
@@ -281,28 +277,13 @@
                     if i_motif == j_motif:
                         continue
                     if i_H_atoms & j_H_atoms:
-<<<<<<< HEAD
-                        print("i_motif", type(i_motif), i_motif)
-                        print("i_H_atoms", type(i_H_atoms), i_H_atoms)
                         # Identify the shared H
                         shared_H = [x for x in i_H_atoms & j_H_atoms]
-                        print("shared_H", type(shared_H), shared_H)
                         # If H is in both motif i and motif j, this lists the atom inds
                         # in each motif which is not that H
                         
                         i_atoms_ind = atoms_per_motif[i_motif] - shared_H
                         j_atoms_ind = atoms_per_motif[j_motif] - shared_H
-                        print("atoms_per_motif[j_motif]", type(atoms_per_motif[j_motif]), atoms_per_motif[j_motif])
-                        print("j_atoms_ind", type(j_atoms_ind), j_atoms_ind)
-=======
-                        # Identify the shared H
-                        shared_H = [x for x in i_H_atoms & j_H_atoms]
-                        # If H is in both motif i and motif j, this lists the atom inds
-                        # in each motif which is not that H
-                        i_atoms_ind = atoms_per_motif[i_motif] - shared_H
-                        j_atoms_ind = atoms_per_motif[j_motif] - shared_H
-
->>>>>>> 9ea2acf3
                         # Find the bond lengths of the shared hydrogen with all atoms
                         # in each motif.
                         i_dists = []
@@ -310,15 +291,8 @@
                         for y in shared_H:
                             for i in i_atoms_ind:
                                 i_dists.append(m.get_bond_lengths((i, y)))
-<<<<<<< HEAD
-                                print("m.get_bond_lengths((i, y))", type(m.get_bond_lengths((i, y))), m.get_bond_lengths((i, y)))
                             for j in j_atoms_ind:
                                 j_dists.append(m.get_bond_lengths((j, y)))
-                        print("i_dists", type(i_dists), i_dists)
-=======
-                            for j in j_atoms_ind:
-                                j_dists.append(m.get_bond_lengths((j, y)))
->>>>>>> 9ea2acf3
 
                         # Find the minimum H-X bond length. Note that this assumes that
                         # the H is not completely equidistant (for now) between multiple
@@ -334,15 +308,6 @@
                                 + " from motif"
                                 + str(j_motif)
                             )
-<<<<<<< HEAD
-                            print("processed_bonds_atoms", type(processed_bonds_atoms), processed_bonds_atoms)
-                            print("processed_bonds_atoms[j_motif]", type(processed_bonds_atoms[j_motif]), processed_bonds_atoms[j_motif])
-                            print("H_per_motif", type(H_per_motif), H_per_motif)
-                            print("H_per_motif[j_motif]", type(H_per_motif[j_motif]), H_per_motif[j_motif])
-                            print("atoms_per_motif", type(atoms_per_motif), atoms_per_motif)
-                            print("atoms_per_motif[j_motif]", type(atoms_per_motif[j_motif]), atoms_per_motif[j_motif])
-=======
->>>>>>> 9ea2acf3
                             processed_bonds_atoms[j_motif] -= shared_H
                             H_per_motif[j_motif] -= shared_H
                             atoms_per_motif[j_motif] -= shared_H
@@ -353,13 +318,6 @@
                                 + " from motif"
                                 + str(i_motif)
                             )
-<<<<<<< HEAD
-                            print("processed_bonds_atoms", type(processed_bonds_atoms), processed_bonds_atoms)
-                            print("processed_bonds_atoms[i_motif]", type(processed_bonds_atoms[i_motif]), processed_bonds_atoms[i_motif])
-                            print("H_per_motif", type(H_per_motif), H_per_motif)
-                            print("H_per_motif[i_motif]", type(H_per_motif[i_motif]), H_per_motif[i_motif])
-                            print("atoms_per_motif", type(atoms_per_motif), atoms_per_motif)
-                            print("atoms_per_motif[i_motif]", type(atoms_per_motif[i_motif]), atoms_per_motif[i_motif])
                             processed_bonds_atoms[i_motif] -= shared_H
                             H_per_motif[i_motif] -= shared_H
                             atoms_per_motif[i_motif] -= shared_H
@@ -405,37 +363,6 @@
                 )
         elif h_treatment == "exactly_one_H":
             return NotImplementedError("Not yet implemented!")
-=======
-                            processed_bonds_atoms[i_motif] -= shared_H
-                            H_per_motif[i_motif] -= shared_H
-                            atoms_per_motif[i_motif] -= shared_H
-
-        if treat_H_different and not (all_H_belong_to_motif() and not motifs_share_H()):
-            if motifs_share_H():
-                warn(
-                    "H in multiple motifs: removing H from all "
-                    "but physically closest motif"
-                )
-                # Enforce that each H can only be in one motif. This modifies
-                # processed_bonds_atoms, H_per_motif, and atoms_per_motif, leaving H
-                # only in the motif to which it's physically closest.
-                enforce_one_H_per_motif()
-            else:
-                raise ValueError(
-                    "Cannot treat hydrogens differently if not all hydrogens belong "
-                    "to exactly one motif."
-                )
-
-        return cls(
-            processed_bonds_atoms,
-            motifs,
-            bonds_motif,
-            H_atoms,
-            H_per_motif,
-            atoms_per_motif,
-            treat_H_different,
-        )
->>>>>>> 9ea2acf3
 
     @classmethod
     def from_mole(
