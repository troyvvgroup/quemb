from collections import defaultdict
from collections.abc import Mapping, Sequence
<<<<<<< HEAD
from typing import Final, NewType, TypeAlias, cast
=======
from numbers import Number
from typing import Callable, Final, NewType, TypeAlias, cast
>>>>>>> f823e134

import chemcoord as cc
import numpy as np
from attr import define
from chemcoord import Cartesian
from chemcoord.constants import elements
from ordered_set import OrderedSet
from pyscf.gto import Mole
from typing_extensions import Self

from quemb.shared.typing import T

#: The index of an atomic orbital. This is the global index, i.e. not per fragment.
AOIdx = NewType("AOIdx", int)

#: The global index of an atomic orbital, i.e. not per fragment.
#: This is basically the result of
#: the `func:pyscf.gto.mole.Mole.aoslice_by_atom` method.
GlobalAOIdx = NewType("GlobalAOIdx", AOIdx)

#: The relative AO index.
#: This is relative to the own fragment.
OwnRelAOIdx = NewType("OwnRelAOIdx", AOIdx)

#: The relative AO index, relative to another fragment.
#: For example for an edge in fragment 1 it is the AO index of the same atom
#: interpreted as center in fragment 2.
OtherRelAOIdx = NewType("OtherRelAOIdx", AOIdx)

#: The index of a Fragment.
FragmentIdx = NewType("FragmentIdx", int)

#: The index of an atom.
AtomIdx = NewType("AtomIdx", int)

#: The index of a heavy atom, i.e. of a motif.
#: If hydrogen atoms are not treated differently, then every atom
#: is a motif, and this type is equivalent to :class:`AtomIdx`.
MotifIdx = NewType("MotifIdx", AtomIdx)
#: In a given fragment, this is the index of a center.
#: A center was used to generate a fragment around it.
#: Since a fragment can swallow other smaller fragments, there
#: is only one origin per fragment but multiple centers,
#: which are the origins of the swallowed fragments.
CenterIdx = NewType("CenterIdx", MotifIdx)
#: An edge is the complement of the set of centers in a fragment.
EdgeIdx = NewType("EdgeIdx", MotifIdx)

#: In a given BE fragment, this is the origin of the remaining
#: fragment after subsets have been removed.
#: Since a fragment can swallow other smaller fragments, there
#: is only one origin per fragment but multiple centers,
#: which are the origins of the swallowed fragments.
#:
#: In the following example, we have drawn two fragments,
#: one around atom A and one around atom B. The fragment
#: around atom A is completely contained in the fragment around B,
#: hence we remove it. The remaining fragment around B has the origin B,
#: and swallowed the fragment around A.
#: Hence its centers are A and B.
#: The set of edges is the complement of the set of centers,
#: hence in this case for the fragment around B
#: the set of edges is the one-element set {C}.
#:
#: .. code-block::
#:
#:    __________
#:    |        |  BE2 fragment around A
#:    |        |
#:    ___________________
#:    |        |        |   BE2 fragment around B
#:    |        |        |
#:    A ------ B ------ C ------ D
#:    |        |        |        |
#:
OriginIdx = NewType("OriginIdx", CenterIdx)

# We would like to have a subtype of Sequence that also behaves generically
# so that we could write
# `SeqOverFrag[AOIdx]` for a sequence that contains all AO indices in a fragment
# or `SeqOverAtom[AOIdx]` for a sequence that contains all AO indices in an atom,
# where the Sequence types are different, i.e. a function that takes a `SeqOverFrag`
# would neither accept a `SeqOverAtom` nor a generic `Sequence`.
# However, this is (currently) not possible in Python, see this issue:
# https://github.com/python/mypy/issues/3331
#
# Hence we have to use just TypeAliases, which means that `SeqOverFrag`, `SeqOverAtom`
# and `Sequence` are all the same type.
# This is not ideal, but it is the best we can do at the moment.
SeqOverFrag: TypeAlias = Sequence
SeqOverAtom: TypeAlias = Sequence
SeqOverMotif: TypeAlias = Sequence
SeqOverCenter: TypeAlias = Sequence
SeqOverEdge: TypeAlias = Sequence
SeqOverOrigin: TypeAlias = Sequence


def merge_seqs(*seqs: Sequence[T]) -> OrderedSet[T]:
    """Merge multiple sequences into a single :class:`OrderedSet`.

    This preserves the order of the elements in each sequence,
    and of the arguments to this function, but removes duplicates.
    (Always the first occurrence of an element is kept.)

    .. code-block:: python

        merge_seq([1, 2], [2, 3], [1, 4]) -> OrderedSet([1, 2, 3, 4])
    """
    # mypy wrongly complains that the arg type is not valid, which it is.
    return OrderedSet().union(*seqs)  # type: ignore[arg-type]


# The following can be passed van der Waals radius alternative.
InVdWRadius: TypeAlias = Number | Callable[[Number], Number] | Mapping[str, Number]


@define(frozen=True)
class ConnectivityData:
    """Data structure to store the connectivity data of a molecule."""

    #: The connectivity graph of the molecule.
<<<<<<< HEAD
    bonds: Final[Mapping[AtomIdx, OrderedSet[AtomIdx]]]
=======
    bonds_atoms: Final[Mapping[AtomIdx, OrderedSet[AtomIdx]]]
>>>>>>> f823e134
    #: The heavy atoms/motifs in the molecule. If hydrogens are not treated differently
    #: then every hydrogen is also a motif on its own.
    motifs: Final[OrderedSet[MotifIdx]]
    #: The connectivity graph solely of the motifs,
    # i.e. of the heavy atoms when ignoring the hydrogen atoms.
<<<<<<< HEAD
    motif_bonds: Final[Mapping[MotifIdx, OrderedSet[MotifIdx]]]
=======
    bonds_motifs: Final[Mapping[MotifIdx, OrderedSet[MotifIdx]]]
>>>>>>> f823e134
    #: The hydrogen atoms in the molecule. If hydrogens are not treated differently,
    #: then this is an empty set.
    H_atoms: Final[OrderedSet[AtomIdx]]
    #: The hydrogen atoms per motif. If hydrogens are not treated differently,
    #: then the values of the dictionary are empty sets.
    H_per_motif: Final[Mapping[MotifIdx, OrderedSet[AtomIdx]]]
    #: All atoms per motif. Lists the motif/heavy atom first.
    atoms_per_motif: Final[Mapping[MotifIdx, OrderedSet[AtomIdx]]]
    #: Do we treat hydrogens differently?
    treat_H_different: Final[bool] = True

    @classmethod
    def from_cartesian(
        cls,
        m: Cartesian,
        *,
        in_bonds_atoms: Mapping[int, set[int]] | None = None,
        in_vdW_radius: InVdWRadius | None = None,
        treat_H_different: bool = True,
    ) -> Self:
        """Create a :class:`ConnectivityData` from a :class:`chemcoord.Cartesian`.

        Parameters
        ----------
        m :
            The Cartesian object to extract the connectivity data from.
        in_bonds_atoms : Mapping[int, OrderedSet[int]]
            Can be used to specify the connectivity graph of the molecule.
            Has exactly the same format as the output of
            :meth:`chemcoord.Cartesian.get_bonds`,
            which is called internally if this argument is not specified.
            Allows it to manually change the connectivity by modifying the output of
            :meth:`chemcoord.Cartesian.get_bonds`.
            The keyword is mutually exclusive with :python:`in_vdW_radius`.
        in_vdW_radius : Number | Callable[[Number], Number] | Mapping[str, Number]
            If :python:`in_bonds_atoms` is :class:`None`, then the connectivity graph is
            determined by the van der Waals radius of the atoms.
            It is possible to pass:

            * a single Number which is used for all atoms,
            * a callable which is applied to all radii
              and can be used to e.g. scale via :python:`lambda r: r * 1.1`,
            * a dictionary which maps the element symbol to the van der Waals radius,
              to change the radius of individual elements, e.g. :python:`{"C": 1.5}`.

            The keyword is mutually exclusive with :python:`in_bonds_atoms`.
        treat_H_different :
            If True, we treat hydrogen atoms differently from heavy atoms.
        """
        if not (m.index.min() == 0 and m.index.max() == len(m) - 1):
            raise ValueError("We assume 0-indexed data for the rest of the code.")
        m = m.sort_index()

        if in_bonds_atoms is not None and in_vdW_radius is not None:
            raise ValueError("Cannot specify both in_bonds_atoms and in_vdW_radius.")

        if in_bonds_atoms is not None:
            bonds_atoms = {
                AtomIdx(k): OrderedSet([AtomIdx(j) for j in sorted(v)])
                for k, v in in_bonds_atoms.items()
            }
        else:
            with cc.constants.RestoreElementData():
                used_vdW_r = elements.loc[:, "atomic_radius_cc"]
                if isinstance(in_vdW_radius, Number):
                    elements.loc[:, "atomic_radius_cc"] = used_vdW_r.map(
                        lambda _: in_vdW_radius
                    )
                elif callable(in_vdW_radius):
                    elements.loc[:, "atomic_radius_cc"] = used_vdW_r.map(in_vdW_radius)

                elif isinstance(in_vdW_radius, Mapping):
                    elements.loc[:, "atomic_radius_cc"].update(in_vdW_radius)
                elif in_vdW_radius is None:
                    # To avoid false-negatives we set all vdW radii to
                    # at least 0.55 Å
                    # or 20 % larger than the tabulated value.
                    elements.loc[:, "atomic_radius_cc"] = np.maximum(
                        0.55, used_vdW_r * 1.20
                    )
                else:
                    raise TypeError(
                        f"Invalid type {type(in_vdW_radius)} for in_vdW_radius."
                    )
                bonds_atoms = {
                    k: OrderedSet(sorted(v)) for k, v in m.get_bonds().items()
                }

        if treat_H_different:
            motifs = OrderedSet(m.loc[m.atom != "H", :].index)
        else:
            motifs = OrderedSet(m.index)

        bonds_motif: Mapping[MotifIdx, OrderedSet[MotifIdx]] = {
            motif: motifs & bonds_atoms[motif] for motif in motifs
        }
        H_atoms = OrderedSet(m.index).difference(motifs)
        H_per_motif = {motif: bonds_atoms[motif] & H_atoms for motif in motifs}
        atoms_per_motif = {
            motif: merge_seqs([motif], H_atoms)
            for motif, H_atoms in H_per_motif.items()
        }

        def motifs_share_H() -> bool:
            for i_motif, i_H_atoms in H_per_motif.items():
                for j_motif, j_H_atoms in H_per_motif.items():
                    if i_motif == j_motif:
                        continue
                    if i_H_atoms & j_H_atoms:
                        return True
            return False

        if treat_H_different and motifs_share_H():
            raise ValueError(
                "Cannot treat hydrogens differently if motifs share hydrogens."
            )

        return cls(
            bonds_atoms,
            motifs,
            bonds_motif,
            H_atoms,
            H_per_motif,
            atoms_per_motif,
            treat_H_different,
        )

    def get_BE_fragment(self, i_center: MotifIdx, n_BE: int) -> OrderedSet[MotifIdx]:
        """Return the BE fragment around atom :code:`i_center`.

        The BE fragment is the set of motifs (heavy atoms if hydrogens are different)
        that are reachable from the center atom within :code:`(n_BE - 1)` bonds.
        This means that :code:`n_BE == 1` returns only the center atom itself.

        Parameters
        ----------
        i_center :
            The index of the center atom.
        n_BE :
            The coordination sphere to consider.
        """
        if n_BE < 1:
            raise ValueError("n_BE must greater than or equal to 1.")

        result = OrderedSet({i_center})
        new = result.copy()
        for _ in range(n_BE - 1):
            new = merge_seqs(*(self.bonds_motifs[i] for i in new)).difference(result)
            if not new:
                break
            result = result.union(new)
        return result

    def get_all_BE_fragments(
        self, n_BE: int
    ) -> Mapping[MotifIdx, OrderedSet[MotifIdx]]:
        """Return all BE-fragments

        Parameters
        ----------
        n_BE :
            The coordination sphere to consider.

        Returns
        -------
        dict
            A dictionary mapping the center atom to the BE-fragment around it.
        """
        return {i: self.get_BE_fragment(i, n_BE) for i in self.motifs}


@define(frozen=True)
class SubsetsCleaned:
    """Data class to contain the results of the :func:`cleanup_if_subset` function.

    Currently, this data class is only used internally
    and strictly assumes that there is exactly one unique origin per
    fragment and one unique fragment per origin.
    Otherwise the data structure of a
    :python:`typing.Mapping[OriginIdx, OrderedSet[MotifIdx]]`
    would not make sense.
    This assumption makes the code in :func:`cleanup_if_subset`
    much easier to write and more performant,
    but it is not true for all possible fragmentations.
    For example pair-wise fragmentations, where there are multiple
    fragments for one origin, are not supported.

    The rest of the code, however, is written in a way that would fully support
    pair-wise fragmentations, if we would use a different data structure
    here and rewrote :func:`cleanup_if_subset` accordingly.
    """

    #: The remaining fragments after removing subsets.
    #: This is a dictionary mapping the origin index to the set of motif indices.
    motif_per_frag: Final[Mapping[OriginIdx, OrderedSet[MotifIdx]]]
    #: The centers that are swallowed by the larger fragment whose center index
    #: becomes the origin index.
    swallowed_centers: Final[Mapping[OriginIdx, OrderedSet[CenterIdx]]]


def cleanup_if_subset(
    fragment_indices: Mapping[MotifIdx, OrderedSet[MotifIdx]],
) -> SubsetsCleaned:
    """Remove fragments that are subsets of other fragments.

    We also keep track of the Center indices that are swallowed by the
    larger fragment whose center index becomes the origin index.

    Parameters
    ----------
    fragment_indices :
        A dictionary mapping the center index to the set of motif indices.

    Returns
    -------
    SubsetsCleaned :
        The cleaned fragments and a dictionary to keep track of swallowed centers.
    """
    # We actually need mutability here, hence it is not a Mapping.
    contain_others: dict[OriginIdx, OrderedSet[CenterIdx]] = defaultdict(OrderedSet)
    subset_of_others: set[CenterIdx] = set()

    for i_center, i_fragment in fragment_indices.items():
        if i_center in subset_of_others:
            continue
        for j_center in i_fragment:
            if i_center == j_center:
                continue
            # Now we treat j_center not as a mere MotifIdx, but as a CenterIdx.
            # Hence cast it.
            j_center = cast(CenterIdx, j_center)
            if fragment_indices[j_center].issubset(i_fragment):
                # Now we know that i_center is actually an origin,
                # because it contains the fragment around j_center.
                # Hence cast it.
                i_center = cast(OriginIdx, i_center)
                subset_of_others.add(j_center)
                contain_others[i_center] |= {j_center}
                if j_center in contain_others:
                    j_center = cast(OriginIdx, j_center)
                    contain_others[i_center] |= contain_others[j_center]
                    del contain_others[j_center]

    # We know that the first element of motifs is the center, which should
    # stay at the first position. The rest of the motifs should be sorted.
    # We also remove the swallowed centers, i.e. only origins are left.
    cleaned_fragments = {
        OriginIdx(CenterIdx(i_center)): merge_seqs([i_center], sorted(motifs[1:]))
        for i_center, motifs in fragment_indices.items()
        if i_center not in subset_of_others
    }
    return SubsetsCleaned(cleaned_fragments, contain_others)


@define(frozen=True)
class FragmentedStructure:
    """Data structure to store the fragments of a molecule.

    This takes into account only the geometrical data and is
    independent of the basis sets or the electronic structure.
    """

    #: The atomic orbital indices per fragment
    atoms_per_frag: Final[SeqOverFrag[SeqOverAtom[AtomIdx]]]
    #: The motifs per fragment.
    #: Note that the set of motifs in the fragment
    #: is the union of centers and edges.
    motifs_per_frag: Final[SeqOverFrag[SeqOverMotif[MotifIdx]]]
    #: The centers per fragment.
    #: Note that the set of centers is the complement of the edges.
    centers_per_frag: Final[SeqOverFrag[SeqOverCenter[CenterIdx]]]
    #: The edges per fragment.
    #: Note that the set of edges is the complement of the centers.
    edges_per_frag: Final[SeqOverFrag[SeqOverEdge[EdgeIdx]]]
    #: The origins per frag. Note that for "normal" BE calculations
    #: there is exacctly one origin per fragment, i.e. the
    #: `SeqOverOrigin` has one element.
    origin_per_frag: Final[SeqOverFrag[SeqOverOrigin[OriginIdx]]]

    #: For each edge in a fragment it points to the index
    #: of the fragment where this fragment is a center, i.e.
    #: where this edge is correctly described and should be matched against.
    #: Variable was formerly known as `center`.
    frag_idx_per_edge: Final[SeqOverFrag[Mapping[EdgeIdx, FragmentIdx]]]

    #: Connectivity data of the molecule.
    conn_data: Final[ConnectivityData]
    n_BE: Final[int]

    @classmethod
    def from_motifs(cls, conn_data: ConnectivityData, n_BE: int) -> Self:
        fragments = cleanup_if_subset(
            {
                i_center: conn_data.get_BE_fragment(i_center, n_BE)
                for i_center in conn_data.motifs
            }
        )
        atoms_per_frag = [
            merge_seqs(*[conn_data.atoms_per_motif[i_motif] for i_motif in i_fragment])
            for i_fragment in fragments.motif_per_frag.values()
        ]
        centers_per_frag = {
            i_origin: merge_seqs(
                [i_origin], fragments.swallowed_centers.get(i_origin, [])
            )
            for i_origin in fragments.motif_per_frag
        }

        def get_edges(i_origin: OriginIdx) -> OrderedSet[EdgeIdx]:
            # the complement of the center set is the edge set,
            # we can rightfully cast the result to EdgeIdx.
            return cast(
                OrderedSet[EdgeIdx],
                fragments.motif_per_frag[i_origin].difference(
                    centers_per_frag[i_origin]
                ),
            )

        edges_per_frag = [get_edges(i_origin) for i_origin in fragments.motif_per_frag]

        def frag_idx(edge: EdgeIdx) -> FragmentIdx:
            for i_frag, centers in enumerate(centers_per_frag.values()):
                if edge in centers:
                    return FragmentIdx(i_frag)
            raise ValueError(f"Edge {edge} not found in any fragment.")

        frag_idx_per_edge = [
            {edge: frag_idx(edge) for edge in edges} for edges in edges_per_frag
        ]

        return cls(
            atoms_per_frag,
            list(fragments.motif_per_frag.values()),
            list(centers_per_frag.values()),
            edges_per_frag,
            [OrderedSet([i_origin]) for i_origin in fragments.motif_per_frag],
            frag_idx_per_edge,
            conn_data,
            n_BE,
        )

    @classmethod
    def from_cartesian(
        cls,
        mol: Cartesian,
        n_BE: int,
        *,
        treat_H_different: bool = True,
        in_bonds_atoms: Mapping[int, set[int]] | None = None,
        in_vdW_radius: InVdWRadius | None = None,
    ) -> Self:
        """Construct a :class:`FragmentedStructure` from a :class:`chemcoord.Cartesian`.

        Parameters
        ----------
        mol :
            The Cartesian object to extract the connectivity data from.
        n_BE :
            The coordination sphere to consider.
        treat_H_different :
            If True, we treat hydrogen atoms differently from heavy atoms.
        """
        return cls.from_motifs(
            ConnectivityData.from_cartesian(
                mol,
                treat_H_different=treat_H_different,
                in_bonds_atoms=in_bonds_atoms,
                in_vdW_radius=in_vdW_radius,
            ),
            n_BE,
        )

    @classmethod
    def from_Mol(
        cls,
        mol: Mole,
        n_BE: int,
        *,
        treat_H_different: bool = True,
        in_bonds_atoms: Mapping[int, set[int]] | None = None,
        in_vdW_radius: InVdWRadius | None = None,
    ) -> Self:
        """Construct a :class:`FragmentedStructure` from a :class:`pyscf.gto.mole.Mole`.

        Parameters
        ----------
        mol :
            The Molecule to extract the connectivity data from.
        n_BE :
            The coordination sphere to consider.
        treat_H_different :
            If True, we treat hydrogen atoms differently from heavy atoms.
        """
<<<<<<< HEAD
        return cls.from_cartesian(Cartesian.from_pyscf(mol), n_BE, treat_H_different)


@define(frozen=True)
class FragmentedMolecule:
    """Data structure to store the fragments, including AO indices.

    This takes into account the geometrical data and the used
    basis sets, hence it "knows" which AO index belongs to which atom
    and which fragment.
    Hence, it depends on :class:`FragmentedStructure`.
    """

    fragmented_structure: Final[FragmentedStructure]
    #: The actual molecule
    mol: Final[Mole]

    #: The atomic orbital indices per atom
    AO_per_atom: Final[SeqOverAtom[Sequence[AOIdx]]]

    #: The atomic orbital indices per fragment
    AO_per_frag: Final[SeqOverFrag[Sequence[AOIdx]]]

    #: The relative atomic orbital indices per motif per fragment
    #: Relative means that the AO indices are relative to the own fragment.
    #:
    #: .. code-block:: python
    #:
    #:     rel_AO_per_frag[i_frag][i_motif]
    #:
    #: returns the AO indexes of the atoms in fragment `i_frag`
    #: in motif `i_motif`.
    AO_per_motif_per_frag: Final[Sequence[Mapping[MotifIdx, Sequence[AOIdx]]]]

    #: The relative atomic orbital indices per motif per fragment.
    #: Relative means that the AO indices are relative to
    #: the **own** fragment.
    rel_AO_per_motif_per_frag: Final[Sequence[Mapping[MotifIdx, Sequence[OwnRelAOIdx]]]]

    #: The relative atomic orbital indices per edge per fragment.
    #: Relative means that the AO indices are relative to the **other**
    #: fragment where the edge is a center.
    #: This variable was formerly known as `center_idx`.
    other_rel_AO_per_edge_per_frag: Final[
        Sequence[Mapping[EdgeIdx, Sequence[OtherRelAOIdx]]]
    ]

    @classmethod
    def from_frag_structure(
        cls, mol: Mole, frag_structure: FragmentedStructure
    ) -> Self:
        """Construct a :class:`FragmentedMolecule`

        Parameters
        ----------
        mol :
            The Molecule to extract the connectivity data from.
        frag_structure :
            The fragmented structure to use.
        """
        AO_per_atom = get_AOidx_per_atom(mol)
        AO_per_frag = [
            merge_seqs(*(AO_per_atom[i_atom] for i_atom in i_frag))
            for i_frag in frag_structure.atoms_per_frag
        ]
        AO_per_frag = [
            merge_seqs(*(AO_per_atom[i_atom] for i_atom in i_frag))
            for i_frag in frag_structure.atoms_per_frag
        ]

        AO_per_motif_per_frag: list[Mapping[MotifIdx, Sequence[AOIdx]]] = [
            {
                motif: merge_seqs(
                    *(
                        AO_per_atom[atom]
                        for atom in frag_structure.conn_data.atoms_per_motif[motif]
                    )
                )
                for motif in motifs
            }
            for motifs in frag_structure.motifs_per_frag
        ]

        rel_AO_per_motif_per_frag: list[Mapping[MotifIdx, Sequence[OwnRelAOIdx]]] = []
        for motifs in AO_per_motif_per_frag:
            rel_AO_per_motif = {}
            previous = 0
            for motif, AO_indices in motifs.items():
                indices = range(previous, (previous := previous + len(AO_indices)))
                rel_AO_per_motif[motif] = [OwnRelAOIdx(AOIdx(i)) for i in indices]
            rel_AO_per_motif_per_frag.append(rel_AO_per_motif)

        other_rel_AO_per_edge_per_frag: list[
            Mapping[EdgeIdx, Sequence[OtherRelAOIdx]]
        ] = [
            {
                i_edge: [
                    # We correctly reinterpet the AO indices as
                    # indices of the other fragment
                    cast(OtherRelAOIdx, i)
                    for i in rel_AO_per_motif_per_frag[frag_per_edge[i_edge]][i_edge]
                ]
                for i_edge in edges
            }
            for edges, frag_per_edge in zip(
                frag_structure.edges_per_frag, frag_structure.frag_idx_per_edge
            )
        ]

        return cls(
            frag_structure,
            mol,
            AO_per_atom,
            AO_per_frag,
            AO_per_motif_per_frag,
            rel_AO_per_motif_per_frag,
            other_rel_AO_per_edge_per_frag,
        )


def get_AOidx_per_atom(mol: Mole) -> Sequence[Sequence[GlobalAOIdx]]:
    """Get the range of atomic orbital indices per atom.

    Parameters
    ----------
    mol :
        The molecule to get the atomic orbital indices from.

    Returns
    -------
    list
        A list of ranges of atomic orbital indices per atom.
    """
    return [
        OrderedSet(GlobalAOIdx(AOIdx(i)) for i in range(AO_offsets[2], AO_offsets[3]))
        for AO_offsets in mol.aoslice_by_atom()
    ]
=======
        return cls.from_cartesian(
            Cartesian.from_pyscf(mol),
            n_BE,
            treat_H_different=treat_H_different,
            in_bonds_atoms=in_bonds_atoms,
            in_vdW_radius=in_vdW_radius,
        )
>>>>>>> f823e134
<|MERGE_RESOLUTION|>--- conflicted
+++ resolved
@@ -1,11 +1,7 @@
 from collections import defaultdict
 from collections.abc import Mapping, Sequence
-<<<<<<< HEAD
-from typing import Final, NewType, TypeAlias, cast
-=======
 from numbers import Number
 from typing import Callable, Final, NewType, TypeAlias, cast
->>>>>>> f823e134
 
 import chemcoord as cc
 import numpy as np
@@ -127,21 +123,13 @@
     """Data structure to store the connectivity data of a molecule."""
 
     #: The connectivity graph of the molecule.
-<<<<<<< HEAD
-    bonds: Final[Mapping[AtomIdx, OrderedSet[AtomIdx]]]
-=======
     bonds_atoms: Final[Mapping[AtomIdx, OrderedSet[AtomIdx]]]
->>>>>>> f823e134
     #: The heavy atoms/motifs in the molecule. If hydrogens are not treated differently
     #: then every hydrogen is also a motif on its own.
     motifs: Final[OrderedSet[MotifIdx]]
     #: The connectivity graph solely of the motifs,
     # i.e. of the heavy atoms when ignoring the hydrogen atoms.
-<<<<<<< HEAD
-    motif_bonds: Final[Mapping[MotifIdx, OrderedSet[MotifIdx]]]
-=======
     bonds_motifs: Final[Mapping[MotifIdx, OrderedSet[MotifIdx]]]
->>>>>>> f823e134
     #: The hydrogen atoms in the molecule. If hydrogens are not treated differently,
     #: then this is an empty set.
     H_atoms: Final[OrderedSet[AtomIdx]]
@@ -535,8 +523,13 @@
         treat_H_different :
             If True, we treat hydrogen atoms differently from heavy atoms.
         """
-<<<<<<< HEAD
-        return cls.from_cartesian(Cartesian.from_pyscf(mol), n_BE, treat_H_different)
+        return cls.from_cartesian(
+            Cartesian.from_pyscf(mol),
+            n_BE,
+            treat_H_different=treat_H_different,
+            in_bonds_atoms=in_bonds_atoms,
+            in_vdW_radius=in_vdW_radius,
+        )
 
 
 @define(frozen=True)
@@ -672,13 +665,4 @@
     return [
         OrderedSet(GlobalAOIdx(AOIdx(i)) for i in range(AO_offsets[2], AO_offsets[3]))
         for AO_offsets in mol.aoslice_by_atom()
-    ]
-=======
-        return cls.from_cartesian(
-            Cartesian.from_pyscf(mol),
-            n_BE,
-            treat_H_different=treat_H_different,
-            in_bonds_atoms=in_bonds_atoms,
-            in_vdW_radius=in_vdW_radius,
-        )
->>>>>>> f823e134
+    ]