"""This module implements the fragmentation of a molecule based
on chemical connectivity that uses the overlap of tabulated van der Waals radii.

There are three main classes:

* :class:`BondConnectivity` contains the connectivity data of a molecule
    and is fully independent of the BE fragmentation level or used basis sets.
    After construction the knowledge about motifs in the molecule are available,
    if hydrogen atoms are treated differently then the motifs are all
    non-hydrogen atoms, while if hydrogen atoms are treated equal then
    all atoms are motifs.
* :class:`PurelyStructureFragmented` is depending on the :class:`BondConnectivity`
    and performs the fragmentation depending on the BE fragmentation level, but is still
    independent of the used basis set.
    After construction this class knows about the assignment of origins, centers,
    and edges.
* :class:`Fragmented` is depending on the :class:`PurelyStructureFragmented`
    and assigns the AO indices to each fragment and is responsible for the book keeping
    of which AO index belongs to which center and edge.
"""

from collections import defaultdict
<<<<<<< HEAD
from collections.abc import Hashable, Iterable, Mapping, Sequence, Set
from itertools import chain
from numbers import Real
from pathlib import Path
from typing import Any, Callable, Final, TypeAlias, TypeVar, cast
=======
from collections.abc import Callable, Hashable, Iterable, Mapping, Sequence
from itertools import chain
from numbers import Real
from pathlib import Path
from typing import Final, TypeAlias, TypeVar, cast
>>>>>>> 26001bdc

import chemcoord as cc
import numpy as np
from attr import cmp_using, define, field
from chemcoord import Cartesian
from chemcoord.constants import elements
from networkx.algorithms.shortest_paths.generic import shortest_path_length
from networkx.classes.graph import Graph
from ordered_set import OrderedSet
from pyscf.gto import Mole
from typing_extensions import Self, assert_never

from quemb.molbe.helper import are_equal, get_core
from quemb.shared.helper import unused
from quemb.shared.typing import (
    AOIdx,
    AtomIdx,
    CenterIdx,
    EdgeIdx,
    FragmentIdx,
    GlobalAOIdx,
    MotifIdx,
    OriginIdx,
    OtherRelAOIdx,
    OwnRelAOIdx,
    T,
)

# NOTE: We rely on the fact that post python 3.7 dictionaries preserve insertion order!

# Note that most OrderedSet types could be a non-mutable equivalent here,
# unfortunately this is not that easy to declare
# see https://stackoverflow.com/questions/79401030/good-way-to-define-new-protocol-for-collection-types


# We would like to have a subtype of Sequence that also behaves generically
# so that we could write
# `SeqOverFrag[AOIdx]` for a sequence that contains all AO indices in a fragment
# or `SeqOverAtom[AOIdx]` for a sequence that contains all AO indices in an atom,
# where the Sequence types are different, i.e. a function that takes a `SeqOverFrag`
# would neither accept a `SeqOverAtom` nor a generic `Sequence`.
# However, this is (currently) not possible in Python, see this issue:
# https://github.com/python/mypy/issues/3331
# For now just stick to ``Sequence``.


def union_of_seqs(*seqs: Sequence[T]) -> OrderedSet[T]:
    """Merge multiple sequences into a single :class:`OrderedSet`.

    This preserves the order of the elements in each sequence,
    and of the arguments to this function, but removes duplicates.
    (Always the first occurrence of an element is kept.)

    .. code-block:: python

        merge_seq([1, 2], [2, 3], [1, 4]) -> OrderedSet([1, 2, 3, 4])
    """
    # mypy wrongly complains that the arg type is not valid, which it is.
    return OrderedSet().union(*seqs)  # type: ignore[arg-type]


def _iloc(view: Iterable[T], n: int) -> T:
    """Get the n-th element of an iterable.

    Scales linearly! Do not use for large n!
    """
    return next(x for i, x in enumerate(iter(view)) if i == n)


def _flatten(nested: Iterable[Iterable[T]]) -> list[T]:
    return list(chain(*nested))


# We want to express the idea in the type system that restricting
# the keys of a Mapping to a subset can also narrow down
# the type of the keys, hence of the Mapping itself.
# The direct approach, i.e.
#   Key = TypeVar("Key", bound=Hashable)
#   SubKey = TypeVar("SubKey", bound=Key)
# is not possible, because one cannot bind a TypeVar
# to another TypeVar, hence we form a union type of the subset key type
# with its complement to obain the super type of the key.
_T_Key = TypeVar("_T_Key", bound=Hashable)
_T_ComplementKey = TypeVar("_T_ComplementKey", bound=Hashable)
_T_Val = TypeVar("_T_Val")


def restrict_keys(
    D: Mapping[_T_Key | _T_ComplementKey, _T_Val], keys: Sequence[_T_Key]
) -> Mapping[_T_Key, _T_Val]:
    """Restrict the keys of a dictionary to a subset.

    The function has the interface declared in such a way that if the subset of
    keys is actually a subtype of the type of the keys, the type of the keys
    of the returned dictionary is narrowed down."""
    return {k: D[k] for k in keys}


_T_motif = TypeVar("_T_motif", bound=MotifIdx)
_T_AOIdx = TypeVar("_T_AOIdx", bound=AOIdx)


def _restrict(
    AO_per_motif_per_frag: Sequence[
        Mapping[MotifIdx, Mapping[AtomIdx, OrderedSet[_T_AOIdx]]]
    ],
    subsets_motifs: Sequence[OrderedSet[_T_motif]],
) -> Sequence[Mapping[_T_motif, Mapping[AtomIdx, OrderedSet[_T_AOIdx]]]]:
    return [
        restrict_keys(AO_per_motif, motif_subset)
        for (motif_subset, AO_per_motif) in zip(subsets_motifs, AO_per_motif_per_frag)
    ]


# The following can be passed van der Waals radius alternative.
InVdWRadius: TypeAlias = Real | Callable[[Real], Real] | Mapping[str, Real]


@define(frozen=True)
class BondConnectivity:
    """Data structure to store the connectivity data of a molecule.

    This collects all information that is independent of the chosen
    fragmentation scheme, i.e. BE1, BE2, etc., and is independent
    of the basis set, i.e. STO-3G, 6-31G, etc.
    """

    #: The connectivity graph of the molecule.
    bonds_atoms: Final[Mapping[AtomIdx, OrderedSet[AtomIdx]]]
    #: The heavy atoms/motifs in the molecule. If hydrogens are not treated differently
    #: then every hydrogen is also a motif on its own.
    motifs: Final[OrderedSet[MotifIdx]]
    #: The connectivity graph solely of the motifs,
    # i.e. of the heavy atoms when ignoring the hydrogen atoms.
    bonds_motifs: Final[Mapping[MotifIdx, OrderedSet[MotifIdx]]]
    #: The hydrogen atoms in the molecule. If hydrogens are not treated differently,
    #: then this is an empty set.
    H_atoms: Final[OrderedSet[AtomIdx]]
    #: The hydrogen atoms per motif. If hydrogens are not treated differently,
    #: then the values of the dictionary are empty sets.
    H_per_motif: Final[Mapping[MotifIdx, OrderedSet[AtomIdx]]]
    #: All atoms per motif. Lists the motif/heavy atom first.
    atoms_per_motif: Final[Mapping[MotifIdx, OrderedSet[AtomIdx]]]
    #: Do we treat hydrogens differently?
    treat_H_different: Final[bool] = True

    @classmethod
    def from_cartesian(
        cls,
        m: Cartesian,
        *,
        bonds_atoms: Mapping[int, set[int]] | None = None,
        vdW_radius: InVdWRadius | None = None,
        treat_H_different: bool = True,
    ) -> Self:
        """Create a :class:`BondConnectivity` from a :class:`chemcoord.Cartesian`.

        Parameters
        ----------
        m :
            The Cartesian object to extract the connectivity data from.
        bonds_atoms :
            Can be used to specify the connectivity graph of the molecule.
            Has exactly the same format as the output of
            :meth:`chemcoord.Cartesian.get_bonds`,
            which is called internally if this argument is not specified.
            Allows it to manually change the connectivity by modifying the output of
            :meth:`chemcoord.Cartesian.get_bonds`.
            The keyword is mutually exclusive with :python:`vdW_radius`.
        vdW_radius :
            If :python:`bonds_atoms` is :class:`None`, then the connectivity graph is
            determined by the van der Waals radius of the atoms.
            It is possible to pass:

            * a single number which is used as radius for all atoms,
            * a callable which is applied to all radii
              and can be used to e.g. scale via :python:`lambda r: r * 1.1`,
            * a dictionary which maps the element symbol to the van der Waals radius,
              to change the radius of individual elements, e.g. :python:`{"C": 1.5}`.

            The keyword is mutually exclusive with :python:`bonds_atoms`.
        treat_H_different :
            If True, we treat hydrogen atoms differently from heavy atoms.
        """
        if not (m.index.min() == 0 and m.index.max() == len(m) - 1):
            raise ValueError("We assume 0-indexed data for the rest of the code.")
        m = m.sort_index()

        if bonds_atoms is not None and vdW_radius is not None:
            raise ValueError("Cannot specify both bonds_atoms and vdW_radius.")

        if bonds_atoms is not None:
            processed_bonds_atoms = {
                AtomIdx(k): OrderedSet([AtomIdx(j) for j in sorted(v)])
                for k, v in bonds_atoms.items()
            }
        else:
            with cc.constants.RestoreElementData():
                used_vdW_r = elements.loc[:, "atomic_radius_cc"]
                if isinstance(vdW_radius, Real):
                    elements.loc[:, "atomic_radius_cc"] = used_vdW_r.map(
                        lambda _: float(vdW_radius)
                    )
                elif callable(vdW_radius):
                    elements.loc[:, "atomic_radius_cc"] = used_vdW_r.map(vdW_radius)  # type: ignore[arg-type]
                elif isinstance(vdW_radius, Mapping):
                    elements.loc[:, "atomic_radius_cc"].update(vdW_radius)  # type: ignore[arg-type]
                elif vdW_radius is None:
                    # To avoid false-negatives we set all vdW radii to
                    # at least 0.55 Å
                    # or 20 % larger than the tabulated value.
                    elements.loc[:, "atomic_radius_cc"] = np.maximum(
                        0.55, used_vdW_r * 1.20
                    )
                else:
                    assert_never(vdW_radius)
                processed_bonds_atoms = {
                    k: OrderedSet(sorted(v)) for k, v in m.get_bonds().items()
                }

        if treat_H_different:
            motifs = OrderedSet(m.loc[m.atom != "H", :].index)
        else:
            motifs = OrderedSet(m.index)

        bonds_motif: Mapping[MotifIdx, OrderedSet[MotifIdx]] = {
            motif: motifs & processed_bonds_atoms[motif] for motif in motifs
        }
        H_atoms = OrderedSet(m.index).difference(motifs)
        H_per_motif = {
            motif: processed_bonds_atoms[motif] & H_atoms for motif in motifs
        }
        atoms_per_motif = {
            motif: union_of_seqs([motif], H_atoms)
            for motif, H_atoms in H_per_motif.items()
        }

        def motifs_share_H() -> bool:
            for i_motif, i_H_atoms in H_per_motif.items():
                for j_motif, j_H_atoms in H_per_motif.items():
                    if i_motif == j_motif:
                        continue
                    if i_H_atoms & j_H_atoms:
                        return True
            return False

        def all_H_belong_to_motif() -> bool:
            return H_atoms.issubset(union_of_seqs(*(H_per_motif.values())))

        if treat_H_different and not (all_H_belong_to_motif() and not motifs_share_H()):
            raise ValueError(
                "Cannot treat hydrogens differently if not all hydrogens belong "
                "to exactly one motif."
            )

        return cls(
            processed_bonds_atoms,
            motifs,
            bonds_motif,
            H_atoms,
            H_per_motif,
            atoms_per_motif,
            treat_H_different,
        )

    @classmethod
    def from_mole(
        cls,
        mol: Mole,
        *,
        bonds_atoms: Mapping[int, set[int]] | None = None,
        vdW_radius: InVdWRadius | None = None,
        treat_H_different: bool = True,
    ) -> Self:
        """Create a :class:`BondConnectivity` from a :class:`pyscf.gto.mole.Mole`.

        Parameters
        ----------
        mol :
            The :class:`pyscf.gto.mole.Mole` to extract the connectivity data from.
        bonds_atoms : Mapping[int, OrderedSet[int]]
            Can be used to specify the connectivity graph of the molecule.
            Has exactly the same format as the output of
            :meth:`chemcoord.Cartesian.get_bonds`,
            which is called internally if this argument is not specified.
            Allows it to manually change the connectivity by modifying the output of
            :meth:`chemcoord.Cartesian.get_bonds`.
            The keyword is mutually exclusive with :python:`vdW_radius`.
        vdW_radius :
            If :python:`bonds_atoms` is :class:`None`, then the connectivity graph is
            determined by the van der Waals radius of the atoms.
            It is possible to pass:

            * a single number which is used as radius for all atoms,
            * a callable which is applied to all radii
              and can be used to e.g. scale via :python:`lambda r: r * 1.1`,
            * a dictionary which maps the element symbol to the van der Waals radius,
              to change the radius of individual elements, e.g. :python:`{"C": 1.5}`.

            The keyword is mutually exclusive with :python:`bonds_atoms`.
        treat_H_different :
            If True, we treat hydrogen atoms differently from heavy atoms.
        """
        return cls.from_cartesian(
            Cartesian.from_pyscf(mol),
            bonds_atoms=bonds_atoms,
            vdW_radius=vdW_radius,
            treat_H_different=treat_H_different,
        )

    def get_BE_fragment(self, i_center: MotifIdx, n_BE: int) -> OrderedSet[MotifIdx]:
        """Return the BE fragment around atom :code:`i_center`.

        The BE fragment is the set of motifs (heavy atoms if hydrogens are different)
        that are reachable from the center atom within :code:`(n_BE - 1)` bonds.
        This means that :code:`n_BE == 1` returns only the center atom itself.

        Parameters
        ----------
        i_center :
            The index of the center atom.
        n_BE :
            Defines the :python:`(n_BE - 1)`-th coordination sphere to consider.
        """
        if n_BE < 1:
            raise ValueError("n_BE must greater than or equal to 1.")

        result = OrderedSet({i_center})
        new = result.copy()
        for _ in range(n_BE - 1):
            new = union_of_seqs(*(self.bonds_motifs[i] for i in new)).difference(result)
            if not new:
                break
            result = result.union(new)
        return result

    def get_all_BE_fragments(self, n_BE: int) -> dict[MotifIdx, OrderedSet[MotifIdx]]:
        """Return all BE-fragments

        Parameters
        ----------
        n_BE :
            The coordination sphere to consider.

        Returns
        -------
        dict
            A dictionary mapping the center atom to the BE-fragment around it.
        """
        return {i: self.get_BE_fragment(i, n_BE) for i in self.motifs}


@define(frozen=True)
class _SubsetsCleaned:
    """Data class to contain the results of the :func:`_cleanup_if_subset` function.

    Currently, this data class is only used internally
    and strictly assumes that there is exactly one unique origin per
    fragment and one unique fragment per origin.
    Otherwise the data structure of a
    :python:`typing.Mapping[OriginIdx, OrderedSet[MotifIdx]]`
    would not make sense.
    This assumption makes the code in :func:`_cleanup_if_subset`
    much easier to write and more performant,
    but it is not true for all possible fragmentations.
    For example pair-wise fragmentations, where there are multiple
    fragments for one origin, are not supported.

    The rest of the code, however, is written in a way that fully supports
    pair-wise fragmentations, if we would use a different data structure
    here and rewrote :func:`_cleanup_if_subset` accordingly.
    """

    #: The remaining fragments after removing subsets.
    #: This is a dictionary mapping the origin index to the set of motif indices.
    motif_per_frag: Final[Mapping[OriginIdx, OrderedSet[MotifIdx]]]
    #: The centers that are swallowed by the larger fragment whose center index
    #: becomes the origin index.
    swallowed_centers: Final[Mapping[OriginIdx, OrderedSet[CenterIdx]]]


def _cleanup_if_subset(
    fragment_indices: Mapping[MotifIdx, OrderedSet[MotifIdx]],
) -> _SubsetsCleaned:
    """Remove fragments that are subsets of other fragments.

    We also keep track of the Center indices that are swallowed by the
    larger fragment whose center index becomes the origin index.

    Parameters
    ----------
    fragment_indices :
        A dictionary mapping the center index to the set of motif indices.

    Returns
    -------
    _SubsetsCleaned :
        The cleaned fragments and a dictionary to keep track of swallowed centers.
    """
    # We actually need mutability here, hence it is not a Mapping.
    contain_others: dict[OriginIdx, OrderedSet[CenterIdx]] = defaultdict(OrderedSet)
    subset_of_others: set[CenterIdx] = set()

    for i_center, i_fragment in fragment_indices.items():
        if i_center in subset_of_others:
            continue
        for j_center in i_fragment:
            if i_center == j_center:
                continue
            # Now we treat j_center not as a mere MotifIdx, but as a CenterIdx.
            # Hence cast it.
            j_center = cast(CenterIdx, j_center)
            if fragment_indices[j_center].issubset(i_fragment):
                # Now we know that i_center is actually an origin,
                # because it contains the fragment around j_center.
                # Hence cast it.
                i_center = cast(OriginIdx, i_center)
                subset_of_others.add(j_center)
                contain_others[i_center] |= {j_center}
                if j_center in contain_others:
                    j_center = cast(OriginIdx, j_center)
                    contain_others[i_center] |= contain_others[j_center]
                    del contain_others[j_center]

    # We know that the first element of motifs is the center, which should
    # stay at the first position. The rest of the motifs should be sorted.
    # We also remove the swallowed centers, i.e. only origins are left.
    cleaned_fragments = {
        OriginIdx(CenterIdx(i_center)): union_of_seqs([i_center], sorted(motifs[1:]))
        for i_center, motifs in fragment_indices.items()
        if i_center not in subset_of_others
    }
    return _SubsetsCleaned(cleaned_fragments, contain_others)


@define(frozen=True, kw_only=True)
class PurelyStructureFragmented:
    """Data structure to store the fragments of a molecule.

    This takes into account only the connectivity data and the fragmentation
    scheme but is independent of the basis sets or the electronic structure.
    """

    #: The full molecule
    mol: Final[Mole] = field(eq=cmp_using(are_equal))

    #: The motifs per fragment.
    #: Note that the full set of motifs for a fragment is the union of all center motifs
    #: and edge motifs.
    #: The order is guaranteed to be first
    #: origin, centers, then edges
    #: and in each category the motif index is ascending.
    motifs_per_frag: Final[Sequence[OrderedSet[MotifIdx]]]
    #: The centers per fragment.
    #: Note that the set of centers is the complement of the edges.
    #: The order is guaranteed to be ascending.
    #: Every motif is at least once a center, but a given motif can appear
    #: multiple times as center in different fragments.
    #: By using :meth:`get_autocratically_matched` we can ensure that a given center
    #: appears exactly once as a center.
    centers_per_frag: Final[Sequence[OrderedSet[CenterIdx]]]
    #: The edges per fragment.
    #: Note that the set of edges is the complement of the centers.
    #: The order is guaranteed to be ascending.
    edges_per_frag: Final[Sequence[OrderedSet[EdgeIdx]]]
    #: The origins per frag. Note that for "normal" BE calculations
    #: there is exacctly one origin per fragment, i.e. the
    #: `Sequence` has one element.
    #: The order is guaranteed to be ascending.
    origin_per_frag: Final[Sequence[OrderedSet[OriginIdx]]]

    #: The atom indices per fragment. it contains both
    #: motif **and** hydrogen indices.
    #: The order of the motifs is the same as in :attr:`motifs_per_frag`.
    #: The hydrogen atoms directly follow the motif to which they are attached,
    #: and are then ascendingly sorted.
    #: To given an example: if 1 and 4 are motif indices and
    #: hydrogen atoms 5, 6 are connected to 1, while hydrogen atoms 2, 3
    #: are connected to 4, then the order is: :python:`[1, 5, 6, 4, 2, 3]`.
    atoms_per_frag: Final[Sequence[OrderedSet[AtomIdx]]]

    #: For each edge in a fragment it points to the index
    #: of the fragment where this fragment is a center, i.e.
    #: where this edge is correctly described and should be matched against.
    #: Variable was formerly known as `center`.
    frag_idx_per_edge: Final[Sequence[Mapping[EdgeIdx, FragmentIdx]]]

    #: Connectivity data of the molecule.
    conn_data: Final[BondConnectivity]
    n_BE: Final[int]

    @classmethod
    def from_conn_data(cls, mol: Mole, conn_data: BondConnectivity, n_BE: int) -> Self:
        fragments = _cleanup_if_subset(
            {
                i_center: conn_data.get_BE_fragment(i_center, n_BE)
                for i_center in conn_data.motifs
            }
        )
        centers_per_frag = {
            i_origin: union_of_seqs(
                [i_origin], sorted(fragments.swallowed_centers.get(i_origin, []))
            )
            for i_origin in fragments.motif_per_frag
        }

        def get_edges(i_origin: OriginIdx) -> OrderedSet[EdgeIdx]:
            # the complement of the center set is the edge set,
            # we can rightfully cast the result to EdgeIdx.
            return cast(
                OrderedSet[EdgeIdx],
                OrderedSet(
                    sorted(
                        fragments.motif_per_frag[i_origin].difference(
                            centers_per_frag[i_origin]
                        )
                    )
                ),
            )

        edges_per_frag = [get_edges(i_origin) for i_origin in fragments.motif_per_frag]

        def frag_idx(edge: EdgeIdx) -> FragmentIdx:
            for i_frag, centers in enumerate(centers_per_frag.values()):
                if edge in centers:
                    return FragmentIdx(i_frag)
            raise ValueError(f"Edge {edge} not found in any fragment.")

        origin_per_frag = [
            OrderedSet([i_origin]) for i_origin in fragments.motif_per_frag
        ]

        # The final reordered motifs per frag
        motifs_per_frag = [
            union_of_seqs(cast(Sequence[MotifIdx], origin), centers, edges)
            for origin, centers, edges in zip(
                origin_per_frag, centers_per_frag.values(), edges_per_frag
            )
        ]

        atoms_per_frag = [
            union_of_seqs(
                *[conn_data.atoms_per_motif[i_motif] for i_motif in i_fragment]
            )
            for i_fragment in motifs_per_frag
        ]

        frag_idx_per_edge = [
            {edge: frag_idx(edge) for edge in edges} for edges in edges_per_frag
        ]

        return cls(
            mol=mol,
            atoms_per_frag=atoms_per_frag,
            motifs_per_frag=motifs_per_frag,
            centers_per_frag=list(centers_per_frag.values()),
            edges_per_frag=edges_per_frag,
            origin_per_frag=origin_per_frag,
            frag_idx_per_edge=frag_idx_per_edge,
            conn_data=conn_data,
            n_BE=n_BE,
        )

    @classmethod
    def from_mole(
        cls,
        mol: Mole,
        n_BE: int,
        *,
        treat_H_different: bool = True,
        bonds_atoms: Mapping[int, set[int]] | None = None,
        vdW_radius: InVdWRadius | None = None,
        autocratic_matching: bool = True,
    ) -> Self:
        """Construct a :class:`PurelyStructureFragmented`
        from a :class:`pyscf.gto.mole.Mole`.

        Parameters
        ----------
        mol :
            The Molecule to extract the connectivity data from.
        n_BE :
            The coordination sphere to consider.
        treat_H_different :
            If True, we treat hydrogen atoms differently from heavy atoms.
        autocratic_matching :
            Assume autocratic matching for possibly shared centers.
            Will call :meth:`get_autocratically_matched` upon construction.
            Look there for more details.
        """
        fragments = cls.from_conn_data(
            mol,
            BondConnectivity.from_mole(
                mol,
                treat_H_different=treat_H_different,
                bonds_atoms=bonds_atoms,
                vdW_radius=vdW_radius,
            ),
            n_BE,
        )
        if autocratic_matching:
            return fragments.get_autocratically_matched()
        return fragments

    def is_ordered(self) -> bool:
        """Return if :python:`self` is ordered.

        Ordered in this context means, that first the
        origins, then centers, then edges appear in the motif.
        """
        # note that origins is a subset of centers.
        # All centers that are origins appear first due to
        # how the union of OrderedSet works.
        return all(
            origins | centers | edges == motifs
            for origins, centers, edges, motifs in zip(
                self.origin_per_frag,
                self.centers_per_frag,
                self.edges_per_frag,
                self.motifs_per_frag,
            )
        )

    def write_geom(self, prefix: str = "f", dir: Path = Path(".")) -> None:
        """Write the structures of the fragments to files."""
        mol = Cartesian.from_pyscf(self.mol)
        for i_frag, atoms in enumerate(self.atoms_per_frag):
            mol.loc[atoms, :].to_xyz(dir / f"{prefix}{i_frag}.xyz")

    def get_string(self) -> str:
        """Get a long string representation of the fragments.

        One can also call :python:`str(self)` to get a short string representation.
        """

        def to_comma_output(seq: Sequence) -> str:
            return ", ".join(str(x + 1) for x in seq)

        n_col_centers: Final = max(
            10, *(len(to_comma_output(centers)) for centers in self.centers_per_frag)
        )
        n_col_edges: Final = max(
            10, *(len(to_comma_output(edges)) for edges in self.edges_per_frag)
        )
        separator_line: Final = (28 + n_col_edges + n_col_centers) * "-"

        output = (
            "Atom indices of motifs (1-indexed)\n"
            f"{separator_line}\n"
            f" Fragment |    Origin | {'Centers':>{n_col_centers}} | {'Edges':>{n_col_edges}}\n"  # noqa: E501
            f"{separator_line}\n"
        )
        for i_frag, (motifs, centers, edges, origins) in enumerate(
            zip(
                self.motifs_per_frag,
                self.centers_per_frag,
                self.edges_per_frag,
                self.origin_per_frag,
            )
        ):
            output += f"{i_frag + 1:>9} | {to_comma_output(origins):>9} | {to_comma_output(centers):>{n_col_centers}} | {to_comma_output(edges):>{n_col_edges}}\n"  # noqa: E501

        output += f"{separator_line}\n"
        return output

    def _get_shared_centers(self) -> dict[CenterIdx, OrderedSet[FragmentIdx]]:
        """Get a dictionary of centers which are shared among multiple fragments.

        The returned dictionary contains the shared centers pointing to
        the containing fragments.
        """
        result: dict[CenterIdx, OrderedSet[FragmentIdx]] = defaultdict(OrderedSet)
        # We assume that every ``MotifIdx`` is a ``CenterIdx``
        # at least once in at least one fragment, hence cast to ``Sequence[CenterIdx]```
        for center in cast(Sequence[CenterIdx], self.conn_data.motifs):
            # Find all fragments where ``center`` is a center
            for i_frag, centers_in_frag in enumerate(self.centers_per_frag):
                if center in centers_in_frag:
                    result[center].add(cast(FragmentIdx, i_frag))
        # Retain only those center indices which appear in more than one fragment
        return {k: v for k, v in result.items() if len(v) > 1}

    def _best_repr_fragment(
        self, center: CenterIdx, fragments: Set[FragmentIdx]
    ) -> FragmentIdx:
        """Assuming that :python:``center`` is shared across :python:``fragments``,
        return the index of the fragment which represents it best.

        This is done by finding the shortest path to each fragment's origin
        and taking the fragment with the closest origin.
        """
        nx_graph: Graph = Graph(self.conn_data.bonds_motifs)  # type: ignore[arg-type]

        def distance_to_fragment(i_frag: FragmentIdx) -> tuple[int, int]:
            """Return the distance to the fragment with index ``i_frag``,
            as measured by the edge-number of the shortest path to the closest origin.
            Additionally return the index itsef to achieve unique ordering, if the
            distance is degenerate."""
            return (
                min(
                    shortest_path_length(nx_graph, source=center, target=i_origin)
                    for i_origin in self.origin_per_frag[i_frag]
                ),
                i_frag,
            )

        return sorted(fragments, key=distance_to_fragment)[0]

    def get_autocratically_matched(self) -> Self:
        """Ensure that no centers exist, that are shared among fragments.

        This is the same as using autocratic matching.
        If there is a motif, which appears as center in multiple fragments,
        we will choose a fragment whose origin is closest to the center.
        In this fragment it will stay a center, while the same motif
        will become an edge in the other fragments.

        For example, if we have the following nested structure
        (part of a larger molecule that continues left and right)

        .. code-block:: text

            --- 1 - 2 - 3 - 4 - 5 ---
                        |
                        6
                        |
                        7

        and assume BE(3) fragmentation then the atom 6 appears as center
        in the BE(3)-fragments around atoms 2, 3, and 4.
        Since atom 6 is closest to atom 3,
        it will stay a center in the fragment around atom 3
        and will be re-declared as edge in the fragments
        around 2 and 4.
        """
        shared_centers = self._get_shared_centers()

        best_fragment = {
            center: self._best_repr_fragment(center, idx_fragments)
            for center, idx_fragments in shared_centers.items()
        }
        bad_fragments = {
            center: idx_fragments - {best_fragment[center]}
            for center, idx_fragments in shared_centers.items()
        }

        def invert(
            D: Mapping[CenterIdx, Set[FragmentIdx]],
        ) -> defaultdict[FragmentIdx, set[CenterIdx]]:
            result = defaultdict(set)
            for k, values in D.items():
                for v in values:
                    result[v].add(k)
            return result

        becomes_an_edge = invert(bad_fragments)

        return self.__class__(
            mol=self.mol,
            motifs_per_frag=self.motifs_per_frag,
            origin_per_frag=self.origin_per_frag,
            atoms_per_frag=self.atoms_per_frag,
            conn_data=self.conn_data,
            n_BE=self.n_BE,
            centers_per_frag=[
                centers.difference(becomes_an_edge[FragmentIdx(i_frag)])
                for i_frag, centers in enumerate(self.centers_per_frag)
            ],
            # In the following we re-declare some of the centers as edges,
            # hence we have to cast to ``EdgeIdx``.
            edges_per_frag=[
                OrderedSet(
                    sorted(
                        edges.union(
                            cast(Set[EdgeIdx], becomes_an_edge[FragmentIdx(i_frag)])
                        )
                    )
                )
                for i_frag, edges in enumerate(self.edges_per_frag)
            ],
            frag_idx_per_edge=[
                _sort_by_keys(
                    dict(edges)
                    | {
                        cast(EdgeIdx, center): best_fragment[center]
                        for center in becomes_an_edge.get(FragmentIdx(i_frag), set())
                    }
                )
                for i_frag, edges in enumerate(self.frag_idx_per_edge)
            ],
        )

    def shared_centers_exist(self) -> bool:
        """Check if shared centers exist.

        Using :meth:`get_autocratically_matched` it is possible to re-declare shared
        centers as edges.
        """
        return len(self.conn_data.motifs) != sum(len(x) for x in self.centers_per_frag)


ListOverFrag: TypeAlias = list
ListOverEdge: TypeAlias = list
ListOverMotif: TypeAlias = list


@define(frozen=True, kw_only=True)
class AutogenOutput:
    """Data structure to match explicitly the output of autogen."""

    fsites: Final[ListOverFrag[list[GlobalAOIdx]]]
    edge_sites: Final[ListOverFrag[ListOverEdge[list[GlobalAOIdx]]]]
    center: Final[ListOverFrag[ListOverEdge[FragmentIdx]]]
    edge_idx: Final[ListOverFrag[ListOverEdge[list[OwnRelAOIdx]]]]
    center_idx: Final[ListOverFrag[ListOverEdge[list[OtherRelAOIdx]]]]
    centerf_idx: Final[ListOverFrag[list[OwnRelAOIdx]]]
    #: The first element is a float, the second is the list
    ebe_weight: Final[ListOverFrag[list[float | list[OwnRelAOIdx]]]]
    Frag_atom: Final[ListOverFrag[ListOverMotif[MotifIdx]]]
    center_atom: Final[ListOverFrag[OriginIdx]]
    hlist_atom: Final[Sequence[list[AtomIdx]]]
    add_center_atom: Final[ListOverFrag[list[CenterIdx]]]
    Nfrag: Final[int]


@define(frozen=True, kw_only=True)
class Fragmented:
    """Contains the whole BE fragmentation information, including AO indices.

    This takes into account the geometrical data and the used
    basis sets, hence it "knows" which AO index belongs to which atom
    and which fragment.
    It depends on :class:`PurelyStructureFragmented` to store structural data,
    but contains more information.
    """

    #: The full molecule
    mol: Final[Mole] = field(eq=cmp_using(are_equal))

    # yes, it is a bit redundant, because `conn_data` is also contained in
    # `frag_structure`, but it is very convenient to have it here
    # as well. Due to the immutability the two views are also not a problem.
    conn_data: Final[BondConnectivity]

    frag_structure: Final[PurelyStructureFragmented] = field()

    @frag_structure.validator
    def _ensure_no_shared_centers(
        self, attribute: Any, value: PurelyStructureFragmented
    ) -> None:
        unused(attribute)
        if value.shared_centers_exist():
            raise ValueError(
                "Shared centers not supported. Use autocratic matching instead."
            )

    #: The atomic orbital indices per atom
    AO_per_atom: Final[Sequence[OrderedSet[GlobalAOIdx]]]

    #: The atomic orbital indices per fragment
    AO_per_frag: Final[Sequence[OrderedSet[GlobalAOIdx]]]

    #: The atomic orbital indices per motif
    AO_per_motif: Final[Mapping[MotifIdx, Mapping[AtomIdx, OrderedSet[GlobalAOIdx]]]]

    #: The atomic orbital indices per edge per fragment.
    #: The AO index is global.
    #: This variable was formerly known as :python:`edgesites`.
    AO_per_edge_per_frag: Final[
        Sequence[Mapping[EdgeIdx, Mapping[AtomIdx, OrderedSet[GlobalAOIdx]]]]
    ]

    #: The relative atomic orbital indices per motif per fragment.
    #: Relative means that the AO indices are relative to
    #: the **own** fragment.
    rel_AO_per_motif_per_frag: Final[
        Sequence[Mapping[MotifIdx, Mapping[AtomIdx, OrderedSet[OwnRelAOIdx]]]]
    ]

    #: The relative atomic orbital indices per edge per fragment.
    #: Relative means that the AO indices are relative to
    #: the **own** fragment.
    #: This variable is a strict subset of :attr:`rel_AO_per_motif_per_frag`,
    #: in the sense that the motif indices, the keys in the Mapping,
    #: are restricted to the edges of the fragment.
    #: This variable was formerly known as :python:`edge_idx`.
    rel_AO_per_edge_per_frag: Final[
        Sequence[Mapping[EdgeIdx, Mapping[AtomIdx, OrderedSet[OwnRelAOIdx]]]]
    ]

    #: Is the complement of :attr:`rel_AO_per_edge_per_frag`.
    #: This variable was formerly known as :python:`ebe_weight`.
    #: Note that :python:`ebe_weight` also contained the weight
    #: for democratic matching. This was always 1.0 in
    #: :func:`quemb.molbe.autofrag.autogen`
    #: so it did actually not matter.
    rel_AO_per_center_per_frag: Final[
        Sequence[Mapping[CenterIdx, Mapping[AtomIdx, OrderedSet[OwnRelAOIdx]]]]
    ]

    #: The relative atomic orbital indices per origin per fragment.
    #: Relative means that the AO indices are relative to
    #: the **own** fragment.
    #: This variable is a subset of :attr:`rel_AO_per_center_per_frag`,
    #: in the sense that the motif indices, the keys in the Mapping,
    #: are restricted to the origins of the fragment.
    #: This variable was formerly known as :python:`centerf_idx`.
    rel_AO_per_origin_per_frag: Final[
        Sequence[Mapping[OriginIdx, Mapping[AtomIdx, OrderedSet[OwnRelAOIdx]]]]
    ]

    #: The relative atomic orbital indices per edge per fragment.
    #: Relative means that the AO indices are relative to the **other**
    #: fragment where the edge is a center.
    #: This variable was formerly known as :python:`center_idx`.
    other_rel_AO_per_edge_per_frag: Final[
        Sequence[Mapping[EdgeIdx, Mapping[AtomIdx, OrderedSet[OtherRelAOIdx]]]]
    ]

    #: Do we have frozen_core AO index offsets?
    frozen_core: Final[bool]

    #: The molecule with the valence/minimal basis, if we use IAO.
    iao_valence_mol: Final[Mole | None] = field(
        eq=cmp_using(
            lambda x, y: (x is None and y is None)
            or (x is not None and y is not None and are_equal(x, y))
        )
    )

    @classmethod
    def from_frag_structure(
        cls,
        mol: Mole,
        frag_structure: PurelyStructureFragmented,
        frozen_core: bool,
        iao_valence_basis: str | None = None,
    ) -> Self:
        """Construct a :class:`Fragmented`

        Parameters
        ----------
        mol :
            The Molecule to extract the connectivity data from.
        frag_structure :
            The fragmented structure to use.
        """
        conn_data: Final = frag_structure.conn_data
        AO_per_atom: Final = _get_AOidx_per_atom(mol, frozen_core)
        AO_per_frag: Final = [
            union_of_seqs(*(AO_per_atom[i_atom] for i_atom in i_frag))
            for i_frag in frag_structure.atoms_per_frag
        ]
        AO_per_motif: Final = {
            motif: {
                atom: AO_per_atom[atom] for atom in conn_data.atoms_per_motif[motif]
            }
            for motif in conn_data.motifs
        }

        AO_per_edge_per_frag: Final = [
            restrict_keys(AO_per_motif, edges)
            for edges in frag_structure.edges_per_frag
        ]

        rel_AO_per_motif_per_frag: list[
            Mapping[MotifIdx, Mapping[AtomIdx, OrderedSet[OwnRelAOIdx]]]
        ] = []
        for motifs in frag_structure.motifs_per_frag:
            rel_AO_per_motif: dict[
                MotifIdx, dict[AtomIdx, OrderedSet[OwnRelAOIdx]]
            ] = {}
            previous = 0
            for motif in motifs:
                rel_AO_per_motif[motif] = {}
                for atom in conn_data.atoms_per_motif[motif]:
                    indices = range(
                        previous,
                        (previous := previous + len(AO_per_motif[motif][atom])),
                    )
                    rel_AO_per_motif[motif][atom] = OrderedSet(
                        OwnRelAOIdx(AOIdx(i)) for i in indices
                    )
            rel_AO_per_motif_per_frag.append(rel_AO_per_motif)

        rel_AO_per_edge_per_frag: Final = _restrict(
            rel_AO_per_motif_per_frag, frag_structure.edges_per_frag
        )

        rel_AO_per_center_per_frag: Final = _restrict(
            rel_AO_per_motif_per_frag, frag_structure.centers_per_frag
        )

        rel_AO_per_origin_per_frag: Final = _restrict(
            rel_AO_per_motif_per_frag, frag_structure.origin_per_frag
        )

        other_rel_AO_per_edge_per_frag: list[
            Mapping[EdgeIdx, Mapping[AtomIdx, OrderedSet[OtherRelAOIdx]]]
        ] = [
            {
                i_edge: {
                    atom: cast(OrderedSet[OtherRelAOIdx], indices)
                    # We correctly reinterpet the AO indices as
                    # indices of the other fragment
                    for atom, indices in rel_AO_per_motif_per_frag[
                        frag_per_edge[i_edge]
                    ][i_edge].items()
                }
                for i_edge in edges
            }
            for edges, frag_per_edge in zip(
                frag_structure.edges_per_frag, frag_structure.frag_idx_per_edge
            )
        ]

        if iao_valence_basis is not None:
            small_mol = mol.copy()
            small_mol.basis = iao_valence_basis
            small_mol.build()
        else:
            small_mol = None

        return cls(
            frag_structure=frag_structure,
            conn_data=conn_data,
            mol=mol,
            AO_per_atom=AO_per_atom,
            AO_per_frag=AO_per_frag,
            AO_per_motif=AO_per_motif,
            AO_per_edge_per_frag=AO_per_edge_per_frag,
            rel_AO_per_motif_per_frag=rel_AO_per_motif_per_frag,
            rel_AO_per_edge_per_frag=rel_AO_per_edge_per_frag,
            rel_AO_per_center_per_frag=rel_AO_per_center_per_frag,
            rel_AO_per_origin_per_frag=rel_AO_per_origin_per_frag,
            other_rel_AO_per_edge_per_frag=other_rel_AO_per_edge_per_frag,
            frozen_core=frozen_core,
            iao_valence_mol=small_mol,
        )

    @classmethod
    def from_mole(
        cls,
        mol: Mole,
        n_BE: int,
        *,
        frozen_core: bool = False,
        treat_H_different: bool = True,
        bonds_atoms: Mapping[int, set[int]] | None = None,
        vdW_radius: InVdWRadius | None = None,
        iao_valence_basis: str | None = None,
        autocratic_matching: bool = True,
    ) -> Self:
        """Construct a :class:`Fragmented` from :class:`pyscf.gto.mole.Mole`.

        Parameters
        ----------
        mol :
            The :class:`pyscf.gto.mole.Mole` to extract the connectivity data from.
        n_BE :
            The BE fragmentation level.
        treat_H_different :
            If True, we treat hydrogen atoms differently from heavy atoms.
        bonds_atoms :
            Can be used to specify the connectivity graph of the molecule.
            Has exactly the same format as the output of
            :meth:`chemcoord.Cartesian.get_bonds`,
            which is called internally if this argument is not specified.
            Allows it to manually change the connectivity by modifying the output of
            :meth:`chemcoord.Cartesian.get_bonds`.
            The keyword is mutually exclusive with :python:`vdW_radius`.
        vdW_radius :
            If :python:`bonds_atoms` is :class:`None`, then the connectivity graph is
            determined by the van der Waals radius of the atoms.
            It is possible to pass:

            * a single number which is used as radius for all atoms,
            * a callable which is applied to all radii
              and can be used to e.g. scale via :python:`lambda r: r * 1.1`,
            * a dictionary which maps the element symbol to the van der Waals radius,
              to change the radius of individual elements, e.g. :python:`{"C": 1.5}`.

            The keyword is mutually exclusive with :python:`bonds_atoms`.
        autocratic_matching :
            Assume autocratic matching for possibly shared centers.
            Will call :meth:`PurelyStructureFragmented.get_autocratically_matched`
            upon construction.  Look there for more details.
        """
        return cls.from_frag_structure(
            mol,
            PurelyStructureFragmented.from_mole(
                mol,
                n_BE=n_BE,
                treat_H_different=treat_H_different,
                bonds_atoms=bonds_atoms,
                vdW_radius=vdW_radius,
                autocratic_matching=autocratic_matching,
            ),
            frozen_core=frozen_core,
            iao_valence_basis=iao_valence_basis,
        )

    def __len__(self) -> int:
        """The number of fragments."""
        return len(self.AO_per_frag)

    def _match_autogen_output_no_iao(self) -> AutogenOutput:
        """Match the output of :func:`quemb.molbe.autofrag.autogen`."""

        # We cannot use the `extract_values(self.rel_AO_per_origin_per_frag)`
        # alone, because the structure in `self.rel_AO_per_origin_per_frag`
        # is more flexible and allows multiple origins per fragment.
        # extracting the values from this structure would give one nesting
        # level too much. We therefore need to merge over all origins,
        # (which there is usually only one per fragment).
        centerf_idx = [
            union_of_seqs(*idx_per_origin)
            for idx_per_origin in _extract_values(self.rel_AO_per_origin_per_frag)
        ]
        # A similar issue occurs for ebe_weight, where the output
        # of autogen is a union over all centers.
        ebe_weight = [
            cast(
                list[float | list[OwnRelAOIdx]],
                [1.0, list(union_of_seqs(*idx_per_center))],
            )
            for idx_per_center in _extract_values(self.rel_AO_per_center_per_frag)
        ]
        # Again, we have to account for the fact that
        # autogen assumes a single origin per fragment.
        # Check with an assert as well
        center_atom = list(union_of_seqs(*self.frag_structure.origin_per_frag))
        assert len(center_atom) == len(self)

        return AutogenOutput(
            fsites=[list(AO_indices) for AO_indices in self.AO_per_frag],
            edge_sites=_extract_values(self.AO_per_edge_per_frag),
            center=[list(D.values()) for D in self.frag_structure.frag_idx_per_edge],
            edge_idx=_extract_values(self.rel_AO_per_edge_per_frag),
            center_idx=_extract_values(self.other_rel_AO_per_edge_per_frag),
            centerf_idx=[list(seq) for seq in centerf_idx],
            ebe_weight=ebe_weight,
            Frag_atom=[list(motifs) for motifs in self.frag_structure.motifs_per_frag],
            center_atom=center_atom,
            hlist_atom=[
                list(self.conn_data.H_per_motif.get(MotifIdx(atom), []))
                for atom in self.conn_data.bonds_atoms
            ],
            add_center_atom=[
                list(centers.difference(origins))
                for (centers, origins) in zip(
                    self.frag_structure.centers_per_frag,
                    self.frag_structure.origin_per_frag,
                )
            ],
            Nfrag=len(self),
        )

    def _match_autogen_output_with_iao(self, wrong_iao_indexing: bool) -> AutogenOutput:
        """Match the output of :func:`quemb.molbe.autofrag.autogen`.

        Parameters
        ----------
        wrong_iao_indexing:
            There is a suspected error in how autogen treats the ordering
            of AOs for H atoms. Do we fix it, or adhere to the wrong indexing?
        """

        assert self.iao_valence_mol is not None
        valence_frags: Final = Fragmented.from_frag_structure(
            self.iao_valence_mol, self.frag_structure, self.frozen_core, None
        )
        H_per_motif: Final = self.conn_data.H_per_motif

        #: The number of H atoms connected to motif.
        n_conn_H: Final = {
            motif: len(H_atoms) for motif, H_atoms in H_per_motif.items()
        }

        #: The number of AO indices per H atom in the small basis.
        #: Set to zero if there are no H atoms.
        n_small_AO_H: Final = (
            len(
                valence_frags.AO_per_atom[
                    # We take exemplary the first H atom
                    self.frag_structure.conn_data.H_atoms[0]
                ]
            )
            if self.frag_structure.conn_data.H_atoms
            else 0
        )

        def _extract_with_iao_offset(
            AO_small_basis: Sequence[
                Mapping[_T_motif, Mapping[AtomIdx, OrderedSet[_T_AOIdx]]]
            ],
            AO_full_basis: Sequence[
                Mapping[_T_motif, Mapping[AtomIdx, OrderedSet[_T_AOIdx]]]
            ],
            wrong_iao_indexing: bool,
        ) -> list[list[list[_T_AOIdx]]]:
            result = []
            for fragment, fragment_big_basis in zip(AO_small_basis, AO_full_basis):
                tmp: list[list[_T_AOIdx]] = []
                for motif in fragment:
                    if wrong_iao_indexing:
                        offset = _iloc(fragment_big_basis[motif].values(), 1)[0]
                        H_offsets = [
                            OrderedSet(
                                cast(
                                    Sequence[_T_AOIdx],
                                    range(start, start + n_small_AO_H),
                                )
                            )
                            for start in range(
                                offset,
                                offset + n_conn_H[motif] * n_small_AO_H,
                                n_small_AO_H,
                            )
                        ]
                    else:
                        H_offsets = [
                            fragment_big_basis[motif][H_atom][:n_small_AO_H]
                            for H_atom in H_per_motif[motif]
                        ]
                    tmp.append(
                        _flatten(
                            (
                                _iloc(fragment_big_basis[motif].values(), 0)[
                                    : len(_iloc(fragment[motif].values(), 0))
                                ],
                                *H_offsets,
                            )
                        )
                    )
                result.append(tmp)
            return result

        center_idx: Final = _extract_with_iao_offset(
            valence_frags.other_rel_AO_per_edge_per_frag,
            self.other_rel_AO_per_edge_per_frag,
            wrong_iao_indexing=wrong_iao_indexing,
        )
        edge_sites: Final = _extract_with_iao_offset(
            valence_frags.AO_per_edge_per_frag,
            self.AO_per_edge_per_frag,
            wrong_iao_indexing=wrong_iao_indexing,
        )
        edge_idx: Final = _extract_with_iao_offset(
            valence_frags.rel_AO_per_edge_per_frag,
            self.rel_AO_per_edge_per_frag,
            wrong_iao_indexing=wrong_iao_indexing,
        )

        # We have to flatten one nesting level since it is assumed in the output
        # of autogen that there is always only one origin per fragment.,
        centerf_idx: Final = [
            L[0]
            for L in _extract_with_iao_offset(
                valence_frags.rel_AO_per_origin_per_frag,
                self.rel_AO_per_origin_per_frag,
                wrong_iao_indexing=wrong_iao_indexing,
            )
        ]

        matched_output_no_iao = self._match_autogen_output_no_iao()

        # Only edge_sites, edge_idx, center_idx, and centerf_idx are actually different
        # when doing IAOs
        return AutogenOutput(
            edge_sites=edge_sites,
            edge_idx=edge_idx,
            center_idx=center_idx,
            centerf_idx=centerf_idx,
            fsites=matched_output_no_iao.fsites,
            center=matched_output_no_iao.center,
            ebe_weight=matched_output_no_iao.ebe_weight,
            Frag_atom=matched_output_no_iao.Frag_atom,
            center_atom=matched_output_no_iao.center_atom,
            hlist_atom=matched_output_no_iao.hlist_atom,
            add_center_atom=matched_output_no_iao.add_center_atom,
            Nfrag=matched_output_no_iao.Nfrag,
        )

    def match_autogen_output(
        self, wrong_iao_indexing: bool | None = None
    ) -> AutogenOutput:
        """Match the output of :func:`quemb.molbe.autofrag.autogen`."""
        if self.iao_valence_mol is None:
            return self._match_autogen_output_no_iao()
        else:
            assert wrong_iao_indexing is not None
            return self._match_autogen_output_with_iao(wrong_iao_indexing)


def _get_AOidx_per_atom(mol: Mole, frozen_core: bool) -> list[OrderedSet[GlobalAOIdx]]:
    """Get the range of atomic orbital indices per atom.

    Parameters
    ----------
    mol :
        The molecule to get the atomic orbital indices from.
    frozen_core :
        Do we perform a frozen core calculation?

    Returns
    -------
    list
        A list of ordered sets of atomic orbital indices per atom.
    """
    if frozen_core:
        core_offset = 0
        result = []
        core_list = get_core(mol)[2]
        for n_core, (_, _, start, stop) in zip(core_list, mol.aoslice_by_atom()):
            result.append(
                OrderedSet(
                    GlobalAOIdx(AOIdx(i))
                    for i in range(start - core_offset, stop - (core_offset + n_core))
                )
            )
            core_offset += n_core
        return result
    else:
        return [
            OrderedSet(
                GlobalAOIdx(AOIdx(i)) for i in range(AO_offsets[2], AO_offsets[3])
            )
            for AO_offsets in mol.aoslice_by_atom()
        ]


_T_Key2 = TypeVar("_T_Key2", bound=Hashable)


def _extract_values(
    nested: Sequence[Mapping[_T_Key, Mapping[_T_Key2, Sequence[_T_Val]]]],
) -> list[list[list[_T_Val]]]:
    """Extract the values of a mapping from a sequence of mappings"""
    return [[list(union_of_seqs(*v.values())) for v in D.values()] for D in nested]


_T_int = TypeVar("_T_int", bound=int)


def _sort_by_keys(D: Mapping[_T_int, T]) -> dict[_T_int, T]:
    return {key: D[key] for key in sorted(D.keys())}<|MERGE_RESOLUTION|>--- conflicted
+++ resolved
@@ -20,19 +20,11 @@
 """
 
 from collections import defaultdict
-<<<<<<< HEAD
-from collections.abc import Hashable, Iterable, Mapping, Sequence, Set
+from collections.abc import Callable, Hashable, Iterable, Mapping, Sequence, Set
 from itertools import chain
 from numbers import Real
 from pathlib import Path
-from typing import Any, Callable, Final, TypeAlias, TypeVar, cast
-=======
-from collections.abc import Callable, Hashable, Iterable, Mapping, Sequence
-from itertools import chain
-from numbers import Real
-from pathlib import Path
-from typing import Final, TypeAlias, TypeVar, cast
->>>>>>> 26001bdc
+from typing import Any, Final, TypeAlias, TypeVar, cast
 
 import chemcoord as cc
 import numpy as np
