"""This module implements the fragmentation of a molecule based
on chemical connectivity that uses the overlap of tabulated van der Waals radii.

There are three main classes:

* :class:`BondConnectivity` contains the connectivity data of a molecule
    and is fully independent of the BE fragmentation level or used basis sets.
    After construction the knowledge about motifs in the molecule are available,
    if hydrogen atoms are treated differently then the motifs are all
    non-hydrogen atoms, while if hydrogen atoms are treated equal then
    all atoms are motifs.
* :class:`PurelyStructureFragmented` is depending on the :class:`BondConnectivity`
    and performs the fragmentation depending on the BE fragmentation level, but is still
    independent of the used basis set.
    After construction this class knows about the assignment of origins, centers,
    and edges.
* :class:`Fragmented` is depending on the :class:`PurelyStructureFragmented`
    and assigns the AO indices to each fragment and is responsible for the book keeping
    of which AO index belongs to which center and edge.
"""

from __future__ import annotations

from collections import defaultdict
from collections.abc import Callable, Hashable, Iterable, Mapping, Sequence, Set
from itertools import chain
from pathlib import Path
from typing import Any, Final, TypeAlias, TypeVar, cast

import numpy as np
from attr import cmp_using, define, field
from chemcoord import Cartesian
from networkx.algorithms.shortest_paths.generic import shortest_path_length
from networkx.classes.graph import Graph
from ordered_set import OrderedSet
from pyscf.gto import Mole
from typing_extensions import Self

from quemb.molbe.autofrag import FragPart
from quemb.molbe.helper import are_equal, get_core
from quemb.shared.helper import unused
from quemb.shared.typing import (
    AOIdx,
    AtomIdx,
    CenterIdx,
    EdgeIdx,
    FragmentIdx,
    GlobalAOIdx,
    MotifIdx,
    OriginIdx,
<<<<<<< HEAD
    OtherRelAOIdx,
    OwnRelAOIdx,
    Real,
=======
    RelAOIdx,
    RelAOIdxInRef,
>>>>>>> fd72e2b3
    T,
)

# NOTE: We rely on the fact that post python 3.7 dictionaries preserve insertion order!

# Note that most OrderedSet types could be a non-mutable equivalent here,
# unfortunately this is not that easy to declare
# see https://stackoverflow.com/questions/79401030/good-way-to-define-new-protocol-for-collection-types


# We would like to have a subtype of Sequence that also behaves generically
# so that we could write
# `SeqOverFrag[AOIdx]` for a sequence that contains all AO indices in a fragment
# or `SeqOverAtom[AOIdx]` for a sequence that contains all AO indices in an atom,
# where the Sequence types are different, i.e. a function that takes a `SeqOverFrag`
# would neither accept a `SeqOverAtom` nor a generic `Sequence`.
# However, this is (currently) not possible in Python, see this issue:
# https://github.com/python/mypy/issues/3331
# For now just stick to ``Sequence``.


def union_of_seqs(*seqs: Sequence[T]) -> OrderedSet[T]:
    """Merge multiple sequences into a single :class:`OrderedSet`.

    This preserves the order of the elements in each sequence,
    and of the arguments to this function, but removes duplicates.
    (Always the first occurrence of an element is kept.)

    .. code-block:: python

        merge_seq([1, 2], [2, 3], [1, 4]) -> OrderedSet([1, 2, 3, 4])
    """
    # mypy wrongly complains that the arg type is not valid, which it is.
    return OrderedSet().union(*seqs)  # type: ignore[arg-type]


def _iloc(view: Iterable[T], n: int) -> T:
    """Get the n-th element of an iterable.

    Scales linearly! Do not use for large n!
    """
    return next(x for i, x in enumerate(iter(view)) if i == n)


def _flatten(nested: Iterable[Iterable[T]]) -> list[T]:
    return list(chain(*nested))


# We want to express the idea in the type system that restricting
# the keys of a Mapping to a subset can also narrow down
# the type of the keys, hence of the Mapping itself.
# The direct approach, i.e.
#   Key = TypeVar("Key", bound=Hashable)
#   SubKey = TypeVar("SubKey", bound=Key)
# is not possible, because one cannot bind a TypeVar
# to another TypeVar, hence we form a union type of the subset key type
# with its complement to obain the super type of the key.
_T_Key = TypeVar("_T_Key", bound=Hashable)
_T_ComplementKey = TypeVar("_T_ComplementKey", bound=Hashable)
_T_Val = TypeVar("_T_Val")


def restrict_keys(
    D: Mapping[_T_Key | _T_ComplementKey, _T_Val], keys: Sequence[_T_Key]
) -> Mapping[_T_Key, _T_Val]:
    """Restrict the keys of a dictionary to a subset.

    The function has the interface declared in such a way that if the subset of
    keys is actually a subtype of the type of the keys, the type of the keys
    of the returned dictionary is narrowed down."""
    return {k: D[k] for k in keys}


_T_motif = TypeVar("_T_motif", bound=MotifIdx)
_T_AOIdx = TypeVar("_T_AOIdx", bound=AOIdx)


def _restrict(
    AO_per_motif_per_frag: Sequence[
        Mapping[MotifIdx, Mapping[AtomIdx, OrderedSet[_T_AOIdx]]]
    ],
    subsets_motifs: Sequence[OrderedSet[_T_motif]],
) -> Sequence[Mapping[_T_motif, Mapping[AtomIdx, OrderedSet[_T_AOIdx]]]]:
    return [
        restrict_keys(AO_per_motif, motif_subset)
        for (motif_subset, AO_per_motif) in zip(subsets_motifs, AO_per_motif_per_frag)
    ]


# The following can be passed van der Waals radius alternative.
InVdWRadius: TypeAlias = Real | Callable[[Real], Real] | Mapping[str, Real]


@define(frozen=True)
class BondConnectivity:
    """Data structure to store the connectivity data of a molecule.

    This collects all information that is independent of the chosen
    fragmentation scheme, i.e. BE1, BE2, etc., and is independent
    of the basis set, i.e. STO-3G, 6-31G, etc.
    """

    #: The connectivity graph of the molecule.
    bonds_atoms: Final[Mapping[AtomIdx, OrderedSet[AtomIdx]]]
    #: The heavy atoms/motifs in the molecule. If hydrogens are not treated differently
    #: then every hydrogen is also a motif on its own.
    motifs: Final[OrderedSet[MotifIdx]]
    #: The connectivity graph solely of the motifs,
    # i.e. of the heavy atoms when ignoring the hydrogen atoms.
    bonds_motifs: Final[Mapping[MotifIdx, OrderedSet[MotifIdx]]]
    #: The hydrogen atoms in the molecule. If hydrogens are not treated differently,
    #: then this is an empty set.
    H_atoms: Final[OrderedSet[AtomIdx]]
    #: The hydrogen atoms per motif. If hydrogens are not treated differently,
    #: then the values of the dictionary are empty sets.
    H_per_motif: Final[Mapping[MotifIdx, OrderedSet[AtomIdx]]]
    #: All atoms per motif. Lists the motif/heavy atom first.
    atoms_per_motif: Final[Mapping[MotifIdx, OrderedSet[AtomIdx]]]
    #: Do we treat hydrogens differently?
    treat_H_different: Final[bool] = True

    @classmethod
    def from_cartesian(
        cls,
        m: Cartesian,
        *,
        bonds_atoms: Mapping[int, set[int]] | None = None,
        vdW_radius: InVdWRadius | None = None,
        treat_H_different: bool = True,
    ) -> Self:
        """Create a :class:`BondConnectivity` from a :class:`chemcoord.Cartesian`.

        Parameters
        ----------
        m :
            The Cartesian object to extract the connectivity data from.
        bonds_atoms :
            Can be used to specify the connectivity graph of the molecule.
            Has exactly the same format as the output of
            :meth:`chemcoord.Cartesian.get_bonds`,
            which is called internally if this argument is not specified.
            Allows it to manually change the connectivity by modifying the output of
            :meth:`chemcoord.Cartesian.get_bonds`.
            The keyword is mutually exclusive with :python:`vdW_radius`.
        vdW_radius :
            If :python:`bonds_atoms` is :class:`None`, then the connectivity graph is
            determined by the van der Waals radius of the atoms.
            It is possible to pass:

            * a single number which is used as radius for all atoms,
            * a callable which is applied to all radii
              and can be used to e.g. scale via :python:`lambda r: r * 1.1`,
            * a dictionary which maps the element symbol to the van der Waals radius,
              to change the radius of individual elements, e.g. :python:`{"C": 1.5}`.

            The keyword is mutually exclusive with :python:`bonds_atoms`.
        treat_H_different :
            If True, we treat hydrogen atoms differently from heavy atoms.
        """
        if not (m.index.min() == 0 and m.index.max() == len(m) - 1):
            raise ValueError("We assume 0-indexed data for the rest of the code.")
        m = m.sort_index()

        if bonds_atoms is not None and vdW_radius is not None:
            raise ValueError("Cannot specify both bonds_atoms and vdW_radius.")

        if bonds_atoms is not None:
            processed_bonds_atoms = {
                AtomIdx(k): OrderedSet([AtomIdx(j) for j in sorted(v)])
                for k, v in bonds_atoms.items()
            }
        else:
            # To avoid false-negatives we set all vdW radii to
            # at least 0.55 Å
            # or 20 % larger than the tabulated value.
            processed_bonds_atoms = {
                k: OrderedSet(sorted(v))
                for k, v in m.get_bonds(
                    modify_element_data=(lambda r: np.maximum(0.55, 1.2 * r))
                    if vdW_radius is None
                    else vdW_radius
                ).items()
            }

        if treat_H_different:
            motifs = OrderedSet(m.loc[m.atom != "H", :].index)
        else:
            motifs = OrderedSet(m.index)

        bonds_motif: Mapping[MotifIdx, OrderedSet[MotifIdx]] = {
            motif: motifs & processed_bonds_atoms[motif] for motif in motifs
        }
        H_atoms = OrderedSet(m.index).difference(motifs)
        H_per_motif = {
            motif: processed_bonds_atoms[motif] & H_atoms for motif in motifs
        }
        atoms_per_motif = {
            motif: union_of_seqs([motif], H_atoms)
            for motif, H_atoms in H_per_motif.items()
        }

        def motifs_share_H() -> bool:
            for i_motif, i_H_atoms in H_per_motif.items():
                for j_motif, j_H_atoms in H_per_motif.items():
                    if i_motif == j_motif:
                        continue
                    if i_H_atoms & j_H_atoms:
                        return True
            return False

        def all_H_belong_to_motif() -> bool:
            return H_atoms.issubset(union_of_seqs(*(H_per_motif.values())))

        if treat_H_different and not (all_H_belong_to_motif() and not motifs_share_H()):
            raise ValueError(
                "Cannot treat hydrogens differently if not all hydrogens belong "
                "to exactly one motif."
            )

        return cls(
            processed_bonds_atoms,
            motifs,
            bonds_motif,
            H_atoms,
            H_per_motif,
            atoms_per_motif,
            treat_H_different,
        )

    @classmethod
    def from_mole(
        cls,
        mol: Mole,
        *,
        bonds_atoms: Mapping[int, set[int]] | None = None,
        vdW_radius: InVdWRadius | None = None,
        treat_H_different: bool = True,
    ) -> Self:
        """Create a :class:`BondConnectivity` from a :class:`pyscf.gto.mole.Mole`.

        Parameters
        ----------
        mol :
            The :class:`pyscf.gto.mole.Mole` to extract the connectivity data from.
        bonds_atoms : Mapping[int, OrderedSet[int]]
            Can be used to specify the connectivity graph of the molecule.
            Has exactly the same format as the output of
            :meth:`chemcoord.Cartesian.get_bonds`,
            which is called internally if this argument is not specified.
            Allows it to manually change the connectivity by modifying the output of
            :meth:`chemcoord.Cartesian.get_bonds`.
            The keyword is mutually exclusive with :python:`vdW_radius`.
        vdW_radius :
            If :python:`bonds_atoms` is :class:`None`, then the connectivity graph is
            determined by the van der Waals radius of the atoms.
            It is possible to pass:

            * a single number which is used as radius for all atoms,
            * a callable which is applied to all radii
              and can be used to e.g. scale via :python:`lambda r: r * 1.1`,
            * a dictionary which maps the element symbol to the van der Waals radius,
              to change the radius of individual elements, e.g. :python:`{"C": 1.5}`.

            The keyword is mutually exclusive with :python:`bonds_atoms`.
        treat_H_different :
            If True, we treat hydrogen atoms differently from heavy atoms.
        """
        return cls.from_cartesian(
            Cartesian.from_pyscf(mol),
            bonds_atoms=bonds_atoms,
            vdW_radius=vdW_radius,
            treat_H_different=treat_H_different,
        )

    def get_BE_fragment(self, i_center: MotifIdx, n_BE: int) -> OrderedSet[MotifIdx]:
        """Return the BE fragment around atom :code:`i_center`.

        The BE fragment is the set of motifs (heavy atoms if hydrogens are different)
        that are reachable from the center atom within :code:`(n_BE - 1)` bonds.
        This means that :code:`n_BE == 1` returns only the center atom itself.

        Parameters
        ----------
        i_center :
            The index of the center atom.
        n_BE :
            Defines the :python:`(n_BE - 1)`-th coordination sphere to consider.
        """
        if n_BE < 1:
            raise ValueError("n_BE must greater than or equal to 1.")

        result = OrderedSet({i_center})
        new = result.copy()
        for _ in range(n_BE - 1):
            new = union_of_seqs(*(self.bonds_motifs[i] for i in new)).difference(result)
            if not new:
                break
            result = result.union(new)
        return result

    def get_all_BE_fragments(self, n_BE: int) -> dict[MotifIdx, OrderedSet[MotifIdx]]:
        """Return all BE-fragments

        Parameters
        ----------
        n_BE :
            The coordination sphere to consider.

        Returns
        -------
        dict
            A dictionary mapping the center atom to the BE-fragment around it.
        """
        return {i: self.get_BE_fragment(i, n_BE) for i in self.motifs}


@define(frozen=True)
class _SubsetsCleaned:
    """Data class to contain the results of the :func:`_cleanup_if_subset` function.

    Currently, this data class is only used internally
    and strictly assumes that there is exactly one unique origin per
    fragment and one unique fragment per origin.
    Otherwise the data structure of a
    :python:`typing.Mapping[OriginIdx, OrderedSet[MotifIdx]]`
    would not make sense.
    This assumption makes the code in :func:`_cleanup_if_subset`
    much easier to write and more performant,
    but it is not true for all possible fragmentations.
    For example pair-wise fragmentations, where there are multiple
    fragments for one origin, are not supported.

    The rest of the code, however, is written in a way that fully supports
    pair-wise fragmentations, if we would use a different data structure
    here and rewrote :func:`_cleanup_if_subset` accordingly.
    """

    #: The remaining fragments after removing subsets.
    #: This is a dictionary mapping the origin index to the set of motif indices.
    motif_per_frag: Final[Mapping[OriginIdx, OrderedSet[MotifIdx]]]
    #: The centers that are swallowed by the larger fragment whose center index
    #: becomes the origin index.
    swallowed_centers: Final[Mapping[OriginIdx, OrderedSet[CenterIdx]]]


def _cleanup_if_subset(
    fragment_indices: Mapping[MotifIdx, OrderedSet[MotifIdx]],
) -> _SubsetsCleaned:
    """Remove fragments that are subsets of other fragments.

    We also keep track of the Center indices that are swallowed by the
    larger fragment whose center index becomes the origin index.

    Parameters
    ----------
    fragment_indices :
        A dictionary mapping the center index to the set of motif indices.

    Returns
    -------
    _SubsetsCleaned :
        The cleaned fragments and a dictionary to keep track of swallowed centers.
    """
    # We actually need mutability here, hence it is not a Mapping.
    contain_others: dict[OriginIdx, OrderedSet[CenterIdx]] = defaultdict(OrderedSet)
    subset_of_others: set[CenterIdx] = set()

    for i_center, i_fragment in fragment_indices.items():
        if i_center in subset_of_others:
            continue
        for j_center in i_fragment:
            if i_center == j_center:
                continue
            # Now we treat j_center not as a mere MotifIdx, but as a CenterIdx.
            # Hence cast it.
            j_center = cast(CenterIdx, j_center)
            if fragment_indices[j_center].issubset(i_fragment):
                # Now we know that i_center is actually an origin,
                # because it contains the fragment around j_center.
                # Hence cast it.
                i_center = cast(OriginIdx, i_center)
                subset_of_others.add(j_center)
                contain_others[i_center] |= {j_center}
                if j_center in contain_others:
                    j_center = cast(OriginIdx, j_center)
                    contain_others[i_center] |= contain_others[j_center]
                    del contain_others[j_center]

    # We know that the first element of motifs is the center, which should
    # stay at the first position. The rest of the motifs should be sorted.
    # We also remove the swallowed centers, i.e. only origins are left.
    cleaned_fragments = {
        OriginIdx(CenterIdx(i_center)): union_of_seqs([i_center], sorted(motifs[1:]))
        for i_center, motifs in fragment_indices.items()
        if i_center not in subset_of_others
    }
    return _SubsetsCleaned(cleaned_fragments, contain_others)


@define(frozen=True, kw_only=True)
class PurelyStructureFragmented:
    """Data structure to store the fragments of a molecule.

    This takes into account only the connectivity data and the fragmentation
    scheme but is independent of the basis sets or the electronic structure.
    """

    #: The full molecule
    mol: Final[Mole] = field(eq=cmp_using(are_equal))

    #: The motifs per fragment.
    #: Note that the full set of motifs for a fragment is the union of all center motifs
    #: and edge motifs.
    #: The order is guaranteed to be first
    #: origin, centers, then edges
    #: and in each category the motif index is ascending.
    motifs_per_frag: Final[Sequence[OrderedSet[MotifIdx]]]
    #: The centers per fragment.
    #: Note that the set of centers is the complement of the edges.
    #: The order is guaranteed to be ascending.
    #: Every motif is at least once a center, but a given motif can appear
    #: multiple times as center in different fragments.
    #: By using :meth:`get_autocratically_matched` we can ensure that a given center
    #: appears exactly once as a center.
    centers_per_frag: Final[Sequence[OrderedSet[CenterIdx]]]
    #: The edges per fragment.
    #: Note that the set of edges is the complement of the centers.
    #: The order is guaranteed to be ascending.
    edges_per_frag: Final[Sequence[OrderedSet[EdgeIdx]]]
    #: The origins per frag. Note that for "normal" BE calculations
    #: there is exacctly one origin per fragment, i.e. the
    #: `Sequence` has one element.
    #: The order is guaranteed to be ascending.
    origin_per_frag: Final[Sequence[OrderedSet[OriginIdx]]]

    #: The atom indices per fragment. it contains both
    #: motif **and** hydrogen indices.
    #: The order of the motifs is the same as in :attr:`motifs_per_frag`.
    #: The hydrogen atoms directly follow the motif to which they are attached,
    #: and are then ascendingly sorted.
    #: To given an example: if 1 and 4 are motif indices and
    #: hydrogen atoms 5, 6 are connected to 1, while hydrogen atoms 2, 3
    #: are connected to 4, then the order is: :python:`[1, 5, 6, 4, 2, 3]`.
    atoms_per_frag: Final[Sequence[OrderedSet[AtomIdx]]]

    #: For each edge in a fragment it points to the index
    #: of the fragment where this fragment is a center, i.e.
    #: where this edge is correctly described and should be matched against.
    #: Variable was formerly known as `center`.
    ref_frag_idx_per_edge: Final[Sequence[Mapping[EdgeIdx, FragmentIdx]]]

    #: Connectivity data of the molecule.
    conn_data: Final[BondConnectivity]
    n_BE: Final[int]

    @classmethod
    def from_conn_data(cls, mol: Mole, conn_data: BondConnectivity, n_BE: int) -> Self:
        fragments = _cleanup_if_subset(
            {
                i_center: conn_data.get_BE_fragment(i_center, n_BE)
                for i_center in conn_data.motifs
            }
        )
        centers_per_frag = {
            i_origin: union_of_seqs(
                [i_origin], sorted(fragments.swallowed_centers.get(i_origin, []))
            )
            for i_origin in fragments.motif_per_frag
        }

        def get_edges(i_origin: OriginIdx) -> OrderedSet[EdgeIdx]:
            # the complement of the center set is the edge set,
            # we can rightfully cast the result to EdgeIdx.
            return cast(
                OrderedSet[EdgeIdx],
                OrderedSet(
                    sorted(
                        fragments.motif_per_frag[i_origin].difference(
                            centers_per_frag[i_origin]
                        )
                    )
                ),
            )

        edges_per_frag = [get_edges(i_origin) for i_origin in fragments.motif_per_frag]

        def frag_idx(edge: EdgeIdx) -> FragmentIdx:
            for i_frag, centers in enumerate(centers_per_frag.values()):
                if edge in centers:
                    return cast(FragmentIdx, i_frag)
            raise ValueError(f"Edge {edge} not found in any fragment.")

        origin_per_frag = [
            OrderedSet([i_origin]) for i_origin in fragments.motif_per_frag
        ]

        # The final reordered motifs per frag
        motifs_per_frag = [
            union_of_seqs(cast(Sequence[MotifIdx], origin), centers, edges)
            for origin, centers, edges in zip(
                origin_per_frag, centers_per_frag.values(), edges_per_frag
            )
        ]

        atoms_per_frag = [
            union_of_seqs(
                *[conn_data.atoms_per_motif[i_motif] for i_motif in i_fragment]
            )
            for i_fragment in motifs_per_frag
        ]

        ref_frag_idx_per_edge = [
            {edge: frag_idx(edge) for edge in edges} for edges in edges_per_frag
        ]

        return cls(
            mol=mol,
            atoms_per_frag=atoms_per_frag,
            motifs_per_frag=motifs_per_frag,
            centers_per_frag=list(centers_per_frag.values()),
            edges_per_frag=edges_per_frag,
            origin_per_frag=origin_per_frag,
            ref_frag_idx_per_edge=ref_frag_idx_per_edge,
            conn_data=conn_data,
            n_BE=n_BE,
        )

    @classmethod
    def from_mole(
        cls,
        mol: Mole,
        n_BE: int,
        *,
        treat_H_different: bool = True,
        bonds_atoms: Mapping[int, set[int]] | None = None,
        vdW_radius: InVdWRadius | None = None,
        autocratic_matching: bool = True,
    ) -> Self:
        """Construct a :class:`PurelyStructureFragmented`
        from a :class:`pyscf.gto.mole.Mole`.

        Parameters
        ----------
        mol :
            The Molecule to extract the connectivity data from.
        n_BE :
            The coordination sphere to consider.
        treat_H_different :
            If True, we treat hydrogen atoms differently from heavy atoms.
        autocratic_matching :
            Assume autocratic matching for possibly shared centers.
            Will call :meth:`get_autocratically_matched` upon construction.
            Look there for more details.
        """
        fragments = cls.from_conn_data(
            mol,
            BondConnectivity.from_mole(
                mol,
                treat_H_different=treat_H_different,
                bonds_atoms=bonds_atoms,
                vdW_radius=vdW_radius,
            ),
            n_BE,
        )
        if autocratic_matching:
            return fragments.get_autocratically_matched()
        return fragments

    def is_ordered(self) -> bool:
        """Return if :python:`self` is ordered.

        Ordered in this context means, that first the
        origins, then centers, then edges appear in the motif.
        """
        # note that origins is a subset of centers.
        # All centers that are origins appear first due to
        # how the union of OrderedSet works.
        return all(
            origins | centers | edges == motifs
            for origins, centers, edges, motifs in zip(
                self.origin_per_frag,
                self.centers_per_frag,
                self.edges_per_frag,
                self.motifs_per_frag,
            )
        )

    def write_geom(self, prefix: str = "f", dir: Path = Path(".")) -> None:
        """Write the structures of the fragments to files."""
        mol = Cartesian.from_pyscf(self.mol)
        for i_frag, atoms in enumerate(self.atoms_per_frag):
            mol.loc[atoms, :].to_xyz(dir / f"{prefix}{i_frag}.xyz")

    def get_string(self) -> str:
        """Get a long string representation of the fragments.

        One can also call :python:`str(self)` to get a short string representation.
        """

        def to_comma_output(seq: Sequence) -> str:
            return ", ".join(str(x + 1) for x in seq)

        n_col_centers: Final = max(
            10, *(len(to_comma_output(centers)) for centers in self.centers_per_frag)
        )
        n_col_edges: Final = max(
            10, *(len(to_comma_output(edges)) for edges in self.edges_per_frag)
        )
        separator_line: Final = (28 + n_col_edges + n_col_centers) * "-"

        output = (
            "Atom indices of motifs (1-indexed)\n"
            f"{separator_line}\n"
            f" Fragment |    Origin | {'Centers':>{n_col_centers}} | {'Edges':>{n_col_edges}}\n"  # noqa: E501
            f"{separator_line}\n"
        )
        for i_frag, (motifs, centers, edges, origins) in enumerate(
            zip(
                self.motifs_per_frag,
                self.centers_per_frag,
                self.edges_per_frag,
                self.origin_per_frag,
            )
        ):
            output += f"{i_frag + 1:>9} | {to_comma_output(origins):>9} | {to_comma_output(centers):>{n_col_centers}} | {to_comma_output(edges):>{n_col_edges}}\n"  # noqa: E501

        output += f"{separator_line}\n"
        return output

    def _get_shared_centers(self) -> dict[CenterIdx, OrderedSet[FragmentIdx]]:
        """Get a dictionary of centers which are shared among multiple fragments.

        The returned dictionary contains the shared centers pointing to
        the containing fragments.
        """
        result: dict[CenterIdx, OrderedSet[FragmentIdx]] = defaultdict(OrderedSet)
        # We assume that every ``MotifIdx`` is a ``CenterIdx``
        # at least once in at least one fragment, hence cast to ``Sequence[CenterIdx]```
        for center in cast(Sequence[CenterIdx], self.conn_data.motifs):
            # Find all fragments where ``center`` is a center
            for i_frag, centers_in_frag in enumerate(self.centers_per_frag):
                if center in centers_in_frag:
                    result[center].add(cast(FragmentIdx, i_frag))
        # Retain only those center indices which appear in more than one fragment
        return {k: v for k, v in result.items() if len(v) > 1}

    def _best_repr_fragment(
        self, center: CenterIdx, fragments: Set[FragmentIdx]
    ) -> FragmentIdx:
        """Assuming that :python:``center`` is shared across :python:``fragments``,
        return the index of the fragment which represents it best.

        This is done by finding the shortest path to each fragment's origin
        and taking the fragment with the closest origin.
        """
        nx_graph: Graph = Graph(self.conn_data.bonds_motifs)  # type: ignore[arg-type]

        def distance_to_fragment(i_frag: FragmentIdx) -> tuple[int, FragmentIdx]:
            """Return the distance to the fragment with index ``i_frag``,
            as measured by the edge-number of the shortest path to the closest origin.
            Additionally return the index itsef to achieve unique ordering, if the
            distance is degenerate."""
            return (
                min(
                    shortest_path_length(nx_graph, source=center, target=i_origin)
                    for i_origin in self.origin_per_frag[i_frag]  # type: ignore[call-overload]
                ),
                i_frag,
            )

        return sorted(fragments, key=distance_to_fragment)[0]

    def get_autocratically_matched(self) -> Self:
        """Ensure that no centers exist, that are shared among fragments.

        This is the same as using autocratic matching.
        If there is a motif, which appears as center in multiple fragments,
        we will choose a fragment whose origin is closest to the center.
        In this fragment it will stay a center, while the same motif
        will become an edge in the other fragments.

        For example, if we have the following nested structure
        (part of a larger molecule that continues left and right)

        .. code-block:: text

            --- 1 - 2 - 3 - 4 - 5 ---
                        |
                        6
                        |
                        7

        and assume BE(3) fragmentation then the atom 6 appears as center
        in the BE(3)-fragments around atoms 2, 3, and 4.
        Since atom 6 is closest to atom 3,
        it will stay a center in the fragment around atom 3
        and will be re-declared as edge in the fragments
        around 2 and 4.
        """
        shared_centers = self._get_shared_centers()

        best_fragment = {
            center: self._best_repr_fragment(center, idx_fragments)
            for center, idx_fragments in shared_centers.items()
        }
        bad_fragments = {
            center: idx_fragments - {best_fragment[center]}
            for center, idx_fragments in shared_centers.items()
        }

        def invert(
            D: Mapping[CenterIdx, Set[FragmentIdx]],
        ) -> defaultdict[FragmentIdx, set[CenterIdx]]:
            result = defaultdict(set)
            for k, values in D.items():
                for v in values:
                    result[v].add(k)
            return result

        becomes_an_edge = invert(bad_fragments)

        return self.__class__(
            mol=self.mol,
            motifs_per_frag=self.motifs_per_frag,
            origin_per_frag=self.origin_per_frag,
            atoms_per_frag=self.atoms_per_frag,
            conn_data=self.conn_data,
            n_BE=self.n_BE,
            centers_per_frag=[
                centers.difference(becomes_an_edge[cast(FragmentIdx, i_frag)])
                for i_frag, centers in enumerate(self.centers_per_frag)
            ],
            # In the following we re-declare some of the centers as edges,
            # hence we have to cast to ``EdgeIdx``.
            edges_per_frag=[
                OrderedSet(
                    sorted(
                        edges.union(
                            cast(
                                Set[EdgeIdx], becomes_an_edge[cast(FragmentIdx, i_frag)]
                            )
                        )
                    )
                )
                for i_frag, edges in enumerate(self.edges_per_frag)
            ],
            ref_frag_idx_per_edge=[
                _sort_by_keys(
                    dict(edges)
                    | {
                        cast(EdgeIdx, center): best_fragment[center]
                        for center in becomes_an_edge.get(
                            cast(FragmentIdx, i_frag), set()
                        )
                    }
                )
                for i_frag, edges in enumerate(self.ref_frag_idx_per_edge)
            ],
        )

    def shared_centers_exist(self) -> bool:
        """Check if shared centers exist.

        Using :meth:`get_autocratically_matched` it is possible to re-declare shared
        centers as edges.
        """
        return len(self.conn_data.motifs) != sum(len(x) for x in self.centers_per_frag)


@define(frozen=True, kw_only=True)
class Fragmented:
    """Contains the whole BE fragmentation information, including AO indices.

    This takes into account the geometrical data and the used
    basis sets, hence it "knows" which AO index belongs to which atom
    and which fragment.
    It depends on :class:`PurelyStructureFragmented` to store structural data,
    but contains more information.
    """

    #: The full molecule
    mol: Final[Mole] = field(eq=cmp_using(are_equal))

    # yes, it is a bit redundant, because `conn_data` is also contained in
    # `frag_structure`, but it is very convenient to have it here
    # as well. Due to the immutability the two views are also not a problem.
    conn_data: Final[BondConnectivity]

    frag_structure: Final[PurelyStructureFragmented] = field()

    @frag_structure.validator
    def _ensure_no_shared_centers(
        self, attribute: Any, value: PurelyStructureFragmented
    ) -> None:
        unused(attribute)
        if value.shared_centers_exist():
            raise ValueError(
                "Shared centers not supported. Use autocratic matching instead."
            )

    #: The atomic orbital indices per atom
    AO_per_atom: Final[Sequence[OrderedSet[GlobalAOIdx]]]

    #: The atomic orbital indices per fragment
    AO_per_frag: Final[Sequence[OrderedSet[GlobalAOIdx]]]

    #: The atomic orbital indices per motif
    AO_per_motif: Final[Mapping[MotifIdx, Mapping[AtomIdx, OrderedSet[GlobalAOIdx]]]]

    #: The atomic orbital indices per edge per fragment.
    #: The AO index is global.
    AO_per_edge: Final[
        Sequence[Mapping[EdgeIdx, Mapping[AtomIdx, OrderedSet[GlobalAOIdx]]]]
    ]

    #: The relative atomic orbital indices per motif per fragment.
    #: Relative means that the AO indices are relative to
    #: the **own** fragment.
    relAO_per_motif: Final[
        Sequence[Mapping[MotifIdx, Mapping[AtomIdx, OrderedSet[RelAOIdx]]]]
    ]

    #: The relative atomic orbital indices per edge per fragment.
    #: Relative means that the AO indices are relative to
    #: the **own** fragment.
    #: This variable is a strict subset of :attr:`relAO_per_motif`,
    #: in the sense that the motif indices, the keys in the Mapping,
    #: are restricted to the edges of the fragment.
    relAO_per_edge: Final[
        Sequence[Mapping[EdgeIdx, Mapping[AtomIdx, OrderedSet[RelAOIdx]]]]
    ]

    #: The relative atomic orbital indices per edge per fragment.
    #: Relative means that the AO indices are relative to
    #: the **own** fragment.
    #: This variable is a subset of :attr:`relAO_per_motif`,
    #: in the sense that the motif indices, the keys in the Mapping,
    #: are restricted to the centers of the fragment.
    relAO_per_center: Final[
        Sequence[Mapping[CenterIdx, Mapping[AtomIdx, OrderedSet[RelAOIdx]]]]
    ]

    #: The relative atomic orbital indices per origin per fragment.
    #: Relative means that the AO indices are relative to
    #: the **own** fragment.
    #: This variable is a subset of :attr:`relAO_per_center`,
    #: in the sense that the motif indices, the keys in the Mapping,
    #: are restricted to the origins of the fragment.
    #: This variable was formerly known as :python:`centerf_idx`.
    relAO_per_origin: Final[
        Sequence[Mapping[OriginIdx, Mapping[AtomIdx, OrderedSet[RelAOIdx]]]]
    ]

    #: The relative atomic orbital indices per edge per fragment.
    #: Relative means that the AO indices are relative to the **other**
    #: fragment where the edge is a center.
    relAO_in_ref_per_edge: Final[
        Sequence[Mapping[EdgeIdx, Mapping[AtomIdx, OrderedSet[RelAOIdxInRef]]]]
    ]

    #: Do we have frozen_core AO index offsets?
    frozen_core: Final[bool]

    #: The molecule with the valence/minimal basis, if we use IAO.
    iao_valence_mol: Final[Mole | None] = field(
        eq=cmp_using(
            lambda x, y: (x is None and y is None)
            or (x is not None and y is not None and are_equal(x, y))
        )
    )

    @classmethod
    def from_frag_structure(
        cls,
        mol: Mole,
        frag_structure: PurelyStructureFragmented,
        frozen_core: bool,
        iao_valence_basis: str | None = None,
    ) -> Self:
        """Construct a :class:`Fragmented`

        Parameters
        ----------
        mol :
            The Molecule to extract the connectivity data from.
        frag_structure :
            The fragmented structure to use.
        """
        conn_data: Final = frag_structure.conn_data
        AO_per_atom: Final = _get_AOidx_per_atom(mol, frozen_core)
        AO_per_frag: Final = [
            union_of_seqs(*(AO_per_atom[i_atom] for i_atom in i_frag))
            for i_frag in frag_structure.atoms_per_frag
        ]
        AO_per_motif: Final = {
            motif: {
                atom: AO_per_atom[atom] for atom in conn_data.atoms_per_motif[motif]
            }
            for motif in conn_data.motifs
        }

        AO_per_edge: Final = [
            restrict_keys(AO_per_motif, edges)
            for edges in frag_structure.edges_per_frag
        ]

        relAO_per_motif: list[
            Mapping[MotifIdx, Mapping[AtomIdx, OrderedSet[RelAOIdx]]]
        ] = []
        for motifs in frag_structure.motifs_per_frag:
            rel_AO_per_motif: dict[MotifIdx, dict[AtomIdx, OrderedSet[RelAOIdx]]] = {}
            previous = 0
            for motif in motifs:
                rel_AO_per_motif[motif] = {}
                for atom in conn_data.atoms_per_motif[motif]:
                    indices = range(
                        previous,
                        (previous := previous + len(AO_per_motif[motif][atom])),
                    )
                    rel_AO_per_motif[motif][atom] = OrderedSet(
<<<<<<< HEAD
                        cast(OwnRelAOIdx, i) for i in indices
=======
                        RelAOIdx(AOIdx(i)) for i in indices
>>>>>>> fd72e2b3
                    )
            relAO_per_motif.append(rel_AO_per_motif)

        relAO_per_edge: Final = _restrict(
            relAO_per_motif, frag_structure.edges_per_frag
        )

        relAO_per_center: Final = _restrict(
            relAO_per_motif, frag_structure.centers_per_frag
        )

        relAO_per_origin: Final = _restrict(
            relAO_per_motif, frag_structure.origin_per_frag
        )

        relAO_in_ref_per_edge: list[
            Mapping[EdgeIdx, Mapping[AtomIdx, OrderedSet[RelAOIdxInRef]]]
        ] = [
            {
                i_edge: {
                    atom: cast(OrderedSet[RelAOIdxInRef], indices)
                    # We correctly reinterpet the AO indices as
                    # indices of the other fragment
                    for atom, indices in relAO_per_motif[frag_per_edge[i_edge]][
                        i_edge
                    ].items()
                }
                for i_edge in edges
            }
            for edges, frag_per_edge in zip(
                frag_structure.edges_per_frag, frag_structure.ref_frag_idx_per_edge
            )
        ]

        if iao_valence_basis is not None:
            small_mol = mol.copy()
            small_mol.basis = iao_valence_basis
            small_mol.build()
        else:
            small_mol = None

        return cls(
            frag_structure=frag_structure,
            conn_data=conn_data,
            mol=mol,
            AO_per_atom=AO_per_atom,
            AO_per_frag=AO_per_frag,
            AO_per_motif=AO_per_motif,
            AO_per_edge=AO_per_edge,
            relAO_per_motif=relAO_per_motif,
            relAO_per_edge=relAO_per_edge,
            relAO_per_center=relAO_per_center,
            relAO_per_origin=relAO_per_origin,
            relAO_in_ref_per_edge=relAO_in_ref_per_edge,
            frozen_core=frozen_core,
            iao_valence_mol=small_mol,
        )

    @classmethod
    def from_mole(
        cls,
        mol: Mole,
        n_BE: int,
        *,
        frozen_core: bool = False,
        treat_H_different: bool = True,
        bonds_atoms: Mapping[int, set[int]] | None = None,
        vdW_radius: InVdWRadius | None = None,
        iao_valence_basis: str | None = None,
        autocratic_matching: bool = True,
    ) -> Self:
        """Construct a :class:`Fragmented` from :class:`pyscf.gto.mole.Mole`.

        Parameters
        ----------
        mol :
            The :class:`pyscf.gto.mole.Mole` to extract the connectivity data from.
        n_BE :
            The BE fragmentation level.
        treat_H_different :
            If True, we treat hydrogen atoms differently from heavy atoms.
        bonds_atoms :
            Can be used to specify the connectivity graph of the molecule.
            Has exactly the same format as the output of
            :meth:`chemcoord.Cartesian.get_bonds`,
            which is called internally if this argument is not specified.
            Allows it to manually change the connectivity by modifying the output of
            :meth:`chemcoord.Cartesian.get_bonds`.
            The keyword is mutually exclusive with :python:`vdW_radius`.
        vdW_radius :
            If :python:`bonds_atoms` is :class:`None`, then the connectivity graph is
            determined by the van der Waals radius of the atoms.
            It is possible to pass:

            * a single number which is used as radius for all atoms,
            * a callable which is applied to all radii
              and can be used to e.g. scale via :python:`lambda r: r * 1.1`,
            * a dictionary which maps the element symbol to the van der Waals radius,
              to change the radius of individual elements, e.g. :python:`{"C": 1.5}`.

            The keyword is mutually exclusive with :python:`bonds_atoms`.
        autocratic_matching :
            Assume autocratic matching for possibly shared centers.
            Will call :meth:`PurelyStructureFragmented.get_autocratically_matched`
            upon construction.  Look there for more details.
        """
        return cls.from_frag_structure(
            mol,
            PurelyStructureFragmented.from_mole(
                mol,
                n_BE=n_BE,
                treat_H_different=treat_H_different,
                bonds_atoms=bonds_atoms,
                vdW_radius=vdW_radius,
                autocratic_matching=autocratic_matching,
            ),
            frozen_core=frozen_core,
            iao_valence_basis=iao_valence_basis,
        )

    def __len__(self) -> int:
        """The number of fragments."""
        return len(self.AO_per_frag)

    def _get_FragPart_no_iao(self) -> FragPart:
        """Transform into a :class:`quemb.molbe.autofrag.FragPart`
        for further use in quemb.

        Matches the output of :func:`quemb.molbe.autofrag.autogen`.
        """

        # We cannot use the `extract_values(self.rel_AO_per_origin_per_frag)`
        # alone, because the structure in `self.rel_AO_per_origin_per_frag`
        # is more flexible than in FragPart and allows multiple origins per fragment.
        # extracting the values from this structure would give one nesting
        # level too much. We therefore need to merge over all origins,
        # (which there is usually only one per fragment).
        centerf_idx = [
            union_of_seqs(*idx_per_origin)
            for idx_per_origin in _extract_values(self.relAO_per_origin)
        ]
        # A similar issue occurs for ``centerweight_and_relAO_per_center``
        # where we have to form the union.
        centerweight_and_relAO_per_center = [
            (1.0, list(union_of_seqs(*idx_per_center)))
            for idx_per_center in _extract_values(self.relAO_per_center)
        ]
        # Again, we have to account for the fact that
        # autogen assumes a single origin per fragment.
        # Check with an assert as well
        origin_per_frag = list(union_of_seqs(*self.frag_structure.origin_per_frag))
        assert len(origin_per_frag) == len(self)

        return FragPart(
            mol=self.mol,
            frag_type="chemgen",
            n_BE=self.frag_structure.n_BE,
            AO_per_frag=[list(AO_indices) for AO_indices in self.AO_per_frag],
            AO_per_edge=_extract_values(self.AO_per_edge),
            ref_frag_idx_per_edge=[
                list(D.values()) for D in self.frag_structure.ref_frag_idx_per_edge
            ],
            relAO_per_edge=_extract_values(self.relAO_per_edge),
            relAO_in_ref_per_edge=_extract_values(self.relAO_in_ref_per_edge),
            centerf_idx=[list(seq) for seq in centerf_idx],
            centerweight_and_relAO_per_center=centerweight_and_relAO_per_center,
            motifs_per_frag=[
                list(motifs) for motifs in self.frag_structure.motifs_per_frag
            ],
            origin_per_frag=origin_per_frag,
            H_per_motif=[
                list(self.conn_data.H_per_motif.get(MotifIdx(atom), []))
                for atom in self.conn_data.bonds_atoms
            ],
            add_center_atom=[
                list(centers.difference(origins))
                for (centers, origins) in zip(
                    self.frag_structure.centers_per_frag,
                    self.frag_structure.origin_per_frag,
                )
            ],
            frozen_core=self.frozen_core,
            iao_valence_basis=None,
            iao_valence_only=False,
        )

    def _get_FragPart_with_iao(self, wrong_iao_indexing: bool) -> FragPart:
        """Transform into a :class:`quemb.molbe.autofrag.FragPart`
        for further use in quemb.

        Matches the output of :func:`quemb.molbe.autofrag.autogen`.

        Parameters
        ----------
        wrong_iao_indexing:
            There is a suspected error in how autogen treats the ordering
            of AOs for H atoms. Do we fix it, or adhere to the wrong indexing?
        """

        assert self.iao_valence_mol is not None
        valence_frags: Final = Fragmented.from_frag_structure(
            self.iao_valence_mol, self.frag_structure, self.frozen_core, None
        )
        H_per_motif: Final = self.conn_data.H_per_motif

        #: The number of H atoms connected to motif.
        n_conn_H: Final = {
            motif: len(H_atoms) for motif, H_atoms in H_per_motif.items()
        }

        #: The number of AO indices per H atom in the small basis.
        #: Set to zero if there are no H atoms.
        n_small_AO_H: Final = (
            len(
                valence_frags.AO_per_atom[
                    # We take exemplary the first H atom
                    self.frag_structure.conn_data.H_atoms[0]
                ]
            )
            if self.frag_structure.conn_data.H_atoms
            else 0
        )

        def _extract_with_iao_offset(
            AO_small_basis: Sequence[
                Mapping[_T_motif, Mapping[AtomIdx, OrderedSet[_T_AOIdx]]]
            ],
            AO_full_basis: Sequence[
                Mapping[_T_motif, Mapping[AtomIdx, OrderedSet[_T_AOIdx]]]
            ],
            wrong_iao_indexing: bool,
        ) -> list[list[list[_T_AOIdx]]]:
            result = []
            for fragment, fragment_big_basis in zip(AO_small_basis, AO_full_basis):
                tmp: list[list[_T_AOIdx]] = []
                for motif in fragment:
                    if wrong_iao_indexing:
                        offset = _iloc(fragment_big_basis[motif].values(), 1)[0]
                        H_offsets = [
                            OrderedSet(
                                cast(
                                    Sequence[_T_AOIdx],
                                    range(start, start + n_small_AO_H),
                                )
                            )
                            for start in range(
                                offset,
                                offset + n_conn_H[motif] * n_small_AO_H,
                                n_small_AO_H,
                            )
                        ]
                    else:
                        H_offsets = [
                            fragment_big_basis[motif][H_atom][:n_small_AO_H]
                            for H_atom in H_per_motif[motif]
                        ]
                    tmp.append(
                        _flatten(
                            (
                                _iloc(fragment_big_basis[motif].values(), 0)[
                                    : len(_iloc(fragment[motif].values(), 0))
                                ],
                                *H_offsets,
                            )
                        )
                    )
                result.append(tmp)
            return result

        relAO_in_ref_per_edge: Final = _extract_with_iao_offset(
            valence_frags.relAO_in_ref_per_edge,
            self.relAO_in_ref_per_edge,
            wrong_iao_indexing=wrong_iao_indexing,
        )
        AO_per_edge: Final = _extract_with_iao_offset(
            valence_frags.AO_per_edge,
            self.AO_per_edge,
            wrong_iao_indexing=wrong_iao_indexing,
        )
        relAO_per_edge: Final = _extract_with_iao_offset(
            valence_frags.relAO_per_edge,
            self.relAO_per_edge,
            wrong_iao_indexing=wrong_iao_indexing,
        )

        # We have to flatten one nesting level since it is assumed in the output
        # of autogen that there is always only one origin per fragment.,
        centerf_idx: Final = [
            L[0]
            for L in _extract_with_iao_offset(
                valence_frags.relAO_per_origin,
                self.relAO_per_origin,
                wrong_iao_indexing=wrong_iao_indexing,
            )
        ]

        matched_output_no_iao = self._get_FragPart_no_iao()

        # Only are actually different when doing IAOs
        return FragPart(
            mol=self.mol,
            frag_type="chemgen",
            n_BE=self.frag_structure.n_BE,
            AO_per_edge=AO_per_edge,
            relAO_per_edge=relAO_per_edge,
            relAO_in_ref_per_edge=relAO_in_ref_per_edge,
            centerf_idx=centerf_idx,
            AO_per_frag=matched_output_no_iao.AO_per_frag,
            ref_frag_idx_per_edge=matched_output_no_iao.ref_frag_idx_per_edge,
            centerweight_and_relAO_per_center=matched_output_no_iao.centerweight_and_relAO_per_center,
            motifs_per_frag=matched_output_no_iao.motifs_per_frag,
            origin_per_frag=matched_output_no_iao.origin_per_frag,
            H_per_motif=matched_output_no_iao.H_per_motif,
            add_center_atom=matched_output_no_iao.add_center_atom,
            frozen_core=self.frozen_core,
            iao_valence_basis=self.iao_valence_mol.basis,
            iao_valence_only=False,
        )

    def get_FragPart(self, wrong_iao_indexing: bool | None = None) -> FragPart:
        """Match the output of :func:`quemb.molbe.autofrag.autogen`."""
        if self.iao_valence_mol is None:
            return self._get_FragPart_no_iao()
        else:
            assert wrong_iao_indexing is not None
            return self._get_FragPart_with_iao(wrong_iao_indexing)


def _get_AOidx_per_atom(mol: Mole, frozen_core: bool) -> list[OrderedSet[GlobalAOIdx]]:
    """Get the range of atomic orbital indices per atom.

    Parameters
    ----------
    mol :
        The molecule to get the atomic orbital indices from.
    frozen_core :
        Do we perform a frozen core calculation?

    Returns
    -------
    list
        A list of ordered sets of atomic orbital indices per atom.
    """
    if frozen_core:
        core_offset = 0
        result = []
        core_list = get_core(mol)[2]
        for n_core, (_, _, start, stop) in zip(core_list, mol.aoslice_by_atom()):
            result.append(
                cast(
                    OrderedSet[GlobalAOIdx],
                    OrderedSet(
                        range(start - core_offset, stop - (core_offset + n_core))
                    ),
                )
            )
            core_offset += n_core
        return result
    else:
        return [
            cast(
                OrderedSet[GlobalAOIdx], OrderedSet(range(AO_offsets[2], AO_offsets[3]))
            )
            for AO_offsets in mol.aoslice_by_atom()
        ]


_T_Key2 = TypeVar("_T_Key2", bound=Hashable)


def _extract_values(
    nested: Sequence[Mapping[_T_Key, Mapping[_T_Key2, Sequence[_T_Val]]]],
) -> list[list[list[_T_Val]]]:
    """Extract the values of a mapping from a sequence of mappings"""
    return [[list(union_of_seqs(*v.values())) for v in D.values()] for D in nested]


@define(frozen=True, kw_only=True)
class ChemGenArgs:
    """Additional arguments for ChemGen fragmentation.

    These are passed on to
    :func:`quemb.molbe.chemfrag.PurelyStructureFragmented.from_mole`
    and documented there.
    """

    treat_H_different: Final[bool] = True
    bonds_atoms: Mapping[int, set[int]] | None = None
    vdW_radius: InVdWRadius | None = None

    #: This argument is not meant to be used by the user.
    #: If it is true, then chemgen adheres to the old **wrong** indexing
    #: of :python:`"autogen"``.
    _wrong_iao_indexing: bool = False


def chemgen(
    mol: Mole,
    n_BE: int,
    args: ChemGenArgs | None,
    frozen_core: bool,
    iao_valence_basis: str | None,
) -> Fragmented:
    """Fragment a molecule based on chemical connectivity.

    Parameters
    ----------
    mol :
        Molecule to be fragmented.
    n_BE :
        BE fragmentation level.
    args :
        Additional arguments for ChemGen fragmentation.
        These are passed on to
        :func:`quemb.molbe.chemfrag.PurelyStructureFragmented.from_mole`
        and documented there.
    frozen_core :
        Do we perform a frozen core calculation?
    iao_valuence_basis :
        The minimal basis used for the IAO definition.
    """
    if args is None:
        return Fragmented.from_mole(
            mol, n_BE=n_BE, frozen_core=frozen_core, iao_valence_basis=iao_valence_basis
        )
    else:
        return Fragmented.from_mole(
            mol,
            n_BE=n_BE,
            frozen_core=frozen_core,
            treat_H_different=args.treat_H_different,
            bonds_atoms=args.bonds_atoms,
            vdW_radius=args.vdW_radius,
            iao_valence_basis=iao_valence_basis,
        )


_T_int = TypeVar("_T_int", bound=int)


def _sort_by_keys(D: Mapping[_T_int, T]) -> dict[_T_int, T]:
    return {key: D[key] for key in sorted(D.keys())}<|MERGE_RESOLUTION|>--- conflicted
+++ resolved
@@ -48,14 +48,9 @@
     GlobalAOIdx,
     MotifIdx,
     OriginIdx,
-<<<<<<< HEAD
-    OtherRelAOIdx,
-    OwnRelAOIdx,
     Real,
-=======
     RelAOIdx,
     RelAOIdxInRef,
->>>>>>> fd72e2b3
     T,
 )
 
@@ -976,11 +971,7 @@
                         (previous := previous + len(AO_per_motif[motif][atom])),
                     )
                     rel_AO_per_motif[motif][atom] = OrderedSet(
-<<<<<<< HEAD
-                        cast(OwnRelAOIdx, i) for i in indices
-=======
-                        RelAOIdx(AOIdx(i)) for i in indices
->>>>>>> fd72e2b3
+                        cast(RelAOIdx, i) for i in indices
                     )
             relAO_per_motif.append(rel_AO_per_motif)
 
