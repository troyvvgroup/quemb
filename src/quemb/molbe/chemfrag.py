--- conflicted
+++ resolved
@@ -30,12 +30,8 @@
 import numpy as np
 from attr import cmp_using, define, field
 from chemcoord import Cartesian
-<<<<<<< HEAD
-=======
-from chemcoord.constants import elements
 from networkx.algorithms.shortest_paths.generic import shortest_path_length
 from networkx.classes.graph import Graph
->>>>>>> fa96b667
 from ordered_set import OrderedSet
 from pyscf.gto import Mole
 from typing_extensions import Self
