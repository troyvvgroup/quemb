--- conflicted
+++ resolved
@@ -3,30 +3,18 @@
 
 There are three main classes:
 
-<<<<<<< HEAD
-* :class:`ConnectivityData` contains the connectivity data of a molecule
-=======
 * :class:`BondConnectivity` contains the connectivity data of a molecule
->>>>>>> fa3549aa
     and is fully independent of the BE fragmentation level or used basis sets.
     After construction the knowledge about motifs in the molecule are available,
     if hydrogen atoms are treated differently then the motifs are all
     non-hydrogen atoms, while if hydrogen atoms are treated equal then
     all atoms are motifs.
-<<<<<<< HEAD
-* :class:`FragmentedStructure` is depending on the :class:`ConnectivityData`
-=======
 * :class:`PurelyStructureFragmented` is depending on the :class:`BondConnectivity`
->>>>>>> fa3549aa
     and performs the fragmentation depending on the BE fragmentation level, but is still
     independent of the used basis set.
     After construction this class knows about the assignment of origins, centers,
     and edges.
-<<<<<<< HEAD
-* :class:`FragmentedMolecule` is depending on the :class:`FragmentedStructure`
-=======
 * :class:`Fragmented` is depending on the :class:`PurelyStructureFragmented`
->>>>>>> fa3549aa
     and assigns the AO indices to each fragment and is responsible for the book keeping
     of which AO index belongs to which center and edge.
 """
@@ -84,10 +72,6 @@
 SeqOverMotif: TypeAlias = Sequence
 SeqOverCenter: TypeAlias = Sequence
 SeqOverEdge: TypeAlias = Sequence
-<<<<<<< HEAD
-SeqOverOrigin: TypeAlias = Sequence
-=======
->>>>>>> fa3549aa
 
 
 def union_of_seqs(*seqs: Sequence[T]) -> OrderedSet[T]:
@@ -135,11 +119,7 @@
 
 
 @define(frozen=True)
-<<<<<<< HEAD
-class ConnectivityData:
-=======
 class BondConnectivity:
->>>>>>> fa3549aa
     """Data structure to store the connectivity data of a molecule.
 
     This collects all information that is independent of the chosen
@@ -181,11 +161,7 @@
         ----------
         m :
             The Cartesian object to extract the connectivity data from.
-<<<<<<< HEAD
-        bonds_atoms : Mapping[int, OrderedSet[int]]
-=======
         bonds_atoms :
->>>>>>> fa3549aa
             Can be used to specify the connectivity graph of the molecule.
             Has exactly the same format as the output of
             :meth:`chemcoord.Cartesian.get_bonds`,
@@ -292,29 +268,17 @@
     @classmethod
     def from_mole(
         cls,
-<<<<<<< HEAD
-        m: Mole,
-=======
         mol: Mole,
->>>>>>> fa3549aa
         *,
         bonds_atoms: Mapping[int, set[int]] | None = None,
         vdW_radius: InVdWRadius | None = None,
         treat_H_different: bool = True,
     ) -> Self:
-<<<<<<< HEAD
-        """Create a :class:`ConnectivityData` from a :class:`pyscf.gto.mole.Mole`.
-
-        Parameters
-        ----------
-        m :
-=======
         """Create a :class:`BondConnectivity` from a :class:`pyscf.gto.mole.Mole`.
 
         Parameters
         ----------
         mol :
->>>>>>> fa3549aa
             The :class:`pyscf.gto.mole.Mole` to extract the connectivity data from.
         bonds_atoms : Mapping[int, OrderedSet[int]]
             Can be used to specify the connectivity graph of the molecule.
@@ -340,11 +304,7 @@
             If True, we treat hydrogen atoms differently from heavy atoms.
         """
         return cls.from_cartesian(
-<<<<<<< HEAD
-            Cartesian.from_pyscf(m),
-=======
             Cartesian.from_pyscf(mol),
->>>>>>> fa3549aa
             bonds_atoms=bonds_atoms,
             vdW_radius=vdW_radius,
             treat_H_different=treat_H_different,
@@ -476,32 +436,19 @@
 
 
 @define(frozen=True, kw_only=True)
-<<<<<<< HEAD
-class FragmentedStructure:
-=======
 class PurelyStructureFragmented:
->>>>>>> fa3549aa
     """Data structure to store the fragments of a molecule.
 
     This takes into account only the connectivity data and the fragmentation
     scheme but is independent of the basis sets or the electronic structure.
     """
 
-<<<<<<< HEAD
-    #: The actual molecule
-    mol: Final[Mole]
-
-    #: The motifs per fragment.
-    #: Note that the set of motifs in the fragment
-    #: is the union of centers and edges.
-=======
     #: The full molecule
     mol: Final[Mole]
 
     #: The motifs per fragment.
     #: Note that the full set of motifs for a fragment is the union of all center motifs
     #: and edge motifs.
->>>>>>> fa3549aa
     #: The order is guaranteed to be first
     #: origin, centers, then edges
     #: and in each category the motif index is ascending.
@@ -516,15 +463,6 @@
     edges_per_frag: Final[SeqOverFrag[OrderedSet[EdgeIdx]]]
     #: The origins per frag. Note that for "normal" BE calculations
     #: there is exacctly one origin per fragment, i.e. the
-<<<<<<< HEAD
-    #: `SeqOverOrigin` has one element.
-    #: The order is guaranteed to be ascending.
-    origin_per_frag: Final[SeqOverFrag[OrderedSet[OriginIdx]]]
-
-    #: The atom indices per fragment.
-    #: The order of the motifs is the same as in :attr:`motifs_per_frag`
-    #: and hydrogen atoms directly follow their motif and are then ascending.
-=======
     #: `SeqOverFrag` has one element.
     #: The order is guaranteed to be ascending.
     origin_per_frag: Final[SeqOverFrag[OrderedSet[OriginIdx]]]
@@ -537,7 +475,6 @@
     #: To given an example: if 1 and 4 are motif indices and
     #: hydrogen atoms 5, 6 are connected to 1, while hydrogen atoms 2, 3
     #: are connected to 4, then the order is: :python:`[1, 5, 6, 4, 2, 3]`.
->>>>>>> fa3549aa
     atoms_per_frag: Final[SeqOverFrag[OrderedSet[AtomIdx]]]
 
     #: For each edge in a fragment it points to the index
@@ -551,11 +488,7 @@
     n_BE: Final[int]
 
     @classmethod
-<<<<<<< HEAD
-    def from_conn_data(cls, mol: Mole, conn_data: ConnectivityData, n_BE: int) -> Self:
-=======
     def from_conn_data(cls, mol: Mole, conn_data: BondConnectivity, n_BE: int) -> Self:
->>>>>>> fa3549aa
         fragments = _cleanup_if_subset(
             {
                 i_center: conn_data.get_BE_fragment(i_center, n_BE)
@@ -636,12 +569,8 @@
         bonds_atoms: Mapping[int, set[int]] | None = None,
         vdW_radius: InVdWRadius | None = None,
     ) -> Self:
-<<<<<<< HEAD
-        """Construct a :class:`FragmentedStructure` from a :class:`pyscf.gto.mole.Mole`.
-=======
         """Construct a :class:`PurelyStructureFragmented`
         from a :class:`pyscf.gto.mole.Mole`.
->>>>>>> fa3549aa
 
         Parameters
         ----------
@@ -654,11 +583,7 @@
         """
         return cls.from_conn_data(
             mol,
-<<<<<<< HEAD
-            ConnectivityData.from_mole(
-=======
             BondConnectivity.from_mole(
->>>>>>> fa3549aa
                 mol,
                 treat_H_different=treat_H_different,
                 bonds_atoms=bonds_atoms,
@@ -673,11 +598,7 @@
         Ordered in this context means, that first the
         origins, then centers, then edges appear in the motif.
         """
-<<<<<<< HEAD
-        # note that centers is a subset of origins.
-=======
         # note that origins is a subset of centers.
->>>>>>> fa3549aa
         # All centers that are origins appear first due to
         # how the union of OrderedSet works.
         return all(
@@ -757,23 +678,14 @@
 
 
 @define(frozen=True, kw_only=True)
-<<<<<<< HEAD
-class FragmentedMolecule:
-    """Data structure to store the fragments, including AO indices.
-=======
 class Fragmented:
     """Contains the whole BE fragmentation information, including AO indices.
->>>>>>> fa3549aa
 
     This takes into account the geometrical data and the used
     basis sets, hence it "knows" which AO index belongs to which atom
     and which fragment.
-<<<<<<< HEAD
-    Hence, it depends on :class:`FragmentedStructure`.
-=======
     It depends on :class:`PurelyStructureFragmented` to store structural data,
     but contains more information.
->>>>>>> fa3549aa
     """
 
     #: The actual molecule
@@ -781,13 +693,8 @@
     # yes, it is a bit redundant, because it is also contained in
     # fragmented_structure, but it is very convenient to have it here
     # as well. Due to the immutability the two views are also not a problem.
-<<<<<<< HEAD
-    conn_data: Final[ConnectivityData]
-    frag_structure: Final[FragmentedStructure]
-=======
     conn_data: Final[BondConnectivity]
     frag_structure: Final[PurelyStructureFragmented]
->>>>>>> fa3549aa
 
     #: The atomic orbital indices per atom
     AO_per_atom: Final[SeqOverAtom[OrderedSet[GlobalAOIdx]]]
@@ -834,11 +741,7 @@
     #: The relative atomic orbital indices per origin per fragment.
     #: Relative means that the AO indices are relative to
     #: the **own** fragment.
-<<<<<<< HEAD
-    #: This variable is a strict subset of :attr:`rel_AO_per_center_per_frag`,
-=======
     #: This variable is a subset of :attr:`rel_AO_per_center_per_frag`,
->>>>>>> fa3549aa
     #: in the sense that the motif indices, the keys in the mapping,
     #: are restricted to the origins of the fragment.
     #: This variable was formerly known as :python:`centerf_idx`.
@@ -854,12 +757,11 @@
         SeqOverFrag[Mapping[EdgeIdx, OrderedSet[OtherRelAOIdx]]]
     ]
 
-<<<<<<< HEAD
     @classmethod
     def from_frag_structure(
-        cls, mol: Mole, frag_structure: FragmentedStructure
+        cls, mol: Mole, frag_structure: PurelyStructureFragmented
     ) -> Self:
-        """Construct a :class:`FragmentedMolecule`
+        """Construct a :class:`Fragmented`
 
         Parameters
         ----------
@@ -953,106 +855,6 @@
         )
 
     @classmethod
-=======
-    @classmethod
-    def from_frag_structure(
-        cls, mol: Mole, frag_structure: PurelyStructureFragmented
-    ) -> Self:
-        """Construct a :class:`Fragmented`
-
-        Parameters
-        ----------
-        mol :
-            The Molecule to extract the connectivity data from.
-        frag_structure :
-            The fragmented structure to use.
-        """
-        conn_data: Final = frag_structure.conn_data
-        AO_per_atom: Final = _get_AOidx_per_atom(mol)
-        AO_per_frag: Final = [
-            union_of_seqs(*(AO_per_atom[i_atom] for i_atom in i_frag))
-            for i_frag in frag_structure.atoms_per_frag
-        ]
-        AO_per_motif: Final = {
-            motif: union_of_seqs(
-                *(AO_per_atom[atom] for atom in conn_data.atoms_per_motif[motif])
-            )
-            for motif in conn_data.motifs
-        }
-
-        AO_per_edge_per_frag: Final = [
-            restrict_keys(AO_per_motif, edges)
-            for edges in frag_structure.edges_per_frag
-        ]
-
-        rel_AO_per_motif_per_frag: list[Mapping[MotifIdx, OrderedSet[OwnRelAOIdx]]] = []
-        for motifs in frag_structure.motifs_per_frag:
-            rel_AO_per_motif = {}
-            previous = 0
-            for motif in motifs:
-                indices = range(
-                    previous, (previous := previous + len(AO_per_motif[motif]))
-                )
-                rel_AO_per_motif[motif] = OrderedSet(
-                    OwnRelAOIdx(AOIdx(i)) for i in indices
-                )
-            rel_AO_per_motif_per_frag.append(rel_AO_per_motif)
-
-        rel_AO_per_edge_per_frag: Final = [
-            restrict_keys(rel_AO_per_motif, edges)
-            for (edges, rel_AO_per_motif) in zip(
-                frag_structure.edges_per_frag, rel_AO_per_motif_per_frag
-            )
-        ]
-
-        rel_AO_per_center_per_frag: Final = [
-            restrict_keys(rel_AO_per_motif, centers)
-            for (centers, rel_AO_per_motif) in zip(
-                frag_structure.centers_per_frag, rel_AO_per_motif_per_frag
-            )
-        ]
-
-        rel_AO_per_origin_per_frag: Final = [
-            restrict_keys(rel_AO_per_motif, origin)
-            for (origin, rel_AO_per_motif) in zip(
-                frag_structure.origin_per_frag, rel_AO_per_motif_per_frag
-            )
-        ]
-
-        other_rel_AO_per_edge_per_frag: list[
-            Mapping[EdgeIdx, OrderedSet[OtherRelAOIdx]]
-        ] = [
-            {
-                i_edge: OrderedSet(
-                    # We correctly reinterpet the AO indices as
-                    # indices of the other fragment
-                    cast(OtherRelAOIdx, i)
-                    for i in rel_AO_per_motif_per_frag[frag_per_edge[i_edge]][i_edge]
-                )
-                for i_edge in edges
-            }
-            for edges, frag_per_edge in zip(
-                frag_structure.edges_per_frag, frag_structure.frag_idx_per_edge
-            )
-        ]
-
-        return cls(
-            frag_structure=frag_structure,
-            conn_data=conn_data,
-            mol=mol,
-            AO_per_atom=AO_per_atom,
-            AO_per_frag=AO_per_frag,
-            AO_per_motif=AO_per_motif,
-            AO_per_edge_per_frag=AO_per_edge_per_frag,
-            rel_AO_per_motif_per_frag=rel_AO_per_motif_per_frag,
-            rel_AO_per_edge_per_frag=rel_AO_per_edge_per_frag,
-            rel_AO_per_center_per_frag=rel_AO_per_center_per_frag,
-            rel_AO_per_origin_per_frag=rel_AO_per_origin_per_frag,
-            other_rel_AO_per_edge_per_frag=other_rel_AO_per_edge_per_frag,
-        )
-
-    @classmethod
->>>>>>> fa3549aa
     def from_mole(
         cls,
         mol: Mole,
@@ -1062,17 +864,6 @@
         bonds_atoms: Mapping[int, set[int]] | None = None,
         vdW_radius: InVdWRadius | None = None,
     ) -> Self:
-<<<<<<< HEAD
-        """Construct a :class:`FragmentedMolecule` from :class:`pyscf.gto.mole.Mole`.
-
-        Parameters
-        ----------
-        m :
-            The :class:`pyscf.gto.mole.Mole` to extract the connectivity data from.
-        treat_H_different :
-            If True, we treat hydrogen atoms differently from heavy atoms.
-        bonds_atoms : Mapping[int, OrderedSet[int]]
-=======
         """Construct a :class:`Fragmented` from :class:`pyscf.gto.mole.Mole`.
 
         Parameters
@@ -1084,7 +875,6 @@
         treat_H_different :
             If True, we treat hydrogen atoms differently from heavy atoms.
         bonds_atoms :
->>>>>>> fa3549aa
             Can be used to specify the connectivity graph of the molecule.
             Has exactly the same format as the output of
             :meth:`chemcoord.Cartesian.get_bonds`,
@@ -1107,11 +897,7 @@
         """
         return cls.from_frag_structure(
             mol,
-<<<<<<< HEAD
-            FragmentedStructure.from_mole(
-=======
             PurelyStructureFragmented.from_mole(
->>>>>>> fa3549aa
                 mol,
                 n_BE=n_BE,
                 treat_H_different=treat_H_different,
@@ -1196,39 +982,4 @@
     return [
         OrderedSet(GlobalAOIdx(AOIdx(i)) for i in range(AO_offsets[2], AO_offsets[3]))
         for AO_offsets in mol.aoslice_by_atom()
-<<<<<<< HEAD
-    ]
-
-
-@define(frozen=True, kw_only=True)
-class ChemGenArgs:
-    """Additional arguments for ChemGen fragmentation.
-
-    These are passed on to :func:`quemb.molbe.chemfrag.FragmentedMolecule.from_mole`
-    """
-
-    treat_H_different: Final[bool] = True
-    bonds_atoms: Mapping[int, set[int]] | None = None
-    vdW_radius: InVdWRadius | None = None
-
-
-def chemgen(
-    mol: Mole, n_BE: int, args: ChemGenArgs | None = None
-) -> FragmentedMolecule:
-    """Fragment a molecule based on chemical connectivity."""
-    if args is None:
-        return FragmentedMolecule.from_mole(
-            mol,
-            n_BE=n_BE,
-        )
-    else:
-        return FragmentedMolecule.from_mole(
-            mol,
-            n_BE=n_BE,
-            treat_H_different=args.treat_H_different,
-            bonds_atoms=args.bonds_atoms,
-            vdW_radius=args.vdW_radius,
-        )
-=======
-    ]
->>>>>>> fa3549aa
+    ]