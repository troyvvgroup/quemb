--- conflicted
+++ resolved
@@ -1,13 +1,7 @@
 from collections import defaultdict
-<<<<<<< HEAD
 from collections.abc import Hashable, Mapping, Sequence
-from numbers import Number
+from numbers import Real
 from typing import Callable, Final, NewType, TypeAlias, TypeVar, cast
-=======
-from collections.abc import Mapping, Sequence
-from numbers import Real
-from typing import Callable, Final, NewType, TypeAlias, cast
->>>>>>> 9afd18ee
 
 import chemcoord as cc
 import numpy as np
@@ -21,9 +15,8 @@
 
 from quemb.shared.typing import T
 
-<<<<<<< HEAD
 # Note that most OrderedSet types could be a non-mutable equivalent here,
-# unfortunately this is not that easy to achieve.
+# unfortunately this is not that easy to declare
 # see https://stackoverflow.com/questions/79401030/good-way-to-define-new-protocol-for-collection-types
 
 
@@ -47,11 +40,6 @@
 #: The index of a Fragment.
 FragmentIdx = NewType("FragmentIdx", int)
 
-#: The index of an atom.
-AtomIdx = NewType("AtomIdx", int)
-
-=======
->>>>>>> 9afd18ee
 #: The index of a heavy atom, i.e. of a motif.
 #: If hydrogen atoms are not treated differently, then every atom
 #: is a motif, and this type is equivalent to :class:`AtomIdx`.
