--- conflicted
+++ resolved
@@ -80,10 +80,6 @@
     "treat_H_diff",  # Default, treat H and heavy atoms differently, with bond dict
     "treat_H_like_heavy_atom",  # Treat all H as the same as a heavy atom
     "at_most_one_H",  # Enforce each H belonging to at most 1 motif
-<<<<<<< HEAD
-    "exactly_one_H",  # Enforce each H belonging to exactly 1 motif
-=======
->>>>>>> da609b6f
 ]
 
 
@@ -181,13 +177,8 @@
         cls,
         m: Cartesian,
         *,
-<<<<<<< HEAD
-        bonds_atoms: Mapping[int, set[int]]
-        | dict[AtomIdx, OrderedSet[AtomIdx]]
-=======
         bonds_atoms: Mapping[int, Set[int]]
         | Mapping[AtomIdx, OrderedSet[AtomIdx]]
->>>>>>> da609b6f
         | None = None,
         vdW_radius: InVdWRadius | None = None,
         h_treatment: HTreatment = "treat_H_diff",
@@ -223,14 +214,6 @@
         h_treatment :
             How do we treat the hydrogen atoms? Options include:
 
-<<<<<<< HEAD
-            * "treat_H_diff": Default, treating each H different from heavy atoms. Using
-              the given vdW_radius to determine which H belong to which motif,
-            * "treat_H_like_heavy_atom": Treating each H the same as the heavy atoms
-              when determining fragments,
-            * "at_most_one_H": Enforcing that each H must belong to at most one motif,
-            * "exactly_one_H": Enforcing that each H must belong to exactly one motif,
-=======
             * :python:`"treat_H_diff"`: Default, treating each H different from heavy
               atoms. Using the given vdW_radius to determine which H belong to which
               motif
@@ -238,7 +221,6 @@
               atoms when determining fragments
             * :python:`"at_most_one_H"`: Enforcing that each H can belong to at most one
               H, if a H is assigned to multiple motifs
->>>>>>> da609b6f
 
         """
         if not (m.index.min() == 0 and m.index.max() == len(m) - 1):
@@ -388,35 +370,9 @@
                     atoms_per_motif,
                     h_treatment,
                 )
-<<<<<<< HEAD
-        elif h_treatment == "exactly_one_H":
-            if all_H_belong_to_motif():
-                if motifs_share_H():
-                    mod_bonds_atoms = enforce_one_H_per_motif()
-                    return cls.from_cartesian(
-                        m,
-                        bonds_atoms=mod_bonds_atoms,
-                        h_treatment="treat_H_diff",
-                    )
-                else:
-                    return cls(
-                        processed_bonds_atoms,
-                        motifs,
-                        bonds_motif,
-                        H_atoms,
-                        H_per_motif,
-                        atoms_per_motif,
-                        h_treatment,
-                    )
-            else:
-                raise NotImplementedError(
-                    "Assignment for non-bonded H not yet implemented"
-                )
-=======
         else:
             raise NotImplementedError(f"h_treatment = {h_treatment} is not implemented")
             assert_never(h_treatment)
->>>>>>> da609b6f
 
     @classmethod
     def from_mole(
@@ -433,11 +389,7 @@
         ----------
         mol :
             The :class:`pyscf.gto.mole.Mole` to extract the connectivity data from.
-<<<<<<< HEAD
-        bonds_atoms : Mapping[int, OrderedSet[int]] | dict[AtomIdx, OrderedSet[AtomIdx]]
-=======
         bonds_atoms :
->>>>>>> da609b6f
             Can be used to specify the connectivity graph of the molecule.
             Has exactly the same format as the output of
             :meth:`chemcoord.Cartesian.get_bonds`,
@@ -460,16 +412,6 @@
         h_treatment :
             How do we treat the hydrogen atoms? Options include:
 
-<<<<<<< HEAD
-            * "treat_H_diff": Default, treating each H different from heavy atoms. Using
-              the given vdW_radius to determine which H belong to which motif
-            * "treat_H_like_heavy_atom": Treating each H the same as the heavy atoms
-              when determining fragments
-            * "at_most_one_H": Enforcing that each H can belong to at most one H, if a
-              H is assigned to multiple motifs
-            * "exactly_one_H": Enforcing that each H can belong to exactly one H, if a
-              H is assigned to multiple motifs or to no motifs
-=======
             * :python:`"treat_H_diff"`: Default, treating each H different from heavy
               atoms. Using the given vdW_radius to determine which H belong to which
               motif
@@ -477,7 +419,6 @@
               atoms when determining fragments
             * :python:`"at_most_one_H"`: Enforcing that each H can belong to at most one
               H, if a H is assigned to multiple motifs
->>>>>>> da609b6f
 
         """
         return cls.from_cartesian(
@@ -529,14 +470,6 @@
         h_treatment :
             How do we treat the hydrogen atoms? Options include:
 
-<<<<<<< HEAD
-            * "treat_H_diff": Default, treating each H different from heavy atoms. Using
-              the given vdW_radius to determine which H belong to which motif,
-            * "treat_H_like_heavy_atom": Treating each H the same as the heavy atoms
-              when determining fragments,
-            * "at_most_one_H": Enforcing that each H must belong to at most one motif,
-            * "exactly_one_H": Enforcing that each H must belong to exactly one motif,
-=======
             * :python:`"treat_H_diff"`: Default, treating each H different from heavy
               atoms. Using the given vdW_radius to determine which H belong to which
               motif
@@ -544,16 +477,11 @@
               atoms when determining fragments
             * :python:`"at_most_one_H"`: Enforcing that each H can belong to at most one
               H, if a H is assigned to multiple motifs
->>>>>>> da609b6f
 
         """
         # If bonds_atoms was given, use the information.
         # Otherwise, use chemcoord to get the connectivity graph.
-<<<<<<< HEAD
-        if h_treatment in ("at_most_one_H", "exactly_one_H"):
-=======
         if h_treatment in ("at_most_one_H"):
->>>>>>> da609b6f
             raise NotImplementedError("H treament not implemented for periodic systems")
         if bonds_atoms is None:
             # Add periodic copies to a fake mol object
@@ -910,14 +838,6 @@
         h_treatment :
             How do we treat the hydrogen atoms? Options include:
 
-<<<<<<< HEAD
-            * "treat_H_diff": Default, treating each H different from heavy atoms. Using
-              the given vdW_radius to determine which H belong to which motif,
-            * "treat_H_like_heavy_atom": Treating each H the same as the heavy atoms
-              when determining fragments,
-            * "at_most_one_H": Enforcing that each H must belong to at most one motif,
-            * "exactly_one_H": Enforcing that each H must belong to exactly one motif,
-=======
             * :python:`"treat_H_diff"`: Default, treating each H different from heavy
               atoms. Using the given vdW_radius to determine which H belong to which
               motif
@@ -925,7 +845,6 @@
               atoms when determining fragments
             * :python:`"at_most_one_H"`: Enforcing that each H can belong to at most one
               H, if a H is assigned to multiple motifs
->>>>>>> da609b6f
 
         autocratic_matching :
             Assume autocratic matching for possibly shared centers.
@@ -1431,14 +1350,6 @@
         h_treatment :
             How do we treat the hydrogen atoms? Options include:
 
-<<<<<<< HEAD
-            * "treat_H_diff": Default, treating each H different from heavy atoms. Using
-              the given vdW_radius to determine which H belong to which motif,
-            * "treat_H_like_heavy_atom": Treating each H the same as the heavy atoms
-              when determining fragments,
-            * "at_most_one_H": Enforcing that each H must belong to at most one motif,
-            * "exactly_one_H": Enforcing that each H must belong to exactly one motif,
-=======
             * :python:`"treat_H_diff"`: Default, treating each H different from heavy
               atoms. Using the given vdW_radius to determine which H belong to which
               motif
@@ -1446,7 +1357,6 @@
               atoms when determining fragments
             * :python:`"at_most_one_H"`: Enforcing that each H can belong to at most one
               H, if a H is assigned to multiple motifs
->>>>>>> da609b6f
 
         bonds_atoms :
             Can be used to specify the connectivity graph of the molecule.
