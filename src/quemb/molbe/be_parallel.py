--- conflicted
+++ resolved
@@ -52,12 +52,8 @@
     select_cutoff: float | None = None,
     ompnum: int = 4,
     writeh1: bool = False,
-<<<<<<< HEAD
-=======
     eeval: bool = True,
     ret_vec: bool = False,
-    return_rdm_ao: bool = True,
->>>>>>> 91e6fde0
     use_cumulant: bool = True,
     relax_density: bool = False,
 ):
@@ -102,18 +98,10 @@
         Number of OpenMP threads. Default is 4.
     writeh1 :
         If True, write the one-electron integrals to a file. Default is False.
-<<<<<<< HEAD
-=======
-    frag_energy :
-        If True, compute the fragment energy. Default is False.
     eeval :
         If True, evaluate the electronic energy. Default is True.
     ret_vec :
         If True, return vector with error and rdms. Default is True.
-    return_rdm_ao :
-        If True, return the reduced density matrices in the atomic orbital basis.
-        Default is True.
->>>>>>> 91e6fde0
     use_cumulant :
         If True, use the cumulant approximation for RDM2. Default is True.
     relax_density :
@@ -234,15 +222,10 @@
 
     # Compute RDM1
     rdm1 = multi_dot((mf_.mo_coeff, rdm1_tmp, mf_.mo_coeff.T)) * 0.5
-<<<<<<< HEAD
-=======
+
     if eeval:
-        if solver == "CCSD" and not rdm_return:
-            with_dm1 = True
-            if use_cumulant:
-                with_dm1 = False
-            rdm2s = make_rdm2_urlx(t1, t2, with_dm1=with_dm1)
-
+        if solver == "CCSD" and not relax_density:
+            rdm2s = make_rdm2_urlx(t1, t2, with_dm1=not use_cumulant)
         elif solver == "MP2":
             rdm2s = mc_.make_rdm2()
         elif solver == "FCI":
@@ -281,47 +264,6 @@
         )
     if eeval and not ret_vec:
         return e_f
->>>>>>> 91e6fde0
-
-    if solver == "CCSD" and not relax_density:
-        rdm2s = make_rdm2_urlx(t1, t2, with_dm1=not use_cumulant)
-
-    elif solver == "MP2":
-        rdm2s = mc_.make_rdm2()
-    elif solver == "FCI":
-        rdm2s = mc_.make_rdm2(civec, mc_.norb, mc_.nelec)
-        if use_cumulant:
-            hf_dm = numpy.zeros_like(rdm1_tmp)
-            hf_dm[numpy.diag_indices(nocc)] += 2.0
-            del_rdm1 = rdm1_tmp.copy()
-            del_rdm1[numpy.diag_indices(nocc)] -= 2.0
-            nc = (
-                numpy.einsum("ij,kl->ijkl", hf_dm, hf_dm)
-                + numpy.einsum("ij,kl->ijkl", hf_dm, del_rdm1)
-                + numpy.einsum("ij,kl->ijkl", del_rdm1, hf_dm)
-            )
-            nc -= (
-                numpy.einsum("ij,kl->iklj", hf_dm, hf_dm)
-                + numpy.einsum("ij,kl->iklj", hf_dm, del_rdm1)
-                + numpy.einsum("ij,kl->iklj", del_rdm1, hf_dm)
-            ) * 0.5
-            rdm2s -= nc
-    e_f = get_frag_energy(
-        mf_.mo_coeff,
-        nocc,
-        nfsites,
-        efac,
-        TA,
-        h1_e,
-        hf_veff,
-        rdm1_tmp,
-        rdm2s,
-        dname,
-        eri_file,
-        veff0,
-    )
-    if frag_energy:
-        return e_f
 
     return (e_f, mf_.mo_coeff, rdm1, rdm2s, rdm1_tmp)
 
@@ -420,9 +362,6 @@
                 full_uhf.h1[1] + full_uhf.full_gcore[1] + full_uhf.core_veffs[1],
             ]
         else:
-<<<<<<< HEAD
-            raise NotImplementedError("Energy only calculated on a per-fragment basis")
-=======
             h1_ab = [fobj_a.h1, fobj_b.h1]
         e_f = get_frag_energy_u(
             (fobj_a._mo_coeffs, fobj_b._mo_coeffs),
@@ -440,7 +379,6 @@
             frozen=frozen,
         )
         return e_f
->>>>>>> 91e6fde0
 
 
 def be_func_parallel(
@@ -552,12 +490,9 @@
                     select_cutoff,
                     ompnum,
                     writeh1,
-<<<<<<< HEAD
-=======
                     eeval,
                     return_vec,
                     return_rdm_ao,
->>>>>>> 91e6fde0
                     use_cumulant,
                     relax_density,
                 ],
