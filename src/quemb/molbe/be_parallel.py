# Author(s): Oinam Romesh Meitei, Leah Weisburn

import os
from multiprocessing import Pool

import numpy
from numpy import float64
from numpy.linalg import multi_dot
from pyscf import ao2mo, fci, mcscf

from quemb.kbe.pfrag import Frags as pFrags
from quemb.molbe.helper import (
    get_eri,
    get_frag_energy,
    get_frag_energy_u,
    get_scfObj,
)
from quemb.molbe.pfrag import Frags
from quemb.molbe.solver import (
    SHCI_Args,
    SHCI_ArgsUser,
    UserSolverArgs,
    make_rdm1_ccsd_t1,
    make_rdm2_urlx,
    solve_ccsd,
    solve_error,
    solve_mp2,
    solve_uccsd,
)
from quemb.shared.external.ccsd_rdm import make_rdm1_uccsd, make_rdm2_uccsd
from quemb.shared.external.unrestricted_utils import make_uhf_obj
from quemb.shared.helper import unused
from quemb.shared.manage_scratch import WorkDir
from quemb.shared.typing import Matrix


def run_solver(
    h1: Matrix[float64],
    dm0: Matrix[float64],
    scratch_dir: WorkDir,
    dname: str,
    nao: int,
    nocc: int,
    nfsites: int,
    efac: float,
    TA: Matrix[float64],
<<<<<<< HEAD
    hf_veff: Matrix[float64],
    h1_e: Matrix[float64],
    solver: str = "MP2",
    eri_file: str = "eri_file.h5",
    veff0: Matrix[float64] | None = None,
    ompnum: int = 4,
    writeh1: bool = False,
    use_cumulant: bool = True,
    relax_density: bool = False,
    frag_energy: bool = False,
    solver_args: UserSolverArgs | None = None,
=======
    h1_e: Matrix[float64],
    solver: str = "MP2",
    eri_file: str = "eri_file.h5",
    veff: Matrix[float64] | None = None,
    veff0: Matrix[float64] | None = None,
    hci_cutoff: float = 0.001,
    ci_coeff_cutoff: float | None = None,
    select_cutoff: float | None = None,
    ompnum: int = 4,
    writeh1: bool = False,
    eeval: bool = True,
    ret_vec: bool = False,
    use_cumulant: bool = True,
    relax_density: bool = False,
>>>>>>> cca67f9c
):
    """
    Run a quantum chemistry solver to compute the reduced density matrices.

    Parameters
    ----------
    h1 :
        One-electron Hamiltonian matrix.
    dm0 :
        Initial guess for the density matrix.
    scratch_dir :
        The scratch dir root.
<<<<<<< HEAD
    dname :
        Directory name for storing intermediate files.
    scratch_dir :
        The scratch directory.
        Fragment files will be stored in :code:`scratch_dir / dname`.
=======
        Fragment files will be stored in :code:`scratch_dir / dname`.
    dname :
        Directory name for storing intermediate files.
>>>>>>> cca67f9c
    nao :
        Number of atomic orbitals.
    nocc :
        Number of occupied orbitals.
    nfsites :
        Number of fragment sites.
    efac :
        Scaling factor for the electronic energy.
    TA :
        Transformation matrix for embedding orbitals.
<<<<<<< HEAD
    hf_veff :
        Hartree-Fock effective potential matrix.
=======
>>>>>>> cca67f9c
    h1_e :
        One-electron integral matrix.
    solver :
        Solver to use for the calculation ('MP2', 'CCSD', 'FCI', 'HCI', 'SHCI', 'SCI').
        Default is 'MP2'.
    eri_file :
        Filename for the electron repulsion integrals. Default is 'eri_file.h5'.
<<<<<<< HEAD
=======
    veff :
        Veff matrix to be passed to energy, if non-cumulant energy.
    veff0 :
        Veff0 matrix, passed to energy, the hf_veff in the fragment Schmidt space
>>>>>>> cca67f9c
    ompnum :
        Number of OpenMP threads. Default is 4.
    writeh1 :
        If True, write the one-electron integrals to a file. Default is False.
<<<<<<< HEAD
    use_cumulant :
        If True, use the cumulant approximation for RDM2. Default is True.
    frag_energy :
        If True, compute the fragment energy. Default is False.
=======
    eeval :
        If True, evaluate the electronic energy. Default is True.
    ret_vec :
        If True, return vector with error and rdms. Default is True.
    use_cumulant :
        If True, use the cumulant approximation for RDM2. Default is True.
>>>>>>> cca67f9c
    relax_density :
        If True, use CCSD relaxed density. Default is False

    Returns
    -------
    tuple
        Depending on the input parameters, returns the molecular orbital coefficients,
        one-particle and two-particle reduced density matrices, and optionally the
        fragment energy.
    """

    # Get electron repulsion integrals (ERI)
    eri = get_eri(dname, nao, eri_file=eri_file)
    # Initialize SCF object
    mf_ = get_scfObj(h1, eri, nocc, dm0=dm0)

    # Select solver
    if solver == "MP2":
        mc_ = solve_mp2(mf_, mo_energy=mf_.mo_energy)
        rdm1_tmp = mc_.make_rdm1()

    elif solver == "CCSD":
        if not relax_density:
            t1, t2 = solve_ccsd(mf_, mo_energy=mf_.mo_energy, rdm_return=False)
            rdm1_tmp = make_rdm1_ccsd_t1(t1)
        else:
            t1, t2, rdm1_tmp, rdm2s = solve_ccsd(
                mf_,
                mo_energy=mf_.mo_energy,
                rdm_return=True,
                rdm2_return=True,
                use_cumulant=use_cumulant,
                relax=True,
            )
    elif solver == "FCI":
        mc_ = fci.FCI(mf_, mf_.mo_coeff)
        efci, civec = mc_.kernel()
        unused(efci)
        rdm1_tmp = mc_.make_rdm1(civec, mc_.norb, mc_.nelec)
    elif solver == "HCI":
        # pylint: disable-next=E0611
        from pyscf import hci  # noqa: PLC0415  # hci is an optional module

        assert isinstance(solver_args, SHCI_ArgsUser)
        SHCI_args = SHCI_Args.from_user_input(solver_args)

        nao, nmo = mf_.mo_coeff.shape
        eri = ao2mo.kernel(mf_._eri, mf_.mo_coeff, aosym="s4", compact=False).reshape(
            4 * ((nmo),)
        )
        ci_ = hci.SCI(mf_.mol)

        ci_.select_cutoff = SHCI_args.select_cutoff
        ci_.ci_coeff_cutoff = SHCI_args.ci_coeff_cutoff

        nelec = (nocc, nocc)
        h1_ = multi_dot((mf_.mo_coeff.T, h1, mf_.mo_coeff))
        eci, civec = ci_.kernel(h1_, eri, nmo, nelec)
        unused(eci)
        civec = numpy.asarray(civec)

        (rdm1a_, rdm1b_), (rdm2aa, rdm2ab, rdm2bb) = ci_.make_rdm12s(civec, nmo, nelec)
        rdm1_tmp = rdm1a_ + rdm1b_
        rdm2s = rdm2aa + rdm2ab + rdm2ab.transpose(2, 3, 0, 1) + rdm2bb

    elif solver == "SHCI":
        # pylint: disable-next=E0401,E0611
        from pyscf.shciscf import shci  # noqa: PLC0415    # shci is an optional module

        frag_scratch = WorkDir(scratch_dir / dname)

<<<<<<< HEAD
        assert isinstance(solver_args, SHCI_ArgsUser)
        SHCI_args = SHCI_Args.from_user_input(solver_args)

=======
>>>>>>> cca67f9c
        nao, nmo = mf_.mo_coeff.shape
        nelec = (nocc, nocc)
        mch = shci.SHCISCF(mf_, nmo, nelec, orbpath=frag_scratch)
        mch.fcisolver.mpiprefix = "mpirun -np " + str(ompnum)
        mch.fcisolver.stochastic = True  # this is for PT and doesnt add PT to rdm
        mch.fcisolver.nPTiter = 0
        mch.fcisolver.sweep_iter = [0]
        mch.fcisolver.DoRDM = True
<<<<<<< HEAD
        mch.fcisolver.sweep_epsilon = [solver_args.hci_cutoff]
=======
        mch.fcisolver.sweep_epsilon = [hci_cutoff]
>>>>>>> cca67f9c
        mch.fcisolver.scratchDirectory = frag_scratch
        if not writeh1:
            mch.fcisolver.restart = True
        mch.mc1step()
        rdm1_tmp, rdm2s = mch.fcisolver.make_rdm12(0, nmo, nelec)

    elif solver == "SCI":
        # pylint: disable-next=E0611
        from pyscf import cornell_shci  # noqa: PLC0415  # optional module

<<<<<<< HEAD
        assert isinstance(solver_args, SHCI_ArgsUser)
        SHCI_args = SHCI_Args.from_user_input(solver_args)

=======
>>>>>>> cca67f9c
        frag_scratch = WorkDir(scratch_dir / dname)

        nao, nmo = mf_.mo_coeff.shape
        nelec = (nocc, nocc)
        cas = mcscf.CASCI(mf_, nmo, nelec)
        h1, ecore = cas.get_h1eff(mo_coeff=mf_.mo_coeff)
        unused(ecore)
        eri = ao2mo.kernel(mf_._eri, mf_.mo_coeff, aosym="s4", compact=False).reshape(
            4 * ((nmo),)
        )

        ci = cornell_shci.SHCI()
        ci.runtimedir = frag_scratch
        ci.restart = True
        ci.config["var_only"] = True
        ci.config["eps_vars"] = [solver_args.hci_cutoff]
        ci.config["get_1rdm_csv"] = True
        ci.config["get_2rdm_csv"] = True
        ci.kernel(h1, eri, nmo, nelec)
        rdm1_tmp, rdm2s = ci.make_rdm12(0, nmo, nelec)

    else:
        raise ValueError("Solver not implemented")

    # Compute RDM1
    rdm1 = multi_dot((mf_.mo_coeff, rdm1_tmp, mf_.mo_coeff.T)) * 0.5
<<<<<<< HEAD

    if solver == "CCSD" and not relax_density:
        rdm2s = make_rdm2_urlx(t1, t2, with_dm1=not use_cumulant)

    elif solver == "MP2":
        rdm2s = mc_.make_rdm2()
    elif solver == "FCI":
        rdm2s = mc_.make_rdm2(civec, mc_.norb, mc_.nelec)
        if use_cumulant:
            hf_dm = numpy.zeros_like(rdm1_tmp)
            hf_dm[numpy.diag_indices(nocc)] += 2.0
            del_rdm1 = rdm1_tmp.copy()
            del_rdm1[numpy.diag_indices(nocc)] -= 2.0
            nc = (
                numpy.einsum("ij,kl->ijkl", hf_dm, hf_dm)
                + numpy.einsum("ij,kl->ijkl", hf_dm, del_rdm1)
                + numpy.einsum("ij,kl->ijkl", del_rdm1, hf_dm)
            )
            nc -= (
                numpy.einsum("ij,kl->iklj", hf_dm, hf_dm)
                + numpy.einsum("ij,kl->iklj", hf_dm, del_rdm1)
                + numpy.einsum("ij,kl->iklj", del_rdm1, hf_dm)
            ) * 0.5
            rdm2s -= nc
    e_f = get_frag_energy(
        mf_.mo_coeff,
        nocc,
        nfsites,
        efac,
        TA,
        h1_e,
        hf_veff,
        rdm1_tmp,
        rdm2s,
        dname,
        eri_file,
        veff0,
    )
    if frag_energy:
        return e_f

=======

    if eeval:
        if solver == "CCSD" and not relax_density:
            rdm2s = make_rdm2_urlx(t1, t2, with_dm1=not use_cumulant)
        elif solver == "MP2":
            rdm2s = mc_.make_rdm2()
        elif solver == "FCI":
            rdm2s = mc_.make_rdm2(civec, mc_.norb, mc_.nelec)
            if use_cumulant:
                hf_dm = numpy.zeros_like(rdm1_tmp)
                hf_dm[numpy.diag_indices(nocc)] += 2.0
                del_rdm1 = rdm1_tmp.copy()
                del_rdm1[numpy.diag_indices(nocc)] -= 2.0
                nc = (
                    numpy.einsum("ij,kl->ijkl", hf_dm, hf_dm)
                    + numpy.einsum("ij,kl->ijkl", hf_dm, del_rdm1)
                    + numpy.einsum("ij,kl->ijkl", del_rdm1, hf_dm)
                )
                nc -= (
                    numpy.einsum("ij,kl->iklj", hf_dm, hf_dm)
                    + numpy.einsum("ij,kl->iklj", hf_dm, del_rdm1)
                    + numpy.einsum("ij,kl->iklj", del_rdm1, hf_dm)
                ) * 0.5
                rdm2s -= nc
        e_f = get_frag_energy(
            mf_.mo_coeff,
            nocc,
            nfsites,
            efac,
            TA,
            h1_e,
            rdm1_tmp,
            rdm2s,
            dname,
            veff0,
            veff,
            use_cumulant,
            eri_file,
        )
    if eeval and not ret_vec:
        return e_f

>>>>>>> cca67f9c
    return (e_f, mf_.mo_coeff, rdm1, rdm2s, rdm1_tmp)


def run_solver_u(
    fobj_a,
    fobj_b,
    solver,
    enuc,  # noqa: ARG001
    hf_veff,
    relax_density=False,
    frozen=False,
    use_cumulant=True,
    ereturn=True,
):
    """
    Run a quantum chemistry solver to compute the reduced density matrices.

    Parameters
    ----------
    fobj_a :
        Alpha spin molbe.pfrag.Frags object
    fobj_b :
        Beta spin molbe.pfrag.Frags object
    solver : str
        High-level solver in bootstrap embedding. Supported value is "UCCSD"
    enuc : float
        Nuclear component of the energy
    hf_veff : tuple of numpy.ndarray, optional
        Alpha and beta spin Hartree-Fock effective potentials.
    relax_density : bool, optional
        If True, uses  relaxed density matrix for UCCSD, defaults to False.
    frozen : bool, optional
        If True, uses frozen core, defaults to False
    use_cumulant : bool, optional
        If True, uses the cumulant approximation for RDM2. Default is True.
    ereturn : bool, optional
        If True, return the computed energy. Defaults to False.

    Returns
    -------
    float
        As implemented, only returns the UCCSD fragment energy
    """
    print("obj type", type(fobj_a))
    # Run SCF for alpha and beta spins
    fobj_a.scf(unrestricted=True, spin_ind=0)
    fobj_b.scf(unrestricted=True, spin_ind=1)

    # Construct UHF object
    full_uhf, eris = make_uhf_obj(fobj_a, fobj_b, frozen=frozen)

    if solver == "UCCSD":
        if relax_density:
            ucc, rdm1_tmp, rdm2s = solve_uccsd(
                full_uhf,
                eris,
                relax=relax_density,
                rdm_return=True,
                rdm2_return=True,
                frozen=frozen,
            )
        else:
            ucc = solve_uccsd(
                full_uhf, eris, relax=relax_density, rdm_return=False, frozen=frozen
            )
            rdm1_tmp = make_rdm1_uccsd(ucc, relax=relax_density)
    else:
        raise NotImplementedError("Only UCCSD Solver implemented")

    # Compute RDM1
    fobj_a.rdm1__ = rdm1_tmp[0].copy()
    fobj_a._rdm1 = (
        multi_dot((fobj_a._mf.mo_coeff, rdm1_tmp[0], fobj_a._mf.mo_coeff.T)) * 0.5
    )

    fobj_b.rdm1__ = rdm1_tmp[1].copy()
    fobj_b._rdm1 = (
        multi_dot((fobj_b._mf.mo_coeff, rdm1_tmp[1], fobj_b._mf.mo_coeff.T)) * 0.5
    )

    # Calculate Energies
    if ereturn:
        if solver == "UCCSD" and not relax_density:
            rdm2s = make_rdm2_uccsd(ucc, with_dm1=not use_cumulant)
<<<<<<< HEAD
        else:
            raise NotImplementedError("RDM Return not Implemented")
=======
>>>>>>> cca67f9c

        fobj_a.rdm2__ = rdm2s[0].copy()
        fobj_b.rdm2__ = rdm2s[1].copy()

        # Calculate energy on a per-fragment basis
        if frozen:
            h1_ab = [
                full_uhf.h1[0] + full_uhf.full_gcore[0] + full_uhf.core_veffs[0],
                full_uhf.h1[1] + full_uhf.full_gcore[1] + full_uhf.core_veffs[1],
            ]
        else:
<<<<<<< HEAD
            raise NotImplementedError("Energy only calculated on a per-fragment basis")
=======
            h1_ab = [fobj_a.h1, fobj_b.h1]
        e_f = get_frag_energy_u(
            (fobj_a._mo_coeffs, fobj_b._mo_coeffs),
            (fobj_a.nsocc, fobj_b.nsocc),
            (fobj_a.nfsites, fobj_b.nfsites),
            (fobj_a.efac, fobj_b.efac),
            (fobj_a.TA, fobj_b.TA),
            h1_ab,
            hf_veff,
            rdm1_tmp,
            rdm2s,
            fobj_a.dname,
            eri_file=fobj_a.eri_file,
            gcores=full_uhf.full_gcore,
            frozen=frozen,
        )
        return e_f
>>>>>>> cca67f9c


def be_func_parallel(
    pot: list[float] | None,
    Fobjs: list[Frags] | list[pFrags],
    Nocc: int,
    solver: str,
    enuc: float,  # noqa: ARG001
    scratch_dir: WorkDir,
<<<<<<< HEAD
    solver_args: UserSolverArgs | None,
    hf_veff: Matrix[float64] | None = None,
    nproc: int = 1,
    ompnum: int = 4,
    only_chem: bool = False,
    relax_density: bool = False,
    use_cumulant: bool = True,
    eeval: bool = False,
    frag_energy: bool = False,
    return_vec: bool = False,
=======
    only_chem: bool = False,
    nproc: int = 1,
    ompnum: int = 4,
    relax_density: bool = False,
    use_cumulant: bool = True,
    eeval: bool = True,
    return_vec: bool = True,
    hci_cutoff: float = 0.001,
    ci_coeff_cutoff: float | None = None,
    select_cutoff: float | None = None,
>>>>>>> cca67f9c
    writeh1: bool = False,
):
    """
    Embarrassingly Parallel High-Level Computation

    Performs high-level bootstrap embedding (BE) computation for each fragment.
    Computes 1-RDMs and 2-RDMs for each fragment. It also computes error vectors
    in BE density match. For selected CI solvers, this function exposes thresholds used
    in selected CI calculations (hci_cutoff, ci_coeff_cutoff, select_cutoff).

    Parameters
    ----------
    pot :
        Potentials (local & global) that are added to the 1-electron Hamiltonian
        component.  The last element in the list is the chemical potential.
    Fobjs :
        Fragment definitions.
    Nocc :
        Number of occupied orbitals for the full system.
    solver :
        High-level solver in bootstrap embedding. Supported values are 'MP2', 'CCSD',
        'FCI', 'HCI', 'SHCI', and 'SCI'.
    enuc :
        Nuclear component of the energy.
<<<<<<< HEAD
    hf_veff :
        Hartree-Fock effective potential.
=======
    scratch_dir :
        Scratch directory root
    only_chem :
        Whether to perform chemical potential optimization only.
        Refer to bootstrap embedding literature. Defaults to False.
>>>>>>> cca67f9c
    nproc :
        Total number of processors assigned for the optimization. Defaults to 1.
        When nproc > 1, Python multithreading is invoked.
    ompnum :
        If nproc > 1, sets the number of cores for OpenMP parallelization.
        Defaults to 4.
<<<<<<< HEAD
    only_chem :
        Whether to perform chemical potential optimization only.
        Refer to bootstrap embedding literature. Defaults to False.
    eeval :
        Whether to evaluate energies. Defaults to False.
    frag_energy :
        Whether to compute fragment energy. Defaults to False.
=======
    use_cumulant :
        Use cumulant energy expression. Defaults to True
    eeval :
        Whether to evaluate energies. Defaults to False.
>>>>>>> cca67f9c
    return_vec :
        Whether to return the error vector. Defaults to False.
    writeh1 :
        Whether to write the one-electron integrals. Defaults to False.

    Returns
    -------
    float or tuple
        Depending on the parameters, returns the error norm or a tuple containing
        the error norm, error vector, and the computed energy.
    """
    # Set the number of OpenMP threads
    os.system("export OMP_NUM_THREADS=" + str(ompnum))
    nprocs = nproc // ompnum

    # Update the effective Hamiltonian with potentials
    if pot is not None:
        for fobj in Fobjs:
            fobj.update_heff(pot, only_chem=only_chem)

    with Pool(nprocs) as pool_:
        results = []
        # Run solver in parallel for each fragment
        for fobj in Fobjs:
            result = pool_.apply_async(
                run_solver,
                [
                    fobj.fock + fobj.heff,
                    fobj.dm0.copy(),
                    scratch_dir,
                    fobj.dname,
                    fobj.nao,
                    fobj.nsocc,
                    fobj.nfsites,
                    fobj.efac,
                    fobj.TA,
<<<<<<< HEAD
                    hf_veff,
                    fobj.h1,
                    solver,
                    fobj.eri_file,
                    fobj.veff0,
                    ompnum,
                    writeh1,
                    use_cumulant,
                    relax_density,
                    frag_energy,
                    solver_args,
=======
                    fobj.h1,
                    solver,
                    fobj.eri_file,
                    fobj.veff if not use_cumulant else None,
                    fobj.veff0,
                    hci_cutoff,
                    ci_coeff_cutoff,
                    select_cutoff,
                    ompnum,
                    writeh1,
                    eeval,
                    return_vec,
                    use_cumulant,
                    relax_density,
>>>>>>> cca67f9c
                ],
            )

            results.append(result)

        rdms = [result.get() for result in results]

    if not return_vec:
        # Compute and return fragment energy
        # rdms are the returned energies, not density matrices!
        e_1 = 0.0
        e_2 = 0.0
        e_c = 0.0
        for i in range(len(rdms)):
            e_1 += rdms[i][0]
            e_2 += rdms[i][1]
            e_c += rdms[i][2]
        return (e_1 + e_2 + e_c, (e_1, e_2, e_c))

    # Compute total energy
    e_1 = 0.0
    e_2 = 0.0
    e_c = 0.0

    # I have to type ignore here, because of stupid behaviour of
    # :code:`zip` and :code:`enumerate`
    # https://stackoverflow.com/questions/74374059/correctly-specify-the-types-of-unpacked-zip
    for fobj, rdm in zip(Fobjs, rdms):  # type: ignore[assignment]
        e_1 += rdm[0][0]
        e_2 += rdm[0][1]
        e_c += rdm[0][2]
        fobj.mo_coeffs = rdm[1]
        fobj._rdm1 = rdm[2]
        fobj.rdm2__ = rdm[3]
<<<<<<< HEAD
        fobj.rdm1__ = rdm[4]
=======
>>>>>>> cca67f9c

    del rdms
    ernorm, ervec = solve_error(Fobjs, Nocc, only_chem=only_chem)

    if return_vec:
        return (ernorm, ervec, [e_1 + e_2 + e_c, [e_1, e_2, e_c]])

    return ernorm


def be_func_parallel_u(
    pot,  # noqa: ARG001
    Fobjs,
    solver,
    enuc,
    hf_veff=None,
    nproc=1,
    ompnum=4,
    relax_density=False,
    use_cumulant=True,
    frozen=False,
):
    """
    Embarrassingly Parallel High-Level Computation

    Performs high-level unrestricted bootstrap embedding (UBE) computation for each
    fragment. Computes 1-RDMs and 2-RDMs for each fragment to return the energy.
    As such, this currently is equipped for one-shot U-CCSD BE.

    Parameters
    ----------
    pot : list of float
        Potentials (local & global) that are added to the 1-electron
        Hamiltonian component.  The last element in the list is the chemical potential.
        Should always be 0, as this is still a one-shot only implementation
    Fobjs : list of tuple of quemb.molbe.fragment.fragpart
        Fragment definitions, alpha and beta components.
    solver : str
        High-level solver in bootstrap embedding. Supported value is 'UCCSD'.
    enuc : float
        Nuclear component of the energy.
    hf_veff : tuple of numpy.ndarray, optional
        Alpha and beta Hartree-Fock effective potential.
    nproc : int, optional
        Total number of processors assigned for the optimization. Defaults to 1.
        When nproc > 1, Python multithreading is invoked.
    ompnum : int, optional
        If nproc > 1, sets the number of cores for OpenMP parallelization.
        Defaults to 4.
    use_cumulant :
        Whether to use the cumulant energy expression, by default True.
    frozen : bool, optional
        Frozen core. Defaults to False

    Returns
    -------
    float
        Returns the computed energy
    """
    # Set the number of OpenMP threads
    os.system("export OMP_NUM_THREADS=" + str(ompnum))
    nprocs = nproc // ompnum

    with Pool(nprocs) as pool_:
        results = []
        # Run solver in parallel for each fragment
        for fobj_a, fobj_b in Fobjs:
            result = pool_.apply_async(
                run_solver_u,
                [
                    fobj_a,
                    fobj_b,
                    solver,
                    enuc,
                    hf_veff,
<<<<<<< HEAD
                    frag_energy,
=======
>>>>>>> cca67f9c
                    relax_density,
                    frozen,
                    use_cumulant,
                    True,
                ],
            )
            results.append(result)

        energy_list = [result.get() for result in results]

    # Compute and return fragment energy
    e_1 = 0.0
    e_2 = 0.0
    e_c = 0.0
    for i in range(len(energy_list)):
        e_1 += energy_list[i][0]
        e_2 += energy_list[i][1]
        e_c += energy_list[i][2]
    return (e_1 + e_2 + e_c, (e_1, e_2, e_c))<|MERGE_RESOLUTION|>--- conflicted
+++ resolved
@@ -44,34 +44,18 @@
     nfsites: int,
     efac: float,
     TA: Matrix[float64],
-<<<<<<< HEAD
-    hf_veff: Matrix[float64],
-    h1_e: Matrix[float64],
-    solver: str = "MP2",
-    eri_file: str = "eri_file.h5",
-    veff0: Matrix[float64] | None = None,
-    ompnum: int = 4,
-    writeh1: bool = False,
-    use_cumulant: bool = True,
-    relax_density: bool = False,
-    frag_energy: bool = False,
-    solver_args: UserSolverArgs | None = None,
-=======
     h1_e: Matrix[float64],
     solver: str = "MP2",
     eri_file: str = "eri_file.h5",
     veff: Matrix[float64] | None = None,
     veff0: Matrix[float64] | None = None,
-    hci_cutoff: float = 0.001,
-    ci_coeff_cutoff: float | None = None,
-    select_cutoff: float | None = None,
     ompnum: int = 4,
     writeh1: bool = False,
     eeval: bool = True,
     ret_vec: bool = False,
     use_cumulant: bool = True,
     relax_density: bool = False,
->>>>>>> cca67f9c
+    solver_args: UserSolverArgs | None = None,
 ):
     """
     Run a quantum chemistry solver to compute the reduced density matrices.
@@ -84,17 +68,12 @@
         Initial guess for the density matrix.
     scratch_dir :
         The scratch dir root.
-<<<<<<< HEAD
     dname :
         Directory name for storing intermediate files.
+        Fragment files will be stored in :code:`scratch_dir / dname`.
     scratch_dir :
         The scratch directory.
         Fragment files will be stored in :code:`scratch_dir / dname`.
-=======
-        Fragment files will be stored in :code:`scratch_dir / dname`.
-    dname :
-        Directory name for storing intermediate files.
->>>>>>> cca67f9c
     nao :
         Number of atomic orbitals.
     nocc :
@@ -105,11 +84,6 @@
         Scaling factor for the electronic energy.
     TA :
         Transformation matrix for embedding orbitals.
-<<<<<<< HEAD
-    hf_veff :
-        Hartree-Fock effective potential matrix.
-=======
->>>>>>> cca67f9c
     h1_e :
         One-electron integral matrix.
     solver :
@@ -117,30 +91,20 @@
         Default is 'MP2'.
     eri_file :
         Filename for the electron repulsion integrals. Default is 'eri_file.h5'.
-<<<<<<< HEAD
-=======
     veff :
         Veff matrix to be passed to energy, if non-cumulant energy.
     veff0 :
         Veff0 matrix, passed to energy, the hf_veff in the fragment Schmidt space
->>>>>>> cca67f9c
     ompnum :
         Number of OpenMP threads. Default is 4.
     writeh1 :
         If True, write the one-electron integrals to a file. Default is False.
-<<<<<<< HEAD
     use_cumulant :
         If True, use the cumulant approximation for RDM2. Default is True.
-    frag_energy :
-        If True, compute the fragment energy. Default is False.
-=======
     eeval :
         If True, evaluate the electronic energy. Default is True.
     ret_vec :
         If True, return vector with error and rdms. Default is True.
-    use_cumulant :
-        If True, use the cumulant approximation for RDM2. Default is True.
->>>>>>> cca67f9c
     relax_density :
         If True, use CCSD relaxed density. Default is False
 
@@ -212,12 +176,9 @@
 
         frag_scratch = WorkDir(scratch_dir / dname)
 
-<<<<<<< HEAD
         assert isinstance(solver_args, SHCI_ArgsUser)
         SHCI_args = SHCI_Args.from_user_input(solver_args)
 
-=======
->>>>>>> cca67f9c
         nao, nmo = mf_.mo_coeff.shape
         nelec = (nocc, nocc)
         mch = shci.SHCISCF(mf_, nmo, nelec, orbpath=frag_scratch)
@@ -226,11 +187,7 @@
         mch.fcisolver.nPTiter = 0
         mch.fcisolver.sweep_iter = [0]
         mch.fcisolver.DoRDM = True
-<<<<<<< HEAD
         mch.fcisolver.sweep_epsilon = [solver_args.hci_cutoff]
-=======
-        mch.fcisolver.sweep_epsilon = [hci_cutoff]
->>>>>>> cca67f9c
         mch.fcisolver.scratchDirectory = frag_scratch
         if not writeh1:
             mch.fcisolver.restart = True
@@ -241,12 +198,9 @@
         # pylint: disable-next=E0611
         from pyscf import cornell_shci  # noqa: PLC0415  # optional module
 
-<<<<<<< HEAD
         assert isinstance(solver_args, SHCI_ArgsUser)
         SHCI_args = SHCI_Args.from_user_input(solver_args)
 
-=======
->>>>>>> cca67f9c
         frag_scratch = WorkDir(scratch_dir / dname)
 
         nao, nmo = mf_.mo_coeff.shape
@@ -273,49 +227,6 @@
 
     # Compute RDM1
     rdm1 = multi_dot((mf_.mo_coeff, rdm1_tmp, mf_.mo_coeff.T)) * 0.5
-<<<<<<< HEAD
-
-    if solver == "CCSD" and not relax_density:
-        rdm2s = make_rdm2_urlx(t1, t2, with_dm1=not use_cumulant)
-
-    elif solver == "MP2":
-        rdm2s = mc_.make_rdm2()
-    elif solver == "FCI":
-        rdm2s = mc_.make_rdm2(civec, mc_.norb, mc_.nelec)
-        if use_cumulant:
-            hf_dm = numpy.zeros_like(rdm1_tmp)
-            hf_dm[numpy.diag_indices(nocc)] += 2.0
-            del_rdm1 = rdm1_tmp.copy()
-            del_rdm1[numpy.diag_indices(nocc)] -= 2.0
-            nc = (
-                numpy.einsum("ij,kl->ijkl", hf_dm, hf_dm)
-                + numpy.einsum("ij,kl->ijkl", hf_dm, del_rdm1)
-                + numpy.einsum("ij,kl->ijkl", del_rdm1, hf_dm)
-            )
-            nc -= (
-                numpy.einsum("ij,kl->iklj", hf_dm, hf_dm)
-                + numpy.einsum("ij,kl->iklj", hf_dm, del_rdm1)
-                + numpy.einsum("ij,kl->iklj", del_rdm1, hf_dm)
-            ) * 0.5
-            rdm2s -= nc
-    e_f = get_frag_energy(
-        mf_.mo_coeff,
-        nocc,
-        nfsites,
-        efac,
-        TA,
-        h1_e,
-        hf_veff,
-        rdm1_tmp,
-        rdm2s,
-        dname,
-        eri_file,
-        veff0,
-    )
-    if frag_energy:
-        return e_f
-
-=======
 
     if eeval:
         if solver == "CCSD" and not relax_density:
@@ -358,7 +269,6 @@
     if eeval and not ret_vec:
         return e_f
 
->>>>>>> cca67f9c
     return (e_f, mf_.mo_coeff, rdm1, rdm2s, rdm1_tmp)
 
 
@@ -443,11 +353,6 @@
     if ereturn:
         if solver == "UCCSD" and not relax_density:
             rdm2s = make_rdm2_uccsd(ucc, with_dm1=not use_cumulant)
-<<<<<<< HEAD
-        else:
-            raise NotImplementedError("RDM Return not Implemented")
-=======
->>>>>>> cca67f9c
 
         fobj_a.rdm2__ = rdm2s[0].copy()
         fobj_b.rdm2__ = rdm2s[1].copy()
@@ -459,9 +364,6 @@
                 full_uhf.h1[1] + full_uhf.full_gcore[1] + full_uhf.core_veffs[1],
             ]
         else:
-<<<<<<< HEAD
-            raise NotImplementedError("Energy only calculated on a per-fragment basis")
-=======
             h1_ab = [fobj_a.h1, fobj_b.h1]
         e_f = get_frag_energy_u(
             (fobj_a._mo_coeffs, fobj_b._mo_coeffs),
@@ -479,7 +381,6 @@
             frozen=frozen,
         )
         return e_f
->>>>>>> cca67f9c
 
 
 def be_func_parallel(
@@ -489,29 +390,14 @@
     solver: str,
     enuc: float,  # noqa: ARG001
     scratch_dir: WorkDir,
-<<<<<<< HEAD
     solver_args: UserSolverArgs | None,
-    hf_veff: Matrix[float64] | None = None,
     nproc: int = 1,
     ompnum: int = 4,
     only_chem: bool = False,
     relax_density: bool = False,
     use_cumulant: bool = True,
     eeval: bool = False,
-    frag_energy: bool = False,
     return_vec: bool = False,
-=======
-    only_chem: bool = False,
-    nproc: int = 1,
-    ompnum: int = 4,
-    relax_density: bool = False,
-    use_cumulant: bool = True,
-    eeval: bool = True,
-    return_vec: bool = True,
-    hci_cutoff: float = 0.001,
-    ci_coeff_cutoff: float | None = None,
-    select_cutoff: float | None = None,
->>>>>>> cca67f9c
     writeh1: bool = False,
 ):
     """
@@ -536,36 +422,21 @@
         'FCI', 'HCI', 'SHCI', and 'SCI'.
     enuc :
         Nuclear component of the energy.
-<<<<<<< HEAD
-    hf_veff :
-        Hartree-Fock effective potential.
-=======
-    scratch_dir :
-        Scratch directory root
-    only_chem :
-        Whether to perform chemical potential optimization only.
-        Refer to bootstrap embedding literature. Defaults to False.
->>>>>>> cca67f9c
     nproc :
         Total number of processors assigned for the optimization. Defaults to 1.
         When nproc > 1, Python multithreading is invoked.
     ompnum :
         If nproc > 1, sets the number of cores for OpenMP parallelization.
         Defaults to 4.
-<<<<<<< HEAD
     only_chem :
         Whether to perform chemical potential optimization only.
         Refer to bootstrap embedding literature. Defaults to False.
     eeval :
         Whether to evaluate energies. Defaults to False.
-    frag_energy :
-        Whether to compute fragment energy. Defaults to False.
-=======
+    scratch_dir :
+        Scratch directory root
     use_cumulant :
         Use cumulant energy expression. Defaults to True
-    eeval :
-        Whether to evaluate energies. Defaults to False.
->>>>>>> cca67f9c
     return_vec :
         Whether to return the error vector. Defaults to False.
     writeh1 :
@@ -602,34 +473,18 @@
                     fobj.nfsites,
                     fobj.efac,
                     fobj.TA,
-<<<<<<< HEAD
-                    hf_veff,
-                    fobj.h1,
-                    solver,
-                    fobj.eri_file,
-                    fobj.veff0,
-                    ompnum,
-                    writeh1,
-                    use_cumulant,
-                    relax_density,
-                    frag_energy,
-                    solver_args,
-=======
                     fobj.h1,
                     solver,
                     fobj.eri_file,
                     fobj.veff if not use_cumulant else None,
                     fobj.veff0,
-                    hci_cutoff,
-                    ci_coeff_cutoff,
-                    select_cutoff,
                     ompnum,
                     writeh1,
                     eeval,
                     return_vec,
                     use_cumulant,
                     relax_density,
->>>>>>> cca67f9c
+                    solver_args,
                 ],
             )
 
@@ -664,10 +519,6 @@
         fobj.mo_coeffs = rdm[1]
         fobj._rdm1 = rdm[2]
         fobj.rdm2__ = rdm[3]
-<<<<<<< HEAD
-        fobj.rdm1__ = rdm[4]
-=======
->>>>>>> cca67f9c
 
     del rdms
     ernorm, ervec = solve_error(Fobjs, Nocc, only_chem=only_chem)
@@ -743,10 +594,6 @@
                     solver,
                     enuc,
                     hf_veff,
-<<<<<<< HEAD
-                    frag_energy,
-=======
->>>>>>> cca67f9c
                     relax_density,
                     frozen,
                     use_cumulant,
