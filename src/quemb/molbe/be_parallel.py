# Author(s): Oinam Romesh Meitei, Leah Weisburn

import os
from multiprocessing import Pool

from numpy import asarray, diag_indices, einsum, float64, zeros_like
from numpy.linalg import multi_dot
from pyscf import ao2mo, fci, mcscf

from quemb.kbe.pfrag import Frags as pFrags
from quemb.molbe.helper import (
    get_eri,
    get_frag_energy,
    get_frag_energy_u,
    get_scfObj,
)
from quemb.molbe.pfrag import Frags
from quemb.molbe.solver import (
    SHCI_ArgsUser,
    UserSolverArgs,
    _SHCI_Args,
    solve_ccsd,
    solve_error,
    solve_mp2,
    solve_uccsd,
)
from quemb.shared.external.unrestricted_utils import make_uhf_obj
from quemb.shared.helper import unused
from quemb.shared.manage_scratch import WorkDir
from quemb.shared.typing import (
    ListOverFrag,
    Matrix,
    RelAOIdx,
)


def run_solver(
    h1: Matrix[float64],
    dm0: Matrix[float64],
    scratch_dir: WorkDir,
    dname: str,
    nao: int,
    nocc: int,
    n_frag: int,
    weight_and_relAO_per_center: ListOverFrag[tuple[float, list[RelAOIdx]]],
    TA: Matrix[float64],
    h1_e: Matrix[float64],
    solver: str = "MP2",
    eri_file: str = "eri_file.h5",
    veff: Matrix[float64] | None = None,
    veff0: Matrix[float64] | None = None,
    ompnum: int = 4,
    writeh1: bool = False,
    eeval: bool = True,
    ret_vec: bool = False,
    use_cumulant: bool = True,
    relax_density: bool = False,
    solver_args: UserSolverArgs | None = None,
):
    """
    Run a quantum chemistry solver to compute the reduced density matrices.

    Parameters
    ----------
    h1 :
        One-electron Hamiltonian matrix.
    dm0 :
        Initial guess for the density matrix.
    scratch_dir :
        The scratch dir root.
    dname :
        Directory name for storing intermediate files.
        Fragment files will be stored in :code:`scratch_dir / dname`.
    scratch_dir :
        The scratch directory.
        Fragment files will be stored in :code:`scratch_dir / dname`.
    nao :
        Number of atomic orbitals.
    nocc :
        Number of occupied orbitals.
    n_frag :
        Number of fragment sites.
    weight_and_relAO_per_center :
        Scaling factor for the electronic energy **and**
        the relative AO indices per center per frag
    TA :
        Transformation matrix for embedding orbitals.
    h1_e :
        One-electron integral matrix.
    solver :
        Solver to use for the calculation ('MP2', 'CCSD', 'FCI', 'HCI', 'SHCI', 'SCI').
        Default is 'MP2'.
    eri_file :
        Filename for the electron repulsion integrals. Default is 'eri_file.h5'.
    veff :
        Veff matrix to be passed to energy, if non-cumulant energy.
    veff0 :
        Veff0 matrix, passed to energy, the hf_veff in the fragment Schmidt space
    ompnum :
        Number of OpenMP threads. Default is 4.
    writeh1 :
        If True, write the one-electron integrals to a file. Default is False.
    use_cumulant :
        If True, use the cumulant approximation for RDM2. Default is True.
    eeval :
        If True, evaluate the electronic energy. Default is True.
    ret_vec :
        If True, return vector with error and rdms. Default is True.
    relax_density :
        If True, use CCSD relaxed density. Default is False

    Returns
    -------
    tuple
        Depending on the input parameters, returns the molecular orbital coefficients,
        one-particle and two-particle reduced density matrices, and optionally the
        fragment energy.
    """

    # Get electron repulsion integrals (ERI)
    eri = get_eri(dname, nao, eri_file=eri_file)
    # Initialize SCF object
    mf_ = get_scfObj(h1, eri, nocc, dm0=dm0)

    # Select solver
    if solver == "MP2":
        mc_ = solve_mp2(mf_, mo_energy=mf_.mo_energy)
        rdm1_tmp = mc_.make_rdm1()
        if eeval:
            rdm2s = mc_.make_rdm2()

    elif solver == "CCSD":
        if eeval:
            t1, t2, rdm1_tmp, rdm2s = solve_ccsd(
                mf_,
                mo_energy=mf_.mo_energy,
                relax=relax_density,
                use_cumulant=use_cumulant,
                rdm_return=True,
                rdm2_return=True,
            )
        else:
            t1, t2, rdm1_tmp, _ = solve_ccsd(
                mf_,
                mo_energy=mf_.mo_energy,
                relax=relax_density,
                use_cumulant=use_cumulant,
                rdm_return=True,
                rdm2_return=False,
            )

    elif solver == "FCI":
        mc_ = fci.FCI(mf_, mf_.mo_coeff)
        efci, civec = mc_.kernel()
        unused(efci)
        rdm1_tmp = mc_.make_rdm1(civec, mc_.norb, mc_.nelec)

    elif solver == "HCI":
        # pylint: disable-next=E0611
        from pyscf import hci  # type: ignore[attr-defined]  # noqa: PLC0415

        assert isinstance(solver_args, SHCI_ArgsUser)
        SHCI_args = _SHCI_Args.from_user_input(solver_args)

        nao, nmo = mf_.mo_coeff.shape
        eri = ao2mo.kernel(mf_._eri, mf_.mo_coeff, aosym="s4", compact=False).reshape(
            4 * ((nmo),)
        )
        ci_ = hci.SCI(mf_.mol)

        ci_.select_cutoff = SHCI_args.select_cutoff
        ci_.ci_coeff_cutoff = SHCI_args.ci_coeff_cutoff

        nelec = (nocc, nocc)
        h1_ = multi_dot((mf_.mo_coeff.T, h1, mf_.mo_coeff))
        eci, civec = ci_.kernel(h1_, eri, nmo, nelec)
        unused(eci)
        civec = asarray(civec)

        (rdm1a_, rdm1b_), (rdm2aa, rdm2ab, rdm2bb) = ci_.make_rdm12s(civec, nmo, nelec)
        rdm1_tmp = rdm1a_ + rdm1b_
        rdm2s = rdm2aa + rdm2ab + rdm2ab.transpose(2, 3, 0, 1) + rdm2bb

    elif solver == "SHCI":
        # pylint: disable-next=E0401,E0611
        from pyscf.shciscf import shci  # type: ignore[attr-defined]  # noqa: PLC0415

        frag_scratch = WorkDir(scratch_dir / dname)

        assert isinstance(solver_args, SHCI_ArgsUser)
        SHCI_args = _SHCI_Args.from_user_input(solver_args)

        nao, nmo = mf_.mo_coeff.shape
        nelec = (nocc, nocc)
        mch = shci.SHCISCF(mf_, nmo, nelec, orbpath=frag_scratch)
        mch.fcisolver.mpiprefix = "mpirun -np " + str(ompnum)
        mch.fcisolver.stochastic = True  # this is for PT and doesnt add PT to rdm
        mch.fcisolver.nPTiter = 0
        mch.fcisolver.sweep_iter = [0]
        mch.fcisolver.DoRDM = True
        mch.fcisolver.sweep_epsilon = [solver_args.hci_cutoff]
        mch.fcisolver.scratchDirectory = frag_scratch
        if not writeh1:
            mch.fcisolver.restart = True
        mch.mc1step()
        rdm1_tmp, rdm2s = mch.fcisolver.make_rdm12(0, nmo, nelec)

    elif solver == "SCI":
        # pylint: disable-next=E0611
        from pyscf import cornell_shci  # type: ignore[attr-defined]  # noqa: PLC0415

        assert isinstance(solver_args, SHCI_ArgsUser)
        SHCI_args = _SHCI_Args.from_user_input(solver_args)

        frag_scratch = WorkDir(scratch_dir / dname)

        nao, nmo = mf_.mo_coeff.shape
        nelec = (nocc, nocc)
        cas = mcscf.CASCI(mf_, nmo, nelec)
        h1, ecore = cas.get_h1eff(mo_coeff=mf_.mo_coeff)
        unused(ecore)
        eri = ao2mo.kernel(mf_._eri, mf_.mo_coeff, aosym="s4", compact=False).reshape(
            4 * ((nmo),)
        )

        ci = cornell_shci.SHCI()
        ci.runtimedir = frag_scratch
        ci.restart = True
        ci.config["var_only"] = True
        ci.config["eps_vars"] = [solver_args.hci_cutoff]
        ci.config["get_1rdm_csv"] = True
        ci.config["get_2rdm_csv"] = True
        ci.kernel(h1, eri, nmo, nelec)
        rdm1_tmp, rdm2s = ci.make_rdm12(0, nmo, nelec)

    else:
        raise ValueError("Solver not implemented")

    # Compute RDM1
    rdm1 = multi_dot((mf_.mo_coeff, rdm1_tmp, mf_.mo_coeff.T)) * 0.5

    if eeval:
        if solver == "FCI":
            rdm2s = mc_.make_rdm2(civec, mc_.norb, mc_.nelec)
            if use_cumulant:
                hf_dm = zeros_like(rdm1_tmp)
                hf_dm[diag_indices(nocc)] += 2.0
                del_rdm1 = rdm1_tmp.copy()
                del_rdm1[diag_indices(nocc)] -= 2.0
                nc = (
                    einsum("ij,kl->ijkl", hf_dm, hf_dm)
                    + einsum("ij,kl->ijkl", hf_dm, del_rdm1)
                    + einsum("ij,kl->ijkl", del_rdm1, hf_dm)
                )
                nc -= (
                    einsum("ij,kl->iklj", hf_dm, hf_dm)
                    + einsum("ij,kl->iklj", hf_dm, del_rdm1)
                    + einsum("ij,kl->iklj", del_rdm1, hf_dm)
                ) * 0.5
                rdm2s -= nc
        e_f = get_frag_energy(
            mf_.mo_coeff,
            nocc,
            n_frag,
            weight_and_relAO_per_center,
            TA,
            h1_e,
            rdm1_tmp,
            rdm2s,
            dname,
            veff0,
            veff,
            use_cumulant,
            eri_file,
        )
    if eeval and not ret_vec:
        return e_f

    return (e_f, mf_.mo_coeff, rdm1, rdm2s, rdm1_tmp)


def run_solver_u(
    fobj_a: Frags,
    fobj_b: Frags,
    solver,
    enuc,  # noqa: ARG001
    hf_veff,
    relax_density=False,
    frozen=False,
    use_cumulant=True,
):
    """
    Run a quantum chemistry solver to compute the reduced density matrices.

    Parameters
    ----------
    fobj_a :
        Alpha spin molbe.pfrag.Frags object
    fobj_b :
        Beta spin molbe.pfrag.Frags object
    solver : str
        High-level solver in bootstrap embedding. Supported value is "UCCSD"
    enuc : float
        Nuclear component of the energy
    hf_veff : tuple of numpy.ndarray, optional
        Alpha and beta spin Hartree-Fock effective potentials.
    relax_density : bool, optional
        If True, uses  relaxed density matrix for UCCSD, defaults to False.
    frozen : bool, optional
        If True, uses frozen core, defaults to False
    use_cumulant : bool, optional
        If True, uses the cumulant approximation for RDM2. Default is True.

    Returns
    -------
    float
        As implemented, only returns the UCCSD fragment energy
    """
    # Run SCF for alpha and beta spins
    fobj_a.scf(unrestricted=True, spin_ind=0)
    fobj_b.scf(unrestricted=True, spin_ind=1)

    # Construct UHF object
    full_uhf, eris = make_uhf_obj(fobj_a, fobj_b, frozen=frozen)

    if solver == "UCCSD":
        ucc, rdm1_tmp, rdm2s = solve_uccsd(
            full_uhf,
            eris,
            relax=relax_density,
            use_cumulant=use_cumulant,
            rdm_return=True,
            rdm2_return=True,
            frozen=frozen,
        )
    else:
        raise NotImplementedError("Only UCCSD Solver implemented")

    # Compute RDM1
    fobj_a.rdm1__ = rdm1_tmp[0].copy()
    assert fobj_a._mf is not None and fobj_b._mf is not None
    fobj_a._rdm1 = (
        multi_dot((fobj_a._mf.mo_coeff, rdm1_tmp[0], fobj_a._mf.mo_coeff.T)) * 0.5
    )

    fobj_b.rdm1__ = rdm1_tmp[1].copy()
    fobj_b._rdm1 = (
        multi_dot((fobj_b._mf.mo_coeff, rdm1_tmp[1], fobj_b._mf.mo_coeff.T)) * 0.5
    )

    # Calculate Energies
<<<<<<< HEAD
    if ereturn:
        if solver == "UCCSD" and not relax_density:
            rdm2s = make_rdm2_uccsd(ucc, with_dm1=not use_cumulant)

        fobj_a.rdm2__ = rdm2s[0].copy()
        fobj_b.rdm2__ = rdm2s[1].copy()

        # Calculate energy on a per-fragment basis
        if frozen:
            h1_ab = [
                full_uhf.h1[0] + full_uhf.full_gcore[0] + full_uhf.core_veffs[0],
                full_uhf.h1[1] + full_uhf.full_gcore[1] + full_uhf.core_veffs[1],
            ]
        else:
            h1_ab = [fobj_a.h1, fobj_b.h1]
        e_f = get_frag_energy_u(
            (fobj_a._mo_coeffs, fobj_b._mo_coeffs),
            (fobj_a.nsocc, fobj_b.nsocc),
            (fobj_a.n_frag, fobj_b.n_frag),
            (
                fobj_a.weight_and_relAO_per_center,
                fobj_b.weight_and_relAO_per_center,
            ),
            (fobj_a.TA, fobj_b.TA),
            h1_ab,
            hf_veff,
            rdm1_tmp,
            rdm2s,
            fobj_a.dname,
            eri_file=fobj_a.eri_file,
            gcores=full_uhf.full_gcore,
            frozen=frozen,
        )
        return e_f
=======
    fobj_a.rdm2__ = rdm2s[0].copy()
    fobj_b.rdm2__ = rdm2s[1].copy()

    # Calculate energy on a per-fragment basis
    if frozen:
        h1_ab = [
            full_uhf.h1[0] + full_uhf.full_gcore[0] + full_uhf.core_veffs[0],
            full_uhf.h1[1] + full_uhf.full_gcore[1] + full_uhf.core_veffs[1],
        ]
    else:
        h1_ab = [fobj_a.h1, fobj_b.h1]
    e_f = get_frag_energy_u(
        (fobj_a._mo_coeffs, fobj_b._mo_coeffs),
        (fobj_a.nsocc, fobj_b.nsocc),
        (fobj_a.n_frag, fobj_b.n_frag),
        (
            fobj_a.centerweight_and_relAO_per_center,
            fobj_b.centerweight_and_relAO_per_center,
        ),
        (fobj_a.TA, fobj_b.TA),
        h1_ab,
        hf_veff,
        rdm1_tmp,
        rdm2s,
        fobj_a.dname,
        eri_file=fobj_a.eri_file,
        gcores=full_uhf.full_gcore,
        frozen=frozen,
    )
    return e_f
>>>>>>> 67565680


def be_func_parallel(
    pot: list[float] | None,
    Fobjs: list[Frags] | list[pFrags],
    Nocc: int,
    solver: str,
    enuc: float,  # noqa: ARG001
    scratch_dir: WorkDir,
    solver_args: UserSolverArgs | None,
    nproc: int = 1,
    ompnum: int = 4,
    only_chem: bool = False,
    relax_density: bool = False,
    use_cumulant: bool = True,
    eeval: bool = False,
    return_vec: bool = False,
    writeh1: bool = False,
):
    """
    Embarrassingly Parallel High-Level Computation

    Performs high-level bootstrap embedding (BE) computation for each fragment.
    Computes 1-RDMs and 2-RDMs for each fragment. It also computes error vectors
    in BE density match. For selected CI solvers, this function exposes thresholds used
    in selected CI calculations (hci_cutoff, ci_coeff_cutoff, select_cutoff).

    Parameters
    ----------
    pot :
        Potentials (local & global) that are added to the 1-electron Hamiltonian
        component.  The last element in the list is the chemical potential.
    Fobjs :
        Fragment definitions.
    Nocc :
        Number of occupied orbitals for the full system.
    solver :
        High-level solver in bootstrap embedding. Supported values are 'MP2', 'CCSD',
        'FCI', 'HCI', 'SHCI', and 'SCI'.
    enuc :
        Nuclear component of the energy.
    nproc :
        Total number of processors assigned for the optimization. Defaults to 1.
        When nproc > 1, Python multithreading is invoked.
    ompnum :
        If nproc > 1, sets the number of cores for OpenMP parallelization.
        Defaults to 4.
    only_chem :
        Whether to perform chemical potential optimization only.
        Refer to bootstrap embedding literature. Defaults to False.
    eeval :
        Whether to evaluate energies. Defaults to False.
    scratch_dir :
        Scratch directory root
    use_cumulant :
        Use cumulant energy expression. Defaults to True
    return_vec :
        Whether to return the error vector. Defaults to False.
    writeh1 :
        Whether to write the one-electron integrals. Defaults to False.

    Returns
    -------
    float or tuple
        Depending on the parameters, returns the error norm or a tuple containing
        the error norm, error vector, and the computed energy.
    """
    # Set the number of OpenMP threads
    os.system("export OMP_NUM_THREADS=" + str(ompnum))
    nprocs = nproc // ompnum

    # Update the effective Hamiltonian with potentials
    if pot is not None:
        for fobj in Fobjs:
            fobj.update_heff(pot, only_chem=only_chem)

    with Pool(nprocs) as pool_:
        results = []  # type: ignore[var-annotated]
        # Run solver in parallel for each fragment
        for fobj in Fobjs:
            assert (
                fobj.fock is not None and fobj.heff is not None and fobj.dm0 is not None
            )

            result = pool_.apply_async(
                run_solver,
                [
                    fobj.fock + fobj.heff,
                    fobj.dm0.copy(),
                    scratch_dir,
                    fobj.dname,
                    fobj.nao,
                    fobj.nsocc,
                    fobj.n_frag,
                    fobj.weight_and_relAO_per_center,
                    fobj.TA,
                    fobj.h1,
                    solver,
                    fobj.eri_file,
                    fobj.veff if not use_cumulant else None,
                    fobj.veff0,
                    ompnum,
                    writeh1,
                    eeval,
                    return_vec,
                    use_cumulant,
                    relax_density,
                    solver_args,
                ],
            )

            results.append(result)

        rdms = [result.get() for result in results]

    if not return_vec:
        # Compute and return fragment energy
        # rdms are the returned energies, not density matrices!
        e_1 = 0.0
        e_2 = 0.0
        e_c = 0.0
        for i in range(len(rdms)):
            e_1 += rdms[i][0]
            e_2 += rdms[i][1]
            e_c += rdms[i][2]
        return (e_1 + e_2 + e_c, (e_1, e_2, e_c))

    # Compute total energy
    e_1 = 0.0
    e_2 = 0.0
    e_c = 0.0

    # I have to type ignore here, because of stupid behaviour of
    # :code:`zip` and :code:`enumerate`
    # https://stackoverflow.com/questions/74374059/correctly-specify-the-types-of-unpacked-zip
    for fobj, rdm in zip(Fobjs, rdms):  # type: ignore[assignment]
        e_1 += rdm[0][0]
        e_2 += rdm[0][1]
        e_c += rdm[0][2]
        fobj.mo_coeffs = rdm[1]
        fobj._rdm1 = rdm[2]
        fobj.rdm2__ = rdm[3]

    del rdms
    ernorm, ervec = solve_error(Fobjs, Nocc, only_chem=only_chem)

    if return_vec:
        return (ernorm, ervec, [e_1 + e_2 + e_c, [e_1, e_2, e_c]])

    return ernorm


def be_func_parallel_u(
    pot,  # noqa: ARG001
    Fobjs,
    solver,
    enuc,
    hf_veff=None,
    nproc=1,
    ompnum=4,
    relax_density=False,
    use_cumulant=True,
    frozen=False,
):
    """
    Embarrassingly Parallel High-Level Computation

    Performs high-level unrestricted bootstrap embedding (UBE) computation for each
    fragment. Computes 1-RDMs and 2-RDMs for each fragment to return the energy.
    As such, this currently is equipped for one-shot U-CCSD BE.

    Parameters
    ----------
    pot : list of float
        Potentials (local & global) that are added to the 1-electron
        Hamiltonian component.  The last element in the list is the chemical potential.
        Should always be 0, as this is still a one-shot only implementation
    Fobjs : list of tuple of quemb.molbe.autofrag.FragPart
        Fragment definitions, alpha and beta components.
    solver : str
        High-level solver in bootstrap embedding. Supported value is 'UCCSD'.
    enuc : float
        Nuclear component of the energy.
    hf_veff : tuple of numpy.ndarray, optional
        Alpha and beta Hartree-Fock effective potential.
    nproc : int, optional
        Total number of processors assigned for the optimization. Defaults to 1.
        When nproc > 1, Python multithreading is invoked.
    ompnum : int, optional
        If nproc > 1, sets the number of cores for OpenMP parallelization.
        Defaults to 4.
    use_cumulant :
        Whether to use the cumulant energy expression, by default True.
    frozen : bool, optional
        Frozen core. Defaults to False

    Returns
    -------
    float
        Returns the computed energy
    """
    # Set the number of OpenMP threads
    os.system("export OMP_NUM_THREADS=" + str(ompnum))
    nprocs = nproc // ompnum

    with Pool(nprocs) as pool_:
        results = []
        # Run solver in parallel for each fragment
        for fobj_a, fobj_b in Fobjs:
            result = pool_.apply_async(
                run_solver_u,
                [
                    fobj_a,
                    fobj_b,
                    solver,
                    enuc,
                    hf_veff,
                    relax_density,
                    frozen,
                    use_cumulant,
                ],
            )
            results.append(result)

        energy_list = [result.get() for result in results]

    # Compute and return fragment energy
    e_1 = 0.0
    e_2 = 0.0
    e_c = 0.0
    for i in range(len(energy_list)):
        e_1 += energy_list[i][0]
        e_2 += energy_list[i][1]
        e_c += energy_list[i][2]
    return (e_1 + e_2 + e_c, (e_1, e_2, e_c))<|MERGE_RESOLUTION|>--- conflicted
+++ resolved
@@ -349,42 +349,6 @@
     )
 
     # Calculate Energies
-<<<<<<< HEAD
-    if ereturn:
-        if solver == "UCCSD" and not relax_density:
-            rdm2s = make_rdm2_uccsd(ucc, with_dm1=not use_cumulant)
-
-        fobj_a.rdm2__ = rdm2s[0].copy()
-        fobj_b.rdm2__ = rdm2s[1].copy()
-
-        # Calculate energy on a per-fragment basis
-        if frozen:
-            h1_ab = [
-                full_uhf.h1[0] + full_uhf.full_gcore[0] + full_uhf.core_veffs[0],
-                full_uhf.h1[1] + full_uhf.full_gcore[1] + full_uhf.core_veffs[1],
-            ]
-        else:
-            h1_ab = [fobj_a.h1, fobj_b.h1]
-        e_f = get_frag_energy_u(
-            (fobj_a._mo_coeffs, fobj_b._mo_coeffs),
-            (fobj_a.nsocc, fobj_b.nsocc),
-            (fobj_a.n_frag, fobj_b.n_frag),
-            (
-                fobj_a.weight_and_relAO_per_center,
-                fobj_b.weight_and_relAO_per_center,
-            ),
-            (fobj_a.TA, fobj_b.TA),
-            h1_ab,
-            hf_veff,
-            rdm1_tmp,
-            rdm2s,
-            fobj_a.dname,
-            eri_file=fobj_a.eri_file,
-            gcores=full_uhf.full_gcore,
-            frozen=frozen,
-        )
-        return e_f
-=======
     fobj_a.rdm2__ = rdm2s[0].copy()
     fobj_b.rdm2__ = rdm2s[1].copy()
 
@@ -401,8 +365,8 @@
         (fobj_a.nsocc, fobj_b.nsocc),
         (fobj_a.n_frag, fobj_b.n_frag),
         (
-            fobj_a.centerweight_and_relAO_per_center,
-            fobj_b.centerweight_and_relAO_per_center,
+            fobj_a.weight_and_relAO_per_center,
+            fobj_b.weight_and_relAO_per_center,
         ),
         (fobj_a.TA, fobj_b.TA),
         h1_ab,
@@ -415,7 +379,6 @@
         frozen=frozen,
     )
     return e_f
->>>>>>> 67565680
 
 
 def be_func_parallel(
