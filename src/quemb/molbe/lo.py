--- conflicted
+++ resolved
@@ -2,10 +2,6 @@
 #
 
 import numpy
-<<<<<<< HEAD
-from numpy import float64, floating
-=======
->>>>>>> cbc1d7d8
 from numpy.linalg import eigh, inv, multi_dot, norm, svd
 from pyscf.gto import intor_cross
 from pyscf.gto.mole import Mole
@@ -18,13 +14,7 @@
 from quemb.shared.typing import Matrix, Tensor3D
 
 
-<<<<<<< HEAD
-def dot_gen(
-    A: Matrix[floating], B: Matrix[floating], ovlp: Matrix[floating] | None = None
-) -> Matrix[floating]:
-=======
 def dot_gen(A: Matrix, B: Matrix, ovlp: Matrix | None = None) -> Matrix:
->>>>>>> cbc1d7d8
     return A.T @ B if ovlp is None else A.T @ ovlp @ B
 
 
