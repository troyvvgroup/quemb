# Author(s): Henry Tran, Oinam Meitei, Shaun Weatherly
#

import numpy
from numpy import allclose, eye
from numpy.linalg import eigh, inv, multi_dot, norm, svd
from pyscf.gto import intor_cross
from pyscf.gto.mole import Mole

from quemb.shared.external.lo_helper import (
    get_aoind_by_atom,
    reorder_by_atom_,
)
from quemb.shared.helper import ncore_, unused
from quemb.shared.typing import Matrix, Tensor3D


def dot_gen(A: Matrix, B: Matrix, ovlp: Matrix | None = None) -> Matrix:
    return A.T @ B if ovlp is None else A.T @ ovlp @ B


def get_cano_orth_mat(
    A: Matrix, thr: float = 1.0e-6, ovlp: Matrix | None = None
) -> Matrix:
    S = dot_gen(A, A, ovlp)
    e, u = eigh(S)
    if thr > 0:
        idx_keep = e / e[-1] > thr
    else:
        idx_keep = slice(0, e.shape[0])
    return u[:, idx_keep] * e[idx_keep] ** -0.5


def cano_orth(A: Matrix, thr: float = 1.0e-6, ovlp: Matrix | None = None) -> Matrix:
    """Canonically orthogonalize columns of A"""
    return A @ get_cano_orth_mat(A, thr, ovlp)


def get_symm_orth_mat(
    A: Matrix, thr: float = 1.0e-6, ovlp: Matrix | None = None
) -> Matrix:
    S = dot_gen(A, A, ovlp)
    e, u = eigh(S)
    if (e < thr).any():
        raise ValueError(
            "Linear dependence is detected in the column space of A: "
            "smallest eigenvalue (%.3E) is less than thr (%.3E). "
            "Please use 'cano_orth' instead." % (numpy.min(e), thr)
        )
    return u @ numpy.diag(e**-0.5) @ u.T


def symm_orth(A: Matrix, thr: float = 1.0e-6, ovlp: Matrix | None = None) -> Matrix:
    """Symmetrically orthogonalize columns of A"""
    return A @ get_symm_orth_mat(A, thr, ovlp)


def remove_core_mo(Clo: Matrix, Ccore: Matrix, S: Matrix, thr: float = 0.5) -> Matrix:
<<<<<<< HEAD
    assert numpy.allclose(Clo.T @ S @ Clo, numpy.eye(Clo.shape[1]))
    assert numpy.allclose(Ccore.T @ S @ Ccore, numpy.eye(Ccore.shape[1]))
=======
    assert allclose(Clo.T @ S @ Clo, eye(Clo.shape[1]))
    assert allclose(Ccore.T @ S @ Ccore, eye(Ccore.shape[1]))
>>>>>>> cca67f9c

    n, nlo = Clo.shape
    ncore = Ccore.shape[1]
    Pcore = Ccore @ Ccore.T @ S
    Clo1 = (eye(n) - Pcore) @ Clo
    pop = numpy.diag(Clo1.T @ S @ Clo1)
    idx_keep = numpy.where(pop > thr)[0]
    assert len(idx_keep) == nlo - ncore
    return symm_orth(Clo1[:, idx_keep], ovlp=S)


def get_xovlp(
    mol: Mole, basis: str = "sto-3g"
) -> tuple[Matrix | Tensor3D, Matrix | Tensor3D]:
    """Gets set of valence orbitals based on smaller (should be minimal) basis

    Parameters
    ----------
    mol :
        just need it for the working basis
    basis :
        the IAO basis, Knizia recommended 'minao'

    Returns
    ------
    S12 : numpy.ndarray
        Overlap of two basis sets
    S22 : numpy.ndarray
        Overlap in new basis set
    """
    mol_alt = mol.copy()
    mol_alt.basis = basis
    mol_alt.build()

    S12 = intor_cross("int1e_ovlp", mol, mol_alt)
    S22 = mol_alt.intor("int1e_ovlp")

    return S12, S22


def get_iao(
    Co: Matrix,
    S12: Matrix,
    S1: Matrix,
    S2: Matrix | None = None,
) -> Matrix:
    """

    Parameters
    ----------
    Co:
        occupied coefficient matrix with core
    p:
        valence AO matrix in AO
    no:
        number of occ orbitals
    S12:
        ovlp between working basis and valence basis
        can be thought of as working basis in valence basis
    S1:
        ao ovlp matrix
    S2:
        valence AO ovlp
    """
    # define projection operators
    n = Co.shape[0]
    if S2 is None:
        S2 = S12.T @ inv(S1) @ S12
    P1 = inv(S1)
    P2 = inv(S2)

    # depolarized occ mo
    Cotil = P1 @ S12 @ P2 @ S12.T @ Co

    # repolarized valence AOs
    ptil = P1 @ S12
    Stil = Cotil.T @ S1 @ Cotil

    Po = Co @ Co.T
    Potil = Cotil @ inv(Stil) @ Cotil.T

    Ciao = (eye(n) - (Po + Potil - 2 * Po @ S1 @ Potil) @ S1) @ ptil
    Ciao = symm_orth(Ciao, ovlp=S1)

    # check span
    rep_err = norm(Ciao @ Ciao.T @ S1 @ Po - Po)
    if rep_err > 1.0e-10:
        raise RuntimeError
    return Ciao


def get_pao(Ciao: Matrix, S: Matrix, S12: Matrix) -> Matrix:
    """
    Parameters
    ----------
    Ciao:
        output of :func:`get_iao`
    S:
        ao ovlp matrix
    S12:
        valence orbitals projected into ao basis
    Returns
    -------
    Cpao: :class:`quemb.shared.typing.Matrix`
        (orthogonalized)
    """
    n = Ciao.shape[0]
    s12 = inv(S) @ S12
    nonval = (
        eye(n) - s12 @ s12.T
    )  # set of orbitals minus valence (orth in working basis)

    Piao = Ciao @ Ciao.T @ S  # projector into IAOs
    Cpao_redundant = (eye(n) - Piao) @ nonval  # project out IAOs from non-valence basis

    # begin canonical orthogonalization to get rid of redundant orbitals
<<<<<<< HEAD
    return cano_orth(Cpao, ovlp=S)
=======
    return cano_orth(Cpao_redundant, ovlp=S)
>>>>>>> cca67f9c


def get_pao_native(Ciao: Matrix, S: Matrix, mol: Mole, valence_basis: str) -> Matrix:
    """

    Parameters
    ----------
    Ciao:
        output of :code:`get_iao_native`
    S:
        ao ovlp matrix
    mol:
        mol object
    valence_basis:
        basis used for valence orbitals
    Returns
    -------
    Cpao: :class:`quemb.shared.typing.Matrix`
        (symmetrically orthogonalized)

    """
    n = Ciao.shape[0]

    # Form a mol object with the valence basis for the ao_labels
    mol_alt = mol.copy()
    mol_alt.basis = valence_basis
    mol_alt.build()

    full_ao_labels = mol.ao_labels()
    valence_ao_labels = mol_alt.ao_labels()

    vir_idx = [
        idx
        for idx, label in enumerate(full_ao_labels)
        if (label not in valence_ao_labels)
    ]

    Piao = Ciao @ Ciao.T @ S
    Cpao = (eye(n) - Piao)[:, vir_idx]

    try:
        Cpao = symm_orth(Cpao, ovlp=S)
    except ValueError:
        print("Symm orth PAO failed. Switch to cano orth", flush=True)
        npao0 = Cpao.shape[1]
        Cpao = cano_orth(Cpao, ovlp=S)
        npao1 = Cpao.shape[1]
        print("# of PAO: %d --> %d" % (npao0, npao1), flush=True)
        print("", flush=True)

    return Cpao


def get_loc(
    mol: Mole,
    C: Matrix,
    method: str,
    pop_method: str | None = None,
    init_guess: Matrix | None = None,
) -> Mole:
    if method.upper() == "ER":
        from pyscf.lo import ER as Localizer  # noqa: PLC0415
    elif method.upper() == "PM":
        from pyscf.lo import PM as Localizer  # noqa: PLC0415
    elif method.upper() == "FB" or method.upper() == "BOYS":
        from pyscf.lo import Boys as Localizer  # noqa: PLC0415
    else:
        raise NotImplementedError("Localization scheme not understood")

    mlo = Localizer(mol, C)
    if pop_method is not None:
        mlo.pop_method = pop_method

    mlo.init_guess = init_guess
    return mlo.kernel()


class MixinLocalize:
    def localize(
        self,
        lo_method,
        valence_basis="sto-3g",
        hstack=False,
        pop_method=None,
        init_guess=None,
        valence_only=False,
        nosave=False,
    ):
        """Molecular orbital localization

        Performs molecular orbital localization computations. For large basis,
        IAO is recommended augmented with PAO orbitals.

        Parameters
        ----------
        lo_method : str
            Localization method in quantum chemistry. 'lowdin', 'boys', and 'iao'
            are supported.
        valence_basis : str
            Name of minimal basis set for IAO scheme. 'sto-3g' suffice for most cases.
        valence_only : bool
            If this option is set to True, all calculation will be performed in the
            valence basis in the IAO partitioning.
            This is an experimental feature.
        """
        if lo_method == "lowdin":
            es_, vs_ = eigh(self.S)
            edx = es_ > 1.0e-15
            self.W = numpy.dot(vs_[:, edx] / numpy.sqrt(es_[edx]), vs_[:, edx].T)
            if self.frozen_core:
                if self.unrestricted:
                    P_core = [
                        eye(self.W.shape[0]) - numpy.dot(self.P_core[s], self.S)
                        for s in [0, 1]
                    ]
                    C_ = numpy.dot(P_core, self.W)
                    Cpop = [multi_dot((C_[s].T, self.S, C_[s])) for s in [0, 1]]
                    Cpop = [numpy.diag(Cpop[s]) for s in [0, 1]]
                    no_core_idx = [numpy.where(Cpop[s] > 0.7)[0] for s in [0, 1]]
                    C_ = [C_[s][:, no_core_idx[s]] for s in [0, 1]]
                    S_ = [multi_dot((C_[s].T, self.S, C_[s])) for s in [0, 1]]
                    W_ = []
                    for s in [0, 1]:
                        es_, vs_ = eigh(S_[s])
                        s_ = numpy.sqrt(es_)
                        s_ = numpy.diag(1.0 / s_)
                        W_.append(multi_dot((vs_, s_, vs_.T)))
                    self.W = [numpy.dot(C_[s], W_[s]) for s in [0, 1]]
                else:
                    P_core = eye(self.W.shape[0]) - numpy.dot(self.P_core, self.S)
                    C_ = numpy.dot(P_core, self.W)
                    # NOTE: PYSCF has basis in 1s2s3s2p2p2p3p3p3p format
                    # fix no_core_idx - use population for now
                    Cpop = multi_dot((C_.T, self.S, C_))
                    Cpop = numpy.diag(Cpop)
                    no_core_idx = numpy.where(Cpop > 0.7)[0]
                    C_ = C_[:, no_core_idx]
                    S_ = multi_dot((C_.T, self.S, C_))
                    es_, vs_ = eigh(S_)
                    s_ = numpy.sqrt(es_)
                    s_ = numpy.diag(1.0 / s_)
                    W_ = multi_dot((vs_, s_, vs_.T))
                    self.W = numpy.dot(C_, W_)

            if self.unrestricted:
                if self.frozen_core:
                    self.lmo_coeff_a = multi_dot(
                        (self.W[0].T, self.S, self.C_a[:, self.ncore :])
                    )
                    self.lmo_coeff_b = multi_dot(
                        (self.W[1].T, self.S, self.C_b[:, self.ncore :])
                    )
                else:
                    self.lmo_coeff_a = multi_dot((self.W.T, self.S, self.C_a))
                    self.lmo_coeff_b = multi_dot((self.W.T, self.S, self.C_b))
            else:
                if self.frozen_core:
                    self.lmo_coeff = multi_dot(
                        (self.W.T, self.S, self.C[:, self.ncore :])
                    )
                else:
                    self.lmo_coeff = multi_dot((self.W.T, self.S, self.C))

        elif lo_method in ["pipek-mezey", "pipek", "PM"]:
            es_, vs_ = eigh(self.S)
            edx = es_ > 1.0e-15
            self.W = numpy.dot(vs_[:, edx] / numpy.sqrt(es_[edx]), vs_[:, edx].T)

            es_, vs_ = eigh(self.S)
            edx = es_ > 1.0e-15
            W_ = numpy.dot(vs_[:, edx] / numpy.sqrt(es_[edx]), vs_[:, edx].T)
            if self.frozen_core:
                P_core = eye(W_.shape[0]) - numpy.dot(self.P_core, self.S)
                C_ = numpy.dot(P_core, W_)
                Cpop = multi_dot((C_.T, self.S, C_))
                Cpop = numpy.diag(Cpop)
                no_core_idx = numpy.where(Cpop > 0.55)[0]
                C_ = C_[:, no_core_idx]
                S_ = multi_dot((C_.T, self.S, C_))
                es_, vs_ = eigh(S_)
                s_ = numpy.sqrt(es_)
                s_ = numpy.diag(1.0 / s_)
                W_ = multi_dot((vs_, s_, vs_.T))
                W_ = numpy.dot(C_, W_)

            self.W = get_loc(
                self.mol, W_, "PM", pop_method=pop_method, init_guess=init_guess
            )

            if not self.frozen_core:
                self.lmo_coeff = self.W.T @ self.S @ self.C
            else:
                self.lmo_coeff = self.W.T @ self.S @ self.C[:, self.ncore :]

        elif lo_method == "iao":
            loc_type = "SO"

            # Occupied mo_coeff (with core)
            Co = self.C[:, : self.Nocc]
            # Get necessary overlaps, second arg is IAO basis
            S12, S2 = get_xovlp(self.mol, basis=valence_basis)
            # Use these to get IAOs
            Ciao = get_iao(Co, S12, self.S, S2=S2)

            if not valence_only:
                # Now get PAOs
                if loc_type.upper() != "SO":
                    Cpao = get_pao(Ciao, self.S, S12)
                elif loc_type.upper() == "SO":
                    Cpao = get_pao_native(
                        Ciao, self.S, self.mol, valence_basis=valence_basis
                    )

            # rearrange by atom
            aoind_by_atom = get_aoind_by_atom(self.mol)
            Ciao, iaoind_by_atom = reorder_by_atom_(Ciao, aoind_by_atom, self.S)

            if not valence_only:
                Cpao, paoind_by_atom = reorder_by_atom_(Cpao, aoind_by_atom, self.S)

            if self.frozen_core:
                # Remove core MOs
                Cc = self.C[:, : self.ncore]  # Assumes core are first
                Ciao = remove_core_mo(Ciao, Cc, self.S)

            # Localize orbitals beyond symm orth
            if loc_type.upper() != "SO":
                Ciao = get_loc(self.mol, Ciao, loc_type)
                if not valence_only:
                    Cpao = get_loc(self.mol, Cpao, loc_type)

            shift = 0
            ncore = 0
            if not valence_only:
                Wstack = numpy.zeros(
                    (Ciao.shape[0], Ciao.shape[1] + Cpao.shape[1])
                )  # -self.ncore))
            else:
                Wstack = numpy.zeros((Ciao.shape[0], Ciao.shape[1]))

            if self.frozen_core:
                for ix in range(self.mol.natm):
                    nc = ncore_(self.mol.atom_charge(ix))
                    ncore += nc
                    niao = len(iaoind_by_atom[ix])
                    iaoind_ix = [i_ - ncore for i_ in iaoind_by_atom[ix][nc:]]
                    Wstack[:, shift : shift + niao - nc] = Ciao[:, iaoind_ix]
                    shift += niao - nc
                    if not valence_only:
                        npao = len(paoind_by_atom[ix])
                        Wstack[:, shift : shift + npao] = Cpao[:, paoind_by_atom[ix]]
                        shift += npao
            else:
                if not hstack:
                    for ix in range(self.mol.natm):
                        niao = len(iaoind_by_atom[ix])
                        Wstack[:, shift : shift + niao] = Ciao[:, iaoind_by_atom[ix]]
                        shift += niao
                        if not valence_only:
                            npao = len(paoind_by_atom[ix])
                            Wstack[:, shift : shift + npao] = Cpao[
                                :, paoind_by_atom[ix]
                            ]
                            shift += npao
                else:
                    Wstack = numpy.hstack((Ciao, Cpao))
            if not nosave:
                self.W = Wstack
                assert allclose(self.W.T @ self.S @ self.W, eye(self.W.shape[1]))
            else:
                assert allclose(Wstack.T @ self.S @ Wstack, eye(Wstack.shape[1]))
                return Wstack
            nmo = self.C.shape[1] - self.ncore
            nlo = self.W.shape[1]

            if not valence_only:
                if nmo > nlo:
                    Co_nocore = self.C[:, self.ncore : self.Nocc]
                    Cv = self.C[:, self.Nocc :]
                    # Ensure that the LOs span the occupied space
                    assert allclose(
                        numpy.sum((self.W.T @ self.S @ Co_nocore) ** 2.0),
                        self.Nocc - self.ncore,
                    )
                    # Find virtual orbitals that lie in the span of LOs
                    u, l, vt = svd(self.W.T @ self.S @ Cv, full_matrices=False)
                    unused(u)
                    nvlo = nlo - self.Nocc - self.ncore
                    assert allclose(numpy.sum(l[:nvlo]), nvlo)
                    C_ = numpy.hstack([Co_nocore, Cv @ vt[:nvlo].T])
                    self.lmo_coeff = self.W.T @ self.S @ C_
                else:
                    self.lmo_coeff = self.W.T @ self.S @ self.C[:, self.ncore :]
            else:
                self.lmo_coeff = self.W.T @ self.S @ self.C[:, self.ncore :]

        elif lo_method == "boys":
            es_, vs_ = eigh(self.S)
            edx = es_ > 1.0e-15
            W_ = numpy.dot(vs_[:, edx] / numpy.sqrt(es_[edx]), vs_[:, edx].T)
            if self.frozen_core:
                P_core = eye(W_.shape[0]) - numpy.dot(self.P_core, self.S)
                C_ = numpy.dot(P_core, W_)
                Cpop = multi_dot((C_.T, self.S, C_))
                Cpop = numpy.diag(Cpop)
                no_core_idx = numpy.where(Cpop > 0.55)[0]
                C_ = C_[:, no_core_idx]
                S_ = multi_dot((C_.T, self.S, C_))
                es_, vs_ = eigh(S_)
                s_ = numpy.sqrt(es_)
                s_ = numpy.diag(1.0 / s_)
                W_ = multi_dot((vs_, s_, vs_.T))
                W_ = numpy.dot(C_, W_)

            self.W = get_loc(self.mol, W_, "BOYS")

            if not self.frozen_core:
                self.lmo_coeff = self.W.T @ self.S @ self.C
            else:
                self.lmo_coeff = self.W.T @ self.S @ self.C[:, self.ncore :]

        else:
            raise ValueError(f"lo_method = {lo_method} not implemented!")<|MERGE_RESOLUTION|>--- conflicted
+++ resolved
@@ -56,13 +56,8 @@
 
 
 def remove_core_mo(Clo: Matrix, Ccore: Matrix, S: Matrix, thr: float = 0.5) -> Matrix:
-<<<<<<< HEAD
-    assert numpy.allclose(Clo.T @ S @ Clo, numpy.eye(Clo.shape[1]))
-    assert numpy.allclose(Ccore.T @ S @ Ccore, numpy.eye(Ccore.shape[1]))
-=======
     assert allclose(Clo.T @ S @ Clo, eye(Clo.shape[1]))
     assert allclose(Ccore.T @ S @ Ccore, eye(Ccore.shape[1]))
->>>>>>> cca67f9c
 
     n, nlo = Clo.shape
     ncore = Ccore.shape[1]
@@ -179,11 +174,7 @@
     Cpao_redundant = (eye(n) - Piao) @ nonval  # project out IAOs from non-valence basis
 
     # begin canonical orthogonalization to get rid of redundant orbitals
-<<<<<<< HEAD
-    return cano_orth(Cpao, ovlp=S)
-=======
     return cano_orth(Cpao_redundant, ovlp=S)
->>>>>>> cca67f9c
 
 
 def get_pao_native(Ciao: Matrix, S: Matrix, mol: Mole, valence_basis: str) -> Matrix:
