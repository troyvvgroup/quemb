# Author(s): Oinam Romesh Meitei, Leah Weisburn, Shaun Weatherly

import os
from abc import ABC
from pathlib import Path
from typing import Final, Literal, TypeAlias
from warnings import warn

from attrs import Factory, define, field
from numpy import (
    allclose,
    array,
    asarray,
    diag,
    diag_indices,
    einsum,
    floating,
    mean,
    ndarray,
    zeros_like,
)
from numpy.linalg import multi_dot
from pyscf import ao2mo, cc, fci, mcscf, mp
from pyscf.cc.ccsd_rdm import make_rdm2
from pyscf.mp.mp2 import MP2
from pyscf.scf.hf import RHF

from quemb.kbe.pfrag import Frags as pFrags
from quemb.molbe.helper import get_frag_energy, get_frag_energy_u
from quemb.molbe.pfrag import Frags
from quemb.shared.external.ccsd_rdm import (
    make_rdm1_uccsd,
    make_rdm2_uccsd,
    make_rdm2_urlx,
)
from quemb.shared.external.uccsd_eri import make_eris_incore
from quemb.shared.external.unrestricted_utils import make_uhf_obj
from quemb.shared.helper import delete_multiple_files, unused
from quemb.shared.manage_scratch import WorkDir
from quemb.shared.typing import Matrix, Vector

Solvers: TypeAlias = Literal["MP2", "CCSD", "FCI", "HCI", "SHCI", "SCI", "DMRG"]
USolvers: TypeAlias = Literal["UCCSD"]


class UserSolverArgs(ABC):
    pass


@define(frozen=True)
class DMRG_ArgsUser(UserSolverArgs):
    """

    Parameters
    ----------
    max_mem:
        Maximum memory in GB.
    root:
        Number of roots to solve for.
    startM:
        Starting MPS bond dimension - where the sweep schedule begins.
    maxM:
        Maximum MPS bond dimension - where the sweep schedule terminates.
    max_iter:
        Maximum number of sweeps.
    twodot_to_onedot:
        Sweep index at which to transition to one-dot DMRG algorithm.
        All sweeps prior to this will use the two-dot algorithm.
    block_extra_keyword:
        Other keywords to be passed to block2.
        See: https://block2.readthedocs.io/en/latest/user/keywords.html
    schedule_kwargs:
        Dictionary containing DMRG scheduling parameters to be passed to block2.

        e.g. The default schedule used here would be equivalent to the following:

        .. code-block:: python

            schedule_kwargs = {
                'scheduleSweeps': [0, 10, 20, 30, 40, 50],
                'scheduleMaxMs': [25, 50, 100, 200, 500, 500],
                'scheduleTols': [1e-5,1e-5, 1e-6, 1e-6, 1e-8, 1e-8],
                'scheduleNoises': [0.01, 0.01, 0.001, 0.001, 1e-4, 0.0],
            }
    """

    #: Becomes mf.mo_coeff.shape[1] by default
    norb: Final[int | None] = None
    #: Becomes mf.mo_coeff.shape[1] by default
    nelec: Final[int | None] = None

    startM: Final[int] = 25
    maxM: Final[int] = 500
    max_iter: Final[int] = 60
    max_mem: Final[int] = 100
    max_noise: Final[float] = 1e-3
    min_tol: Final[float] = 1e-8
    twodot_to_onedot: Final[int] = (5 * max_iter) // 6
    root: Final[int] = 0
    block_extra_keyword: Final[list[str]] = Factory(lambda: ["fiedler"])
    schedule_kwargs: dict[str, list[int] | list[float]] = field()
    force_cleanup: Final[bool] = False

    @schedule_kwargs.default
    def _get_schedule_kwargs_default(self) -> dict[str, list[int] | list[float]]:
        return {
            "scheduleSweeps": [(i * self.max_iter) // 6 for i in range(1, 7)],
            "scheduleMaxMs": [
                self.startM if (self.startM < self.maxM) else self.maxM,
                self.startM * 2 if (self.startM * 2 < self.maxM) else self.maxM,
                self.startM * 4 if (self.startM * 4 < self.maxM) else self.maxM,
                self.startM * 8 if (self.startM * 8 < self.maxM) else self.maxM,
                self.maxM,
                self.maxM,
            ],
            "scheduleTols": [
                self.min_tol * 1e3,
                self.min_tol * 1e3,
                self.min_tol * 1e2,
                self.min_tol * 1e1,
                self.min_tol,
                self.min_tol,
            ],
            "scheduleNoises": [
                self.max_noise,
                self.max_noise,
                self.max_noise / 10,
                self.max_noise / 100,
                self.max_noise / 100,
                0.0,
            ],
        }


@define(frozen=True)
class _DMRG_Args:
    """Properly initialized DMRG arguments

    Some default values of :class:`DMRG_ArgsUser` can only be filled
    later in the calculation.
    Use :func:`from_user_input` to properly initialize.
    """

    norb: Final[int]
    nelec: Final[int]

    startM: Final[int]
    maxM: Final[int]
    max_iter: Final[int]
    max_mem: Final[int]
    max_noise: Final[float]
    min_tol: Final[float]
    twodot_to_onedot: Final[int]
    root: Final[int]
    block_extra_keyword: Final[list[str]]
    schedule_kwargs: Final[dict[str, list[int] | list[float]]]
    force_cleanup: Final[bool]

    @classmethod
    def from_user_input(cls, user_args: DMRG_ArgsUser, mf: RHF):
        if user_args.norb is None:
            assert mf.mo_coeff is not None
            norb = mf.mo_coeff.shape[1]
        else:
            norb = user_args.norb
        if user_args.nelec is None:
            assert mf.mo_coeff is not None
            nelec = mf.mo_coeff.shape[1]
        else:
            nelec = user_args.nelec
        if norb <= 2:
            block_extra_keyword = [
                "noreorder"
            ]  # Other reordering algorithms explode if the network is too small.
        else:
            block_extra_keyword = user_args.block_extra_keyword
        return cls(
            norb=norb,
            nelec=nelec,
            startM=user_args.startM,
            maxM=user_args.maxM,
            max_iter=user_args.max_iter,
            max_mem=user_args.max_mem,
            max_noise=user_args.max_noise,
            min_tol=user_args.min_tol,
            twodot_to_onedot=user_args.twodot_to_onedot,
            root=user_args.root,
            block_extra_keyword=block_extra_keyword,
            schedule_kwargs=user_args.schedule_kwargs,
            force_cleanup=user_args.force_cleanup,
        )


@define(frozen=True)
class SHCI_ArgsUser(UserSolverArgs):
    hci_cutoff: Final[float] = 0.001
    hci_pt: Final[bool] = False
    return_frag_data: Final[bool] = False
    # ci_coeff_cutoff: Final[float | None] = None  # TODO SOLVER
    # select_cutoff: Final[float | None] = None  # TODO SOLVER


@define(frozen=True)
class _SHCI_Args:
    """Properly initialized SCHI arguments

    Some default values of :class:`SHCI_ArgsUser` can only be filled
    later in the calculation.
    Use :func:`from_user_input` to properly initialize.
    """

    hci_cutoff: Final[float]
    hci_pt: Final[bool]
    return_frag_data: Final[bool]
    # ci_coeff_cutoff: Final[float]  # TODO SOLVER
    # select_cutoff: Final[float]  # TODO SOLVER

    @classmethod
    def from_user_input(cls, args: SHCI_ArgsUser):
        """
        if (args.select_cutoff is None) and (args.ci_coeff_cutoff is None):
            select_cutoff = args.hci_cutoff
            ci_coeff_cutoff = args.hci_cutoff
        elif (args.select_cutoff is not None) and (args.ci_coeff_cutoff is not None):
            ci_coeff_cutoff = args.ci_coeff_cutoff
            select_cutoff = args.select_cutoff
        else:
            raise ValueError(
                "Solver args `ci_coeff_cutoff` and `select_cutoff` must both "
                "be specified or both be `None`!"
            )
        """
        if args.hci_pt:
            warn("hci_pt is set True: note that the perturbed SCI solver is untested")
        return cls(
            hci_pt=args.hci_pt,
            hci_cutoff=args.hci_cutoff,
            return_frag_data=args.return_frag_data,
            # ci_coeff_cutoff=ci_coeff_cutoff,
            # select_cutoff=select_cutoff,
        )


def be_func(
    pot: list[float] | None,
    Fobjs: list[Frags] | list[pFrags],
    Nocc: int,
    solver: Solvers,
    enuc: float,  # noqa: ARG001
    solver_args: UserSolverArgs | None,
    scratch_dir: WorkDir,
    only_chem: bool = False,
    eeval: bool = False,
    relax_density: bool = False,
    return_vec: bool = False,
    use_cumulant: bool = True,
):
    """
    Perform bootstrap embedding calculations for each fragment.

    This function computes the energy and/or error for each fragment in a
    molecular system using various quantum chemistry solvers.

    Parameters
    ----------
    pot :
        List of potentials.
    Fobjs : list of quemb.molbe.autofrag.FragPart
        List of fragment objects.
    Nocc :
        Number of occupied orbitals.
    solver :
        Quantum chemistry solver to use ('MP2', 'CCSD', 'FCI', 'SCI). TODO 'HCI', 'SHCI'
    enuc :
        Nuclear energy.
    only_chem :
        Whether to only optimize the chemical potential. Defaults to False.
    eeval :
        Whether to evaluate the energy. Defaults to False.
    relax_density :
        Whether to use the relaxed CCSD density matrix. Defaults to False.
    return_vec :
        Whether to return the error vector. Defaults to False.
    use_cumulant :
        Whether to use the cumulant-based energy expression. Defaults to True.
    eeval :
        Whether to evaluate the energy. Defaults to False.
    return_vec :
        Whether to return the error vector. Defaults to False.

    Returns
    -------
    float or tuple
        Depending on the options, it returns the norm of the error vector, the energy,
        or a combination of these values.
    """
    if eeval:
        total_e = [0.0, 0.0, 0.0]

    # Loop over each fragment and solve using the specified solver
    for fobj in Fobjs:
        # Update the effective Hamiltonian
        if pot is not None:
            fobj.update_heff(pot, only_chem=only_chem)

        assert fobj.fock is not None and fobj.heff is not None

        # Perform SCF calculation
        fobj.scf()

        # Solve using the specified solver
        assert fobj._mf is not None
        if solver == "MP2":
            fobj._mc = solve_mp2(fobj._mf, mo_energy=fobj._mf.mo_energy)
            rdm1_tmp = fobj._mc.make_rdm1()
            if eeval:
                rdm2s = fobj._mc.make_rdm2()
        elif solver == "CCSD":
            if eeval:
                fobj.t1, fobj.t2, rdm1_tmp, rdm2s = solve_ccsd(
                    fobj._mf,
                    mo_energy=fobj._mf.mo_energy,
                    relax=relax_density,
                    use_cumulant=use_cumulant,
                    rdm_return=True,
                    rdm2_return=True,
                )
            else:
                # currently passing mycc: likely unnecessary
                fobj.t1, fobj.t2, rdm1_tmp, _ = solve_ccsd(  # mycc
                    fobj._mf,
                    mo_energy=fobj._mf.mo_energy,
                    relax=relax_density,
                    use_cumulant=use_cumulant,
                    rdm_return=True,
                    rdm2_return=False,
                )

        elif solver == "FCI":
            mc = fci.FCI(fobj._mf, fobj._mf.mo_coeff)
            _, civec = mc.kernel()
            rdm1_tmp = mc.make_rdm1(civec, mc.norb, mc.nelec)

        elif solver == "HCI":  # TODO
            # pylint: disable-next=E0611
            raise NotImplementedError("HCI solver not implemented")
            """
            from pyscf import hci  # type: ignore[attr-defined]  # noqa: PLC0415

            assert isinstance(solver_args, SHCI_ArgsUser)
            SHCI_args = _SHCI_Args.from_user_input(solver_args)
            nmo = fobj._mf.mo_coeff.shape[1]

            eri = ao2mo.kernel(
                fobj._mf._eri, fobj._mf.mo_coeff, aosym="s4", compact=False
            ).reshape(4 * ((nmo),))

            ci_ = hci.SCI(fobj._mf.mol)

            ci_.select_cutoff = SHCI_args.select_cutoff
            ci_.ci_coeff_cutoff = SHCI_args.ci_coeff_cutoff

            nelec = (fobj.nsocc, fobj.nsocc)
            h1_ = fobj.fock + fobj.heff
            h1_ = multi_dot((fobj._mf.mo_coeff.T, h1_, fobj._mf.mo_coeff))
            eci, civec = ci_.kernel(h1_, eri, nmo, nelec)
            unused(eci)
            civec = asarray(civec)

            (rdm1a_, rdm1b_), (rdm2aa, rdm2ab, rdm2bb) = ci_.make_rdm12s(
                civec, nmo, nelec
            )
            rdm1_tmp = rdm1a_ + rdm1b_
            rdm2s = rdm2aa + rdm2ab + rdm2ab.transpose(2, 3, 0, 1) + rdm2bb
            """
        elif solver == "SHCI":  # TODO
            # pylint: disable-next=E0611,E0401
            raise NotImplementedError("SHCI solver not implemented")
            """
            from pyscf.shciscf import (  # type: ignore[attr-defined]  # noqa: PLC0415
                shci,
            )

            assert isinstance(solver_args, SHCI_ArgsUser)
            SHCI_args = _SHCI_Args.from_user_input(solver_args)

            assert isinstance(fobj.dname, str)
            frag_scratch = WorkDir(scratch_dir / fobj.dname)

            nmo = fobj._mf.mo_coeff.shape[1]

            nelec = (fobj.nsocc, fobj.nsocc)
            mch = shci.SHCISCF(fobj._mf, nmo, nelec, orbpath=fobj.dname)
            mch.fcisolver.mpiprefix = "mpirun -np " + str(nproc)
            # need to pass nproc through be_func
            if SHCI_args.hci_pt:
                mch.fcisolver.stochastic = False
                mch.fcisolver.epsilon2 = SHCI_args.hci_cutoff
            else:
                mch.fcisolver.stochastic = (
                    True  # this is for PT and doesnt add PT to rdm
                )
                mch.fcisolver.nPTiter = 0
            mch.fcisolver.sweep_iter = [0]
            mch.fcisolver.DoRDM = True
            mch.fcisolver.sweep_epsilon = [SHCI_args.hci_cutoff]
            mch.fcisolver.scratchDirectory = scratch_dir
            mch.mc1step()
            rdm1_tmp, rdm2s = mch.fcisolver.make_rdm12(0, nmo, nelec)
            """

        elif solver == "SCI":
            # pylint: disable-next=E0611
            from pyscf import cornell_shci  # noqa: PLC0415  # optional module

            assert isinstance(solver_args, SHCI_ArgsUser)
            SHCI_args = _SHCI_Args.from_user_input(solver_args)

            assert isinstance(fobj.dname, str)

            nmo = fobj._mf.mo_coeff.shape[1]
            nelec = (fobj.nsocc, fobj.nsocc)
            cas = mcscf.CASCI(fobj._mf, nmo, nelec)
            h1, ecore = cas.get_h1eff(mo_coeff=fobj._mf.mo_coeff)
            unused(ecore)
            eri = ao2mo.kernel(
                fobj._mf._eri, fobj._mf.mo_coeff, aosym="s4", compact=False
            ).reshape(4 * ((nmo),))

            if SHCI_args.return_frag_data:
                warn(
                    "If return_frag_data is True, RDMs and other data"
                    "are written into a directory which is not"
                    "cleaned: cleanup_at_end is False"
                )
                iter = 0
                frag_name = (
                    Path(f"{scratch_dir}-frag_data") / f"{fobj.dname}_iter{iter}"
                )
                while frag_name.exists():
                    iter += 1
                    frag_name = (
                        Path(f"{scratch_dir}-frag_data") / f"{fobj.dname}_iter{iter}"
                    )
                frag_scratch = WorkDir(frag_name, cleanup_at_end=False)
                print("Fragment Scratch Directory:", frag_scratch)
            else:
                frag_scratch = WorkDir(scratch_dir / fobj.dname)
            ci = cornell_shci.SHCI()
            ci.runtimedir = frag_scratch
            ci.restart = True
            # var_only being True means no perturbation is added to the fragment
            # This is advised
            ci.config["var_only"] = not SHCI_args.hci_pt
            ci.config["eps_vars"] = [SHCI_args.hci_cutoff]
            # Returning the 1RDM and 2RDM as csv can be helpful,
            # but is false by default to save disc space
            ci.config["get_1rdm_csv"] = SHCI_args.return_frag_data
            ci.config["get_2rdm_csv"] = SHCI_args.return_frag_data
            ci.kernel(h1, eri, nmo, nelec)
            # We always return 1 and 2rdms, for now
            rdm1_tmp, rdm2s = ci.make_rdm12(0, nmo, nelec)

        elif solver in ["block2", "DMRG", "DMRGCI", "DMRGSCF"]:
            assert isinstance(fobj.dname, str)
            frag_scratch = WorkDir(scratch_dir / fobj.dname)

            assert isinstance(solver_args, DMRG_ArgsUser)
            DMRG_args = _DMRG_Args.from_user_input(solver_args, fobj._mf)

            assert fobj.nsocc is not None
            try:
                rdm1_tmp, rdm2s = solve_block2(
                    fobj._mf,
                    fobj.nsocc,
                    frag_scratch=frag_scratch,
                    DMRG_args=DMRG_args,
                    use_cumulant=use_cumulant,
                )
            except Exception as inst:
                raise inst
            finally:
                if DMRG_args.force_cleanup:
                    delete_multiple_files(
                        frag_scratch.path.glob("F.*"),
                        frag_scratch.path.glob("FCIDUMP*"),
                        frag_scratch.path.glob("node*"),
                    )

        else:
            raise ValueError("Solver not implemented")

        fobj.rdm1__ = rdm1_tmp.copy()

        assert fobj.mo_coeffs is not None
        fobj._rdm1 = (
            multi_dot(
                (
                    fobj.mo_coeffs,
                    rdm1_tmp,
                    fobj.mo_coeffs.T,
                ),
            )
            * 0.5
        )

        if eeval:
            if solver == "FCI" or solver == "SCI":
                if solver == "FCI":
                    rdm2s = mc.make_rdm2(civec, mc.norb, mc.nelec)
                if use_cumulant:
                    assert fobj.nsocc is not None
                    hf_dm = zeros_like(rdm1_tmp)
                    hf_dm[diag_indices(fobj.nsocc)] += 2.0
                    del_rdm1 = rdm1_tmp.copy()
                    del_rdm1[diag_indices(fobj.nsocc)] -= 2.0
                    nc = (
                        einsum("ij,kl->ijkl", hf_dm, hf_dm)
                        + einsum("ij,kl->ijkl", hf_dm, del_rdm1)
                        + einsum("ij,kl->ijkl", del_rdm1, hf_dm)
                    )
                    nc -= (
                        einsum("ij,kl->iklj", hf_dm, hf_dm)
                        + einsum("ij,kl->iklj", hf_dm, del_rdm1)
                        + einsum("ij,kl->iklj", del_rdm1, hf_dm)
                    ) * 0.5
                    rdm2s -= nc
            fobj.rdm2__ = rdm2s.copy()
            # Find the energy of a given fragment.
            # Return [e1, e2, ec] as e_f and add to the running total_e.
            e_f = get_frag_energy(
                mo_coeffs=fobj.mo_coeffs,
                nsocc=fobj.nsocc,
                n_frag=fobj.n_frag,
                weight_and_relAO_per_center=fobj.weight_and_relAO_per_center,
                TA=fobj.TA,
                h1=fobj.h1,
                rdm1=rdm1_tmp,
                rdm2s=rdm2s,
                dname=fobj.dname,
                veff0=fobj.veff0,
                veff=None if use_cumulant else fobj.veff,
                use_cumulant=use_cumulant,
                eri_file=fobj.eri_file,
            )
            total_e = [sum(x) for x in zip(total_e, e_f)]
            fobj.update_ebe_hf()
    if eeval:
        Ecorr = sum(total_e)
        if not return_vec:
            return (Ecorr, total_e)

    ernorm, ervec = solve_error(Fobjs, Nocc, only_chem=only_chem)

    if return_vec:
        return (ernorm, ervec, [Ecorr, total_e])

    return ernorm


def be_func_u(
    pot,  # noqa: ARG001
    Fobjs: list[tuple[Frags, Frags]],
    solver: USolvers,
    enuc,  # noqa: ARG001
    hf_veff=None,
    eeval=False,
    relax_density=False,
    use_cumulant=True,
    frozen=False,
):
    """Perform bootstrap embedding calculations for each fragment with UCCSD.

    This function computes the energy and/or error for each fragment in a
    molecular system using various quantum chemistry solvers.

    Parameters
    ----------
    pot : list
        List of potentials.
    Fobjs : list
        zip list of :class:`quemb.molbe.autofrag.FragPart`, alpha and beta
        List of fragment objects. Each element is a tuple with the alpha and
        beta components
    solver :
        Quantum chemistry solver to use ('UCCSD').
    enuc : float
        Nuclear energy.
    hf_veff : tuple of numpy.ndarray, optional
        Hartree-Fock effective potential. Defaults to None.
    eeval : bool, optional
        Whether to evaluate the energy. Defaults to False.
    relax_density : bool, optional
        Whether to relax the density. Defaults to False.
    return_vec : bool, optional
        Whether to return the error vector. Defaults to False.
    ebe_hf : float, optional
        Hartree-Fock energy. Defaults to 0.
    use_cumulant : bool, optional
        Whether to use the cumulant-based energy expression. Defaults to True.
    frozen : bool, optional
        Frozen core. Defaults to False
    Returns
    -------
    float or tuple
        Depending on the options, it returns the norm of the error vector, the energy,
        or a combination of these values.
    """
    E = 0.0
    if eeval:
        total_e = [0.0, 0.0, 0.0]

    # Loop over each fragment and solve using the specified solver
    for fobj_a, fobj_b in Fobjs:
        fobj_a.scf(unrestricted=True, spin_ind=0)
        fobj_b.scf(unrestricted=True, spin_ind=1)

        full_uhf, eris = make_uhf_obj(fobj_a, fobj_b, frozen=frozen)
        if solver == "UCCSD":
            ucc, rdm1_tmp, rdm2s = solve_uccsd(
                full_uhf,
                eris,
                relax=relax_density,
                use_cumulant=use_cumulant,
                rdm_return=True,
                rdm2_return=True,
                frozen=frozen,
            )
        else:
            raise ValueError("Solver not implemented")

        assert fobj_a._mf is not None and fobj_b._mf is not None
        fobj_a.rdm1__ = rdm1_tmp[0].copy()
        fobj_b._rdm1 = (
            multi_dot((fobj_a._mf.mo_coeff, rdm1_tmp[0], fobj_a._mf.mo_coeff.T)) * 0.5
        )

        fobj_b.rdm1__ = rdm1_tmp[1].copy()
        fobj_b._rdm1 = (
            multi_dot((fobj_b._mf.mo_coeff, rdm1_tmp[1], fobj_b._mf.mo_coeff.T)) * 0.5
        )

        if eeval:
            fobj_a.rdm2__ = rdm2s[0].copy()
            fobj_b.rdm2__ = rdm2s[1].copy()

            if frozen:
                h1_ab = [
                    full_uhf.h1[0] + full_uhf.full_gcore[0] + full_uhf.core_veffs[0],
                    full_uhf.h1[1] + full_uhf.full_gcore[1] + full_uhf.core_veffs[1],
                ]
            else:
                h1_ab = [fobj_a.h1, fobj_b.h1]

            e_f = get_frag_energy_u(
                (fobj_a._mo_coeffs, fobj_b._mo_coeffs),
                (fobj_a.nsocc, fobj_b.nsocc),
                (fobj_a.n_frag, fobj_b.n_frag),
                (
                    fobj_a.weight_and_relAO_per_center,
                    fobj_b.weight_and_relAO_per_center,
                ),
                (fobj_a.TA, fobj_b.TA),
                h1_ab,
                hf_veff,
                rdm1_tmp,
                rdm2s,
                fobj_a.dname,
                eri_file=fobj_a.eri_file,
                gcores=full_uhf.full_gcore,
                frozen=frozen,
            )
            total_e = [sum(x) for x in zip(total_e, e_f)]

    E = sum(total_e)
    return (E, total_e)


def solve_error(Fobjs, Nocc, only_chem=False):
    """
    Compute the error for self-consistent fragment density matrix matching.

    This function calculates the error in the one-particle density matrix
    for a given fragment, matching the density matrix elements of the edges and centers.
    It returns the norm of the error vector and the error vector itself.

    Parameters
    ----------
    Fobjs : list of quemb.molbe.autofrag.FragPart
        List of fragment objects.
    Nocc : int
        Number of occupied orbitals.

    Returns
    -------
    float
        Norm of the error vector.
    numpy.ndarray
        Error vector.
    """

    err_edge = []
    err_chempot = 0.0

    if only_chem:
        for fobj in Fobjs:
            # Compute chemical potential error for each fragment
            for i in fobj.weight_and_relAO_per_center[1]:
                err_chempot += fobj._rdm1[i, i]
        err_chempot /= Fobjs[0].unitcell_nkpt
        err = err_chempot - Nocc

        return abs(err), asarray([err])

    # Compute edge and chemical potential errors
    for fobj in Fobjs:
        # match rdm-edge
        for edge in fobj.relAO_per_edge:
            for j_ in range(len(edge)):
                for k_ in range(len(edge)):
                    if j_ > k_:
                        continue
                    err_edge.append(fobj._rdm1[edge[j_], edge[k_]])
        # chem potential
        for i in fobj.weight_and_relAO_per_center[1]:
            err_chempot += fobj._rdm1[i, i]

    err_chempot /= Fobjs[0].unitcell_nkpt
    err_edge.append(err_chempot)  # far-end edges are included as err_chempot

    # Compute center errors
    err_cen = []
    for findx, fobj in enumerate(Fobjs):
        # Match RDM for centers
        for cindx, cens in enumerate(fobj.relAO_in_ref_per_edge):
            lenc = len(cens)
            for j_ in range(lenc):
                for k_ in range(lenc):
                    if j_ > k_:
                        continue
                    err_cen.append(
                        Fobjs[fobj.ref_frag_idx_per_edge[cindx]]._rdm1[
                            cens[j_], cens[k_]
                        ]
                    )

    err_cen.append(Nocc)
    err_edge = array(err_edge)
    err_cen = array(err_cen)

    # Compute the error vector
    err_vec = err_edge - err_cen

    # Compute the norm of the error vector
    norm_ = mean(err_vec * err_vec) ** 0.5

    return norm_, err_vec


def solve_mp2(
    mf: RHF,
    frozen: int | list[int] | None = None,
    mo_coeff: Matrix[floating] | None = None,
    mo_occ: Vector[floating] | None = None,
    mo_energy: Vector[floating] | None = None,
) -> MP2:
    """
    Perform an MP2 (2nd order Moller-Plesset perturbation theory) calculation.

    This function sets up and runs an MP2 calculation using the provided
    mean-field object.  It returns the MP2 object after the calculation.

    Parameters
    ----------
    mf :
        Mean-field object from PySCF.
    frozen :
        List of frozen orbitals or number of frozen core orbitals. Defaults to None.
    mo_coeff :
        Molecular orbital coefficients. Defaults to None.
    mo_occ :
        Molecular orbital occupations. Defaults to None.
    mo_energy :
        Molecular orbital energies. Defaults to None.

    Returns
    -------
<<<<<<< HEAD
    pt__ : object
=======
>>>>>>> d9102e3f
        The MP2 object after running the calculation.
    """
    # Set default values for optional parameters
    if mo_coeff is None:
        mo_coeff = mf.mo_coeff
    if mo_energy is None:
        mo_energy = mf.mo_energy
    if mo_occ is None:
        mo_occ = mf.mo_occ

    # Initialize the MP2 object
    pt__ = mp.MP2(mf, frozen=frozen, mo_coeff=mo_coeff, mo_occ=mo_occ)
    pt__.verbose = 0

    # Run the MP2 calculation
    pt__.kernel(mo_energy=mo_energy)

    return pt__


def solve_ccsd(
    mf,
    frozen=None,
    mo_coeff=None,
    relax=False,
    use_cumulant=True,
    rdm_return=False,
    rdm2_return=False,
    mo_occ=None,
    mo_energy=None,
    verbose=0,
):
    """
    Solve the CCSD (Coupled Cluster with Single and Double excitations) equations.

    This function sets up and solves the CCSD equations using the provided
    mean-field object.  It can return the CCSD amplitudes (t1, t2),
    the one- and two-particle density matrices, and the CCSD object.

    Parameters
    ----------
    mf : pyscf.scf.hf.RHF
        Mean-field object from PySCF.
    frozen : list or int, optional
        List of frozen orbitals or number of frozen core orbitals. Defaults to None.
    mo_coeff : numpy.ndarray, optional
        Molecular orbital coefficients. Defaults to None.
    relax : bool, optional
        Whether to use relaxed density matrices. Defaults to False.
    use_cumulant : bool, optional
        Whether to use cumulant-based energy expression. When using the cumulant, the
        one-particle density matrix is not included in the two-particle density matrix
        calculation (with_dm1 = False). Defaults to True.
    rdm_return : bool, optional
        Whether to return the one-particle density matrix. Defaults to False.
    rdm2_return : bool, optional
        Whether to return the two-particle density matrix. Defaults to False.
    mo_occ : numpy.ndarray, optional
        Molecular orbital occupations. Defaults to None.
    mo_energy : numpy.ndarray, optional
        Molecular orbital energies. Defaults to None.
    verbose : int, optional
        Verbosity level. Defaults to 0.

    Returns
    -------
    tuple
        - t1 (numpy.ndarray): Single excitation amplitudes.
        - t2 (numpy.ndarray): Double excitation amplitudes.
        - rdm1a (numpy.ndarray, optional): One-particle density matrix
            (if rdm_return is True).
        - rdm2s (numpy.ndarray, optional): Two-particle density matrix
            (if rdm2_return is True and rdm_return is True).
        - mycc (pyscf.cc.ccsd.CCSD, optional): CCSD object
            (if rdm_return is True and rdm2_return is False).
    """
    # Set default values for optional parameters
    if mo_coeff is None:
        mo_coeff = mf.mo_coeff
    if mo_energy is None:
        mo_energy = mf.mo_energy
    if mo_occ is None:
        mo_occ = mf.mo_occ

    # Initialize the CCSD object
    mycc = cc.CCSD(mf, frozen=frozen, mo_coeff=mo_coeff, mo_occ=mo_occ)
    mycc.verbose = 0
    mf = None
    mycc.incore_complete = True

    # Prepare the integrals and Fock matrix
    eris = mycc.ao2mo()
    eris.mo_energy = mo_energy
    eris.fock = diag(mo_energy)

    # Solve the CCSD equations
    try:
        mycc.verbose = verbose
        mycc.kernel(eris=eris)
    except Exception as e:
        print(flush=True)
        print("Exception in CCSD, play with different CC options.", flush=True)
        print(flush=True)
        raise e

    # Extract the CCSD amplitudes
    t1 = mycc.t1
    t2 = mycc.t2

    # Compute and return the density matrices if requested
    if rdm_return:
        if not relax:
            # use PySCF function to make unrelaxed RDMs
            l1 = zeros_like(t1)
            l2 = zeros_like(t2)
            rdm1a = cc.ccsd_rdm.make_rdm1(mycc, t1, t2, l1, l2)
        else:
            rdm1a = mycc.make_rdm1(with_frozen=False)

        if rdm2_return:
            if relax:
                rdm2s = make_rdm2(
                    mycc,
                    t1,
                    t2,
                    mycc.l1,
                    mycc.l2,
                    with_frozen=False,
                    ao_repr=False,
                    with_dm1=not use_cumulant,
                )
            else:
                rdm2s = make_rdm2_urlx(t1, t2, with_dm1=not use_cumulant)
            return (t1, t2, rdm1a, rdm2s)

        return (t1, t2, rdm1a, mycc)

    return (t1, t2)


def solve_block2(
    mf: RHF,
    nocc: int,
    frag_scratch: WorkDir,
    DMRG_args: DMRG_ArgsUser,
    use_cumulant: bool,
):
    """DMRG fragment solver using the pyscf.dmrgscf wrapper.

    Parameters
    ----------
        mf:
            Mean field object or similar following the data signature of the
            pyscf.RHF class.
        nocc:
            Number of occupied MOs in the fragment, used for constructing the
            fragment 1- and 2-RDMs.
        frag_scratch:
            Fragment-level DMRG scratch directory.
        use_cumulant:
            Use the cumulant energy expression.

    Returns
    -------
        rdm1: numpy.ndarray
            1-Particle reduced density matrix for fragment.
        rdm2: numpy.ndarray
            2-Particle reduced density matrix for fragment.
    """
    # pylint: disable-next=E0611
    from pyscf import dmrgscf  # type: ignore[attr-defined]  # noqa: PLC0415

    orbs = mf.mo_coeff

    mc = mcscf.CASCI(mf, DMRG_args.norb, DMRG_args.nelec)
    mc.fcisolver = dmrgscf.DMRGCI(mf.mol)
    # Sweep scheduling
    mc.fcisolver.scheduleSweeps = DMRG_args.schedule_kwargs["scheduleSweeps"]
    mc.fcisolver.scheduleMaxMs = DMRG_args.schedule_kwargs["scheduleMaxMs"]
    mc.fcisolver.scheduleTols = DMRG_args.schedule_kwargs["scheduleTols"]
    mc.fcisolver.scheduleNoises = DMRG_args.schedule_kwargs["scheduleNoises"]

    # Other DMRG parameters
    mc.fcisolver.threads = int(os.environ.get("OMP_NUM_THREADS", "8"))
    mc.fcisolver.twodot_to_onedot = DMRG_args.twodot_to_onedot
    mc.fcisolver.maxIter = DMRG_args.max_iter
    mc.fcisolver.block_extra_keyword = DMRG_args.block_extra_keyword
    mc.fcisolver.scratchDirectory = frag_scratch.path
    mc.fcisolver.runtimeDir = frag_scratch.path
    mc.fcisolver.memory = DMRG_args.max_mem
    os.chdir(frag_scratch)

    mc.kernel(orbs)
    rdm1, rdm2 = dmrgscf.DMRGCI.make_rdm12(
        mc.fcisolver, DMRG_args.root, DMRG_args.norb, DMRG_args.nelec
    )

    # Subtract off non-cumulant contribution to correlated 2RDM.
    if use_cumulant:
        hf_dm = zeros_like(rdm1)
        hf_dm[diag_indices(nocc)] += 2.0

        del_rdm1 = rdm1.copy()
        del_rdm1[diag_indices(nocc)] -= 2.0
        nc = (
            einsum("ij,kl->ijkl", hf_dm, hf_dm)
            + einsum("ij,kl->ijkl", hf_dm, del_rdm1)
            + einsum("ij,kl->ijkl", del_rdm1, hf_dm)
        )
        nc -= (
            einsum("ij,kl->iklj", hf_dm, hf_dm)
            + einsum("ij,kl->iklj", hf_dm, del_rdm1)
            + einsum("ij,kl->iklj", del_rdm1, hf_dm)
        ) * 0.5

        rdm2 -= nc

    return rdm1, rdm2


def solve_uccsd(
    mf,
    eris_inp,
    frozen=None,
    relax=False,
    use_cumulant=True,
    rdm_return=False,
    rdm2_return=False,
    verbose=0,
):
    """
    Solve the U-CCSD (Unrestricted Coupled Cluster with Single and Double excitations)
    equations.

    This function sets up and solves the UCCSD equations using the provided
    mean-field object.
    It can return the one- and two-particle density matrices and the UCCSD object.

    Parameters
    ----------
    mf : pyscf.scf.uhf.UHF
        Mean-field object from PySCF. Constructed with make_uhf_obj
    eris_inp :
        Custom fragment ERIs object
    frozen : list or int, optional
        List of frozen orbitals or number of frozen core orbitals. Defaults to None.
    relax : bool, optional
        Whether to use relaxed density matrices. Defaults to False.
    use_cumulant : bool, optional
        Whether to use cumulant-based energy expression. Defaults to True.
    rdm_return : bool, optional
        Whether to return the one-particle density matrix. Defaults to False.
    rdm2_return : bool, optional
        Whether to return the two-particle density matrix. Defaults to False.
    verbose : int, optional
        Verbosity level. Defaults to 0.

    Returns
    -------
    tuple
        - ucc (pyscf.cc.ccsd.UCCSD): UCCSD object
        - rdm1 (tuple, numpy.ndarray, optional): One-particle density matrix
            (if rdm_return is True).
        - rdm2 (tuple, numpy.ndarray, optional): Two-particle density matrix
            (if rdm2_return is True and rdm_return is True).
    """
    C = mf.mo_coeff

    Vss = eris_inp[:2]
    Vos = eris_inp[-1]

    def ao2mofn(moish):
        if isinstance(moish, ndarray):
            # Since inside '_make_eris_incore' it does not differentiate spin
            # for the two same-spin components, we here brute-forcely determine
            # what spin component we are dealing with by comparing the first
            # 2-by-2 block of the mo coeff matrix.
            # Note that this assumes we have at least two basis functions
            moish_feature = moish[:2, :2]
            s = -1
            for ss in [0, 1]:
                if allclose(moish_feature, C[ss][:2, :2]):
                    s = ss
                    break
            if s < 0:
                raise ValueError("Input mo coeff matrix matches neither moa nor mob.")
            return ao2mo.incore.full(Vss[s], moish, compact=False)
        elif isinstance(moish, list) or isinstance(moish, tuple):
            if len(moish) != 4:
                raise ValueError(
                    "Expect a list/tuple of 4 numpy arrays but get %d of them."
                    % len(moish)
                )
            moish_feature = [mo[:2, :2] for mo in moish]
            for s in [0, 1]:
                Cs_feature = C[s][:2, :2]
                if not (
                    allclose(moish_feature[2 * s], Cs_feature)
                    and allclose(moish_feature[2 * s + 1], Cs_feature)
                ):
                    raise ValueError(
                        "Expect a list/tuple of 4 numpy arrays in the order "
                        "(moa,moa,mob,mob)."
                    )
            try:
                return ao2mo.incore.general(Vos, moish, compact=False)
            except NotImplementedError:
                # ao2mo.incore.general is not implemented for complex numbers
                return einsum(
                    "ijkl,ip,jq,kr,ls->pqrs",
                    Vos,
                    moish[0],
                    moish[1],
                    moish[2],
                    moish[3],
                    optimize=True,
                )
        else:
            raise TypeError(
                "moish must be either a numpy array or a list/tuple of 4 numpy arrays."
            )

    # Initialize the UCCSD object
    ucc = cc.uccsd.UCCSD(mf, mo_coeff=mf.mo_coeff, mo_occ=mf.mo_occ)

    # Prepare the integrals
    eris = make_eris_incore(
        ucc, Vss, Vos, mo_coeff=mf.mo_coeff, ao2mofn=ao2mofn, frozen=frozen
    )

    # Solve UCCSD equations: Level shifting options to be tested for unrestricted code
    ucc.verbose = verbose
    ucc.kernel(eris=eris)

    # Compute and return the density matrices if requested
    if rdm_return:
        rdm1 = make_rdm1_uccsd(ucc, relax=relax)
        if rdm2_return:
            rdm2 = make_rdm2_uccsd(ucc, relax=relax, with_dm1=not use_cumulant)
            return (ucc, rdm1, rdm2)
        return (ucc, rdm1, None)
    return ucc<|MERGE_RESOLUTION|>--- conflicted
+++ resolved
@@ -785,10 +785,6 @@
 
     Returns
     -------
-<<<<<<< HEAD
-    pt__ : object
-=======
->>>>>>> d9102e3f
         The MP2 object after running the calculation.
     """
     # Set default values for optional parameters
