# Author(s): Oinam Romesh Meitei, Leah Weisburn, Shaun Weatherly

import os
from abc import ABC
from pathlib import PurePath
from typing import Final

from attrs import Factory, define, field
from numpy import (
    allclose,
    array,
    asarray,
    diag,
    diag_indices,
    einsum,
    mean,
    ndarray,
    zeros_like,
)
from numpy.linalg import multi_dot
from pyscf import ao2mo, cc, fci, mcscf, mp
from pyscf.cc.ccsd_rdm import make_rdm2
from pyscf.scf.hf import RHF

from quemb.kbe.pfrag import Frags as pFrags
from quemb.molbe.helper import get_frag_energy, get_frag_energy_u
from quemb.molbe.pfrag import Frags
from quemb.shared.external.ccsd_rdm import (
    make_rdm1_ccsd_t1,
    make_rdm1_uccsd,
    make_rdm2_uccsd,
    make_rdm2_urlx,
)
from quemb.shared.external.uccsd_eri import make_eris_incore
from quemb.shared.external.unrestricted_utils import make_uhf_obj
from quemb.shared.helper import delete_multiple_files, unused
from quemb.shared.manage_scratch import WorkDir


class UserSolverArgs(ABC):
    pass


@define(frozen=True)
class DMRG_ArgsUser(UserSolverArgs):
    """

    Parameters
    ----------
    max_mem:
        Maximum memory in GB.
    root:
        Number of roots to solve for.
    startM:
        Starting MPS bond dimension - where the sweep schedule begins.
    maxM:
        Maximum MPS bond dimension - where the sweep schedule terminates.
    max_iter:
        Maximum number of sweeps.
    twodot_to_onedot:
        Sweep index at which to transition to one-dot DMRG algorithm.
        All sweeps prior to this will use the two-dot algorithm.
    block_extra_keyword:
        Other keywords to be passed to block2.
        See: https://block2.readthedocs.io/en/latest/user/keywords.html
    schedule_kwargs:
        Dictionary containing DMRG scheduling parameters to be passed to block2.

        e.g. The default schedule used here would be equivalent to the following:

        .. code-block:: python

            schedule_kwargs = {
                'scheduleSweeps': [0, 10, 20, 30, 40, 50],
                'scheduleMaxMs': [25, 50, 100, 200, 500, 500],
                'scheduleTols': [1e-5,1e-5, 1e-6, 1e-6, 1e-8, 1e-8],
                'scheduleNoises': [0.01, 0.01, 0.001, 0.001, 1e-4, 0.0],
            }
    """

    #: Becomes mf.mo_coeff.shape[1] by default
    norb: Final[int | None] = None
    #: Becomes mf.mo_coeff.shape[1] by default
    nelec: Final[int | None] = None

    startM: Final[int] = 25
    maxM: Final[int] = 500
    max_iter: Final[int] = 60
    max_mem: Final[int] = 100
    max_noise: Final[float] = 1e-3
    min_tol: Final[float] = 1e-8
    twodot_to_onedot: Final[int] = (5 * max_iter) // 6
    root: Final[int] = 0
    block_extra_keyword: Final[list[str]] = Factory(lambda: ["fiedler"])
    schedule_kwargs: dict[str, list[int] | list[float]] = field()
    force_cleanup: Final[bool] = False

    @schedule_kwargs.default
    def _get_schedule_kwargs_default(self) -> dict[str, list[int] | list[float]]:
        return {
            "scheduleSweeps": [(i * self.max_iter) // 6 for i in range(1, 7)],
            "scheduleMaxMs": [
                self.startM if (self.startM < self.maxM) else self.maxM,
                self.startM * 2 if (self.startM * 2 < self.maxM) else self.maxM,
                self.startM * 4 if (self.startM * 4 < self.maxM) else self.maxM,
                self.startM * 8 if (self.startM * 8 < self.maxM) else self.maxM,
                self.maxM,
                self.maxM,
            ],
            "scheduleTols": [
                self.min_tol * 1e3,
                self.min_tol * 1e3,
                self.min_tol * 1e2,
                self.min_tol * 1e1,
                self.min_tol,
                self.min_tol,
            ],
            "scheduleNoises": [
                self.max_noise,
                self.max_noise,
                self.max_noise / 10,
                self.max_noise / 100,
                self.max_noise / 100,
                0.0,
            ],
        }


@define(frozen=True)
class _DMRG_Args:
    """Properly initialized DMRG arguments

    Some default values of :class:`DMRG_ArgsUser` can only be filled
    later in the calculation.
    Use :func:`from_user_input` to properly initialize.
    """

    norb: Final[int]
    nelec: Final[int]

    startM: Final[int]
    maxM: Final[int]
    max_iter: Final[int]
    max_mem: Final[int]
    max_noise: Final[float]
    min_tol: Final[float]
    twodot_to_onedot: Final[int]
    root: Final[int]
    block_extra_keyword: Final[list[str]]
    schedule_kwargs: Final[dict[str, list[int] | list[float]]]
    force_cleanup: Final[bool]

    @classmethod
    def from_user_input(cls, user_args: DMRG_ArgsUser, mf: RHF):
        norb = mf.mo_coeff.shape[1] if user_args.norb is None else user_args.norb
        nelec = mf.mo_coeff.shape[1] if user_args.nelec is None else user_args.nelec
        if norb <= 2:
            block_extra_keyword = [
                "noreorder"
            ]  # Other reordering algorithms explode if the network is too small.
        else:
            block_extra_keyword = user_args.block_extra_keyword
        return cls(
            norb=norb,
            nelec=nelec,
            startM=user_args.startM,
            maxM=user_args.maxM,
            max_iter=user_args.max_iter,
            max_mem=user_args.max_mem,
            max_noise=user_args.max_noise,
            min_tol=user_args.min_tol,
            twodot_to_onedot=user_args.twodot_to_onedot,
            root=user_args.root,
            block_extra_keyword=block_extra_keyword,
            schedule_kwargs=user_args.schedule_kwargs,
            force_cleanup=user_args.force_cleanup,
        )


@define(frozen=True)
class SHCI_ArgsUser(UserSolverArgs):
    hci_pt: Final[bool] = False
    hci_cutoff: Final[float] = 0.001
    ci_coeff_cutoff: Final[float | None] = None
    select_cutoff: Final[float | None] = None


@define(frozen=True)
class _SHCI_Args:
    """Properly initialized SCHI arguments

    Some default values of :class:`SHCI_ArgsUser` can only be filled
    later in the calculation.
    Use :func:`from_user_input` to properly initialize.
    """

    hci_pt: Final[bool]
    hci_cutoff: Final[float]
    ci_coeff_cutoff: Final[float]
    select_cutoff: Final[float]

    @classmethod
    def from_user_input(cls, args: SHCI_ArgsUser):
        if (args.select_cutoff is None) and (args.ci_coeff_cutoff is None):
            select_cutoff = args.hci_cutoff
            ci_coeff_cutoff = args.hci_cutoff
        elif (args.select_cutoff is not None) and (args.ci_coeff_cutoff is not None):
            ci_coeff_cutoff = args.ci_coeff_cutoff
            select_cutoff = args.select_cutoff
        else:
            raise ValueError(
                "Solver args `ci_coeff_cutoff` and `select_cutoff` must both "
                "be specified or both be `None`!"
            )

        return cls(
            hci_pt=args.hci_pt,
            hci_cutoff=args.hci_cutoff,
            ci_coeff_cutoff=ci_coeff_cutoff,
            select_cutoff=select_cutoff,
        )


def be_func(
    pot: list[float] | None,
    Fobjs: list[Frags] | list[pFrags],
    Nocc: int,
    solver: str,
    enuc: float,  # noqa: ARG001
    solver_args: UserSolverArgs | None,
    scratch_dir: WorkDir,
    only_chem: bool = False,
    nproc: int = 4,
    eeval: bool = False,
    relax_density: bool = False,
    return_vec: bool = False,
    use_cumulant: bool = True,
):
    """
    Perform bootstrap embedding calculations for each fragment.

    This function computes the energy and/or error for each fragment in a
    molecular system using various quantum chemistry solvers.

    Parameters
    ----------
    pot :
        List of potentials.
    Fobjs : list of quemb.molbe.fragment.fragpart
        List of fragment objects.
    Nocc :
        Number of occupied orbitals.
    solver :
        Quantum chemistry solver to use ('MP2', 'CCSD', 'FCI', 'HCI', 'SHCI', 'SCI').
    enuc :
        Nuclear energy.
    only_chem :
        Whether to only optimize the chemical potential. Defaults to False.
    nproc :
        Number of processors. Defaults to 4. This is only neccessary for 'SHCI' solver
    eeval :
        Whether to evaluate the energy. Defaults to False.
    ereturn :
        Whether to return the energy. Defaults to False.
    relax_density :
        Whether to relax the density. Defaults to False.
    return_vec :
        Whether to return the error vector. Defaults to False.
    use_cumulant :
        Whether to use the cumulant-based energy expression. Defaults to True.

    eeval :
        Whether to evaluate the energy. Defaults to False.
    return_vec :
        Whether to return the error vector. Defaults to False.

    Returns
    -------
    float or tuple
        Depending on the options, it returns the norm of the error vector, the energy,
        or a combination of these values.
    """
    if eeval:
        total_e = [0.0, 0.0, 0.0]

    # Loop over each fragment and solve using the specified solver
    for fobj in Fobjs:
        # Update the effective Hamiltonian
        if pot is not None:
            fobj.update_heff(pot, only_chem=only_chem)

        # Compute the one-electron Hamiltonian
        h1_ = fobj.fock + fobj.heff
        # Perform SCF calculation
        fobj.scf()

        # Solve using the specified solver
        if solver == "MP2":
            fobj._mc = solve_mp2(fobj._mf, mo_energy=fobj._mf.mo_energy)
        elif solver == "CCSD":
            if relax_density:
                fobj.t1, fobj.t2, rdm1_tmp, rdm2s = solve_ccsd(
                    fobj._mf,
                    mo_energy=fobj._mf.mo_energy,
                    relax=True,
                    use_cumulant=use_cumulant,
                    rdm2_return=True,
                    rdm_return=True,
                )
            else:
                fobj.t1, fobj.t2 = solve_ccsd(
                    fobj._mf, mo_energy=fobj._mf.mo_energy, rdm_return=False
                )
                rdm1_tmp = make_rdm1_ccsd_t1(fobj.t1)

        elif solver == "FCI":
            mc = fci.FCI(fobj._mf, fobj._mf.mo_coeff)
            _, civec = mc.kernel()
            rdm1_tmp = mc.make_rdm1(civec, mc.norb, mc.nelec)

        elif solver == "HCI":
            # pylint: disable-next=E0611
            from pyscf import hci  # noqa: PLC0415    # optional module

            assert isinstance(solver_args, SHCI_ArgsUser)
            SHCI_args = _SHCI_Args.from_user_input(solver_args)

            nmo = fobj._mf.mo_coeff.shape[1]

            eri = ao2mo.kernel(
                fobj._mf._eri, fobj._mf.mo_coeff, aosym="s4", compact=False
            ).reshape(4 * ((nmo),))

            ci_ = hci.SCI(fobj._mf.mol)

            ci_.select_cutoff = SHCI_args.select_cutoff
            ci_.ci_coeff_cutoff = SHCI_args.ci_coeff_cutoff

            nelec = (fobj.nsocc, fobj.nsocc)
            h1_ = fobj.fock + fobj.heff
            h1_ = multi_dot((fobj._mf.mo_coeff.T, h1_, fobj._mf.mo_coeff))
            eci, civec = ci_.kernel(h1_, eri, nmo, nelec)
            unused(eci)
            civec = asarray(civec)

            (rdm1a_, rdm1b_), (rdm2aa, rdm2ab, rdm2bb) = ci_.make_rdm12s(
                civec, nmo, nelec
            )
            rdm1_tmp = rdm1a_ + rdm1b_
            rdm2s = rdm2aa + rdm2ab + rdm2ab.transpose(2, 3, 0, 1) + rdm2bb

        elif solver == "SHCI":
            # pylint: disable-next=E0611,E0401
            from pyscf.shciscf import shci  # noqa: PLC0415    # shci is optional

            assert isinstance(solver_args, SHCI_ArgsUser)
            SHCI_args = _SHCI_Args.from_user_input(solver_args)

            frag_scratch = WorkDir(scratch_dir / fobj.dname)

            nmo = fobj._mf.mo_coeff.shape[1]

            nelec = (fobj.nsocc, fobj.nsocc)
            mch = shci.SHCISCF(fobj._mf, nmo, nelec, orbpath=fobj.dname)
            mch.fcisolver.mpiprefix = "mpirun -np " + str(nproc)
            if SHCI_args.hci_pt:
                mch.fcisolver.stochastic = False
                mch.fcisolver.epsilon2 = SHCI_args.hci_cutoff
            else:
                mch.fcisolver.stochastic = (
                    True  # this is for PT and doesnt add PT to rdm
                )
                mch.fcisolver.nPTiter = 0
            mch.fcisolver.sweep_iter = [0]
            mch.fcisolver.DoRDM = True
            mch.fcisolver.sweep_epsilon = [SHCI_args.hci_cutoff]
            mch.fcisolver.scratchDirectory = scratch_dir
            mch.mc1step()
            rdm1_tmp, rdm2s = mch.fcisolver.make_rdm12(0, nmo, nelec)

        elif solver == "SCI":
            # pylint: disable-next=E0611
            from pyscf import cornell_shci  # noqa: PLC0415  # optional module

            nmo = fobj._mf.mo_coeff.shape[1]
            nelec = (fobj.nsocc, fobj.nsocc)
            cas = mcscf.CASCI(fobj._mf, nmo, nelec)
            h1, ecore = cas.get_h1eff(mo_coeff=fobj._mf.mo_coeff)
            unused(ecore)
            eri = ao2mo.kernel(
                fobj._mf._eri, fobj._mf.mo_coeff, aosym="s4", compact=False
            ).reshape(4 * ((nmo),))

            ci = cornell_shci.SHCI()
            ci.runtimedir = fobj.dname
            ci.restart = True
            ci.config["var_only"] = True
            ci.config["eps_vars"] = [SHCI_args.hci_cutoff]
            ci.config["get_1rdm_csv"] = True
            ci.config["get_2rdm_csv"] = True
            ci.kernel(h1, eri, nmo, nelec)
            rdm1_tmp, rdm2s = ci.make_rdm12(0, nmo, nelec)

        elif solver in ["block2", "DMRG", "DMRGCI", "DMRGSCF"]:
            frag_scratch = WorkDir(scratch_dir / fobj.dname)

            assert isinstance(solver_args, DMRG_ArgsUser)
            DMRG_args = _DMRG_Args.from_user_input(solver_args, fobj._mf)

            try:
                rdm1_tmp, rdm2s = solve_block2(
                    fobj._mf,
                    fobj.nsocc,
                    frag_scratch=frag_scratch,
                    DMRG_args=DMRG_args,
                    use_cumulant=use_cumulant,
                )
            except Exception as inst:
                raise inst
            finally:
                if DMRG_args.force_cleanup:
                    delete_multiple_files(
                        frag_scratch.path.glob("F.*"),
                        frag_scratch.path.glob("FCIDUMP*"),
                        frag_scratch.path.glob("node*"),
                    )

        else:
            raise ValueError("Solver not implemented")

        if solver == "MP2":
            rdm1_tmp = fobj._mc.make_rdm1()
        fobj.rdm1__ = rdm1_tmp.copy()
        fobj._rdm1 = (
            multi_dot(
                (
                    fobj.mo_coeffs,
                    # fobj._mc.make_rdm1(),
                    rdm1_tmp,
                    fobj.mo_coeffs.T,
                ),
            )
            * 0.5
        )

        if eeval:
            if solver == "CCSD" and not relax_density:
                rdm2s = make_rdm2_urlx(fobj.t1, fobj.t2, with_dm1=not use_cumulant)
            elif solver == "MP2":
                rdm2s = fobj._mc.make_rdm2()
            elif solver == "FCI":
                rdm2s = mc.make_rdm2(civec, mc.norb, mc.nelec)
                if use_cumulant:
                    hf_dm = zeros_like(rdm1_tmp)
                    hf_dm[diag_indices(fobj.nsocc)] += 2.0
                    del_rdm1 = rdm1_tmp.copy()
                    del_rdm1[diag_indices(fobj.nsocc)] -= 2.0
                    nc = (
                        einsum("ij,kl->ijkl", hf_dm, hf_dm)
                        + einsum("ij,kl->ijkl", hf_dm, del_rdm1)
                        + einsum("ij,kl->ijkl", del_rdm1, hf_dm)
                    )
                    nc -= (
                        einsum("ij,kl->iklj", hf_dm, hf_dm)
                        + einsum("ij,kl->iklj", hf_dm, del_rdm1)
                        + einsum("ij,kl->iklj", del_rdm1, hf_dm)
                    ) * 0.5
                    rdm2s -= nc
            fobj.rdm2__ = rdm2s.copy()
            # Find the energy of a given fragment.
            # Return [e1, e2, ec] as e_f and add to the running total_e.
            e_f = get_frag_energy(
                mo_coeffs=fobj.mo_coeffs,
                nsocc=fobj.nsocc,
                nfsites=fobj.nfsites,
                efac=fobj.efac,
                TA=fobj.TA,
                h1=fobj.h1,
                rdm1=rdm1_tmp,
                rdm2s=rdm2s,
                dname=fobj.dname,
                veff0=fobj.veff0,
                veff=None if use_cumulant else fobj.veff,
                use_cumulant=use_cumulant,
                eri_file=fobj.eri_file,
            )
            total_e = [sum(x) for x in zip(total_e, e_f)]
            fobj.update_ebe_hf()

    if eeval:
        Ecorr = sum(total_e)
        if not return_vec:
            return (Ecorr, total_e)

    ernorm, ervec = solve_error(Fobjs, Nocc, only_chem=only_chem)

    if return_vec:
        return (ernorm, ervec, [Ecorr, total_e])

    return ernorm


def be_func_u(
    pot,  # noqa: ARG001
    Fobjs,
    solver,
    enuc,  # noqa: ARG001
    hf_veff=None,
    eeval=False,
    ereturn=False,
    relax_density=False,
    use_cumulant=True,
    frozen=False,
):
    """Perform bootstrap embedding calculations for each fragment with UCCSD.

    This function computes the energy and/or error for each fragment in a
    molecular system using various quantum chemistry solvers.

    Parameters
    ----------
    pot : list
        List of potentials.
    Fobjs : list
        zip list of class:`quemb.molbe.fragment.fragpart`, alpha and beta
        List of fragment objects. Each element is a tuple with the alpha and
        beta components
    solver : str
        Quantum chemistry solver to use ('UCCSD').
    enuc : float
        Nuclear energy.
    hf_veff : tuple of numpy.ndarray, optional
        Hartree-Fock effective potential. Defaults to None.
    eeval : bool, optional
        Whether to evaluate the energy. Defaults to False.
    ereturn : bool, optional
        Whether to return the energy. Defaults to False.
    relax_density : bool, optional
        Whether to relax the density. Defaults to False.
    return_vec : bool, optional
        Whether to return the error vector. Defaults to False.
    ebe_hf : float, optional
        Hartree-Fock energy. Defaults to 0.
    use_cumulant : bool, optional
        Whether to use the cumulant-based energy expression. Defaults to True.
    frozen : bool, optional
        Frozen core. Defaults to False
    Returns
    -------
    float or tuple
        Depending on the options, it returns the norm of the error vector, the energy,
        or a combination of these values.
    """
    E = 0.0
    if eeval:
        total_e = [0.0, 0.0, 0.0]

    # Loop over each fragment and solve using the specified solver
    for fobj_a, fobj_b in Fobjs:
        fobj_a.scf(unrestricted=True, spin_ind=0)
        fobj_b.scf(unrestricted=True, spin_ind=1)

        full_uhf, eris = make_uhf_obj(fobj_a, fobj_b, frozen=frozen)
        if solver == "UCCSD":
            if relax_density:
                ucc, rdm1_tmp, rdm2s = solve_uccsd(
                    full_uhf,
                    eris,
                    relax=relax_density,
                    rdm_return=True,
                    rdm2_return=True,
                    frozen=frozen,
                )
            else:
                ucc = solve_uccsd(
                    full_uhf, eris, relax=relax_density, rdm_return=False, frozen=frozen
                )
                rdm1_tmp = make_rdm1_uccsd(ucc, relax=relax_density)
        else:
            raise ValueError("Solver not implemented")

        fobj_a.rdm1__ = rdm1_tmp[0].copy()
        fobj_b._rdm1 = (
            multi_dot((fobj_a._mf.mo_coeff, rdm1_tmp[0], fobj_a._mf.mo_coeff.T)) * 0.5
        )

        fobj_b.rdm1__ = rdm1_tmp[1].copy()
        fobj_b._rdm1 = (
            multi_dot((fobj_b._mf.mo_coeff, rdm1_tmp[1], fobj_b._mf.mo_coeff.T)) * 0.5
        )

        if eeval or ereturn:
            if solver == "UCCSD" and not relax_density:
                rdm2s = make_rdm2_uccsd(ucc, with_dm1=not use_cumulant)
            fobj_a.rdm2__ = rdm2s[0].copy()
            fobj_b.rdm2__ = rdm2s[1].copy()

            if frozen:
                h1_ab = [
                    full_uhf.h1[0] + full_uhf.full_gcore[0] + full_uhf.core_veffs[0],
                    full_uhf.h1[1] + full_uhf.full_gcore[1] + full_uhf.core_veffs[1],
                ]
            else:
                h1_ab = [fobj_a.h1, fobj_b.h1]

            e_f = get_frag_energy_u(
                (fobj_a._mo_coeffs, fobj_b._mo_coeffs),
                (fobj_a.nsocc, fobj_b.nsocc),
                (fobj_a.nfsites, fobj_b.nfsites),
                (fobj_a.efac, fobj_b.efac),
                (fobj_a.TA, fobj_b.TA),
                h1_ab,
                hf_veff,
                rdm1_tmp,
                rdm2s,
                fobj_a.dname,
                eri_file=fobj_a.eri_file,
                gcores=full_uhf.full_gcore,
                frozen=frozen,
            )
            total_e = [sum(x) for x in zip(total_e, e_f)]

    E = sum(total_e)
    return (E, total_e)


def solve_error(Fobjs, Nocc, only_chem=False):
    """
    Compute the error for self-consistent fragment density matrix matching.

    This function calculates the error in the one-particle density matrix
    for a given fragment, matching the density matrix elements of the edges and centers.
    It returns the norm of the error vector and the error vector itself.

    Parameters
    ----------
    Fobjs : list of quemb.molbe.fragment.fragpart
        List of fragment objects.
    Nocc : int
        Number of occupied orbitals.

    Returns
    -------
    float
        Norm of the error vector.
    numpy.ndarray
        Error vector.
    """

    err_edge = []
    err_chempot = 0.0

    if only_chem:
        for fobj in Fobjs:
            # Compute chemical potential error for each fragment
            for i in fobj.efac[1]:
                err_chempot += fobj._rdm1[i, i]
        err_chempot /= Fobjs[0].unitcell_nkpt
        err = err_chempot - Nocc

        return abs(err), asarray([err])

    # Compute edge and chemical potential errors
    for fobj in Fobjs:
        # match rdm-edge
        for edge in fobj.edge_idx:
            for j_ in range(len(edge)):
                for k_ in range(len(edge)):
                    if j_ > k_:
                        continue
                    err_edge.append(fobj._rdm1[edge[j_], edge[k_]])
        # chem potential
        for i in fobj.efac[1]:
            err_chempot += fobj._rdm1[i, i]

    err_chempot /= Fobjs[0].unitcell_nkpt
    err_edge.append(err_chempot)  # far-end edges are included as err_chempot

    # Compute center errors
    err_cen = []
    for findx, fobj in enumerate(Fobjs):
        # Match RDM for centers
        for cindx, cens in enumerate(fobj.center_idx):
            lenc = len(cens)
            for j_ in range(lenc):
                for k_ in range(lenc):
                    if j_ > k_:
                        continue
                    err_cen.append(Fobjs[fobj.center[cindx]]._rdm1[cens[j_], cens[k_]])

    err_cen.append(Nocc)
    err_edge = array(err_edge)
    err_cen = array(err_cen)

    # Compute the error vector
    err_vec = err_edge - err_cen

    # Compute the norm of the error vector
    norm_ = mean(err_vec * err_vec) ** 0.5

    return norm_, err_vec


def solve_mp2(mf, frozen=None, mo_coeff=None, mo_occ=None, mo_energy=None):
    """
    Perform an MP2 (2nd order Moller-Plesset perturbation theory) calculation.

    This function sets up and runs an MP2 calculation using the provided
    mean-field object.  It returns the MP2 object after the calculation.

    Parameters
    ----------
    mf : pyscf.scf.hf.RHF
        Mean-field object from PySCF.
    frozen : list or int, optional
        List of frozen orbitals or number of frozen core orbitals. Defaults to None.
    mo_coeff : numpy.ndarray, optional
        Molecular orbital coefficients. Defaults to None.
    mo_occ : numpy.ndarray, optional
        Molecular orbital occupations. Defaults to None.
    mo_energy : numpy.ndarray, optional
        Molecular orbital energies. Defaults to None.

    Returns
    -------
    pyscf.mp.mp2.MP2
        The MP2 object after running the calculation.
    """
    # Set default values for optional parameters
    if mo_coeff is None:
        mo_coeff = mf.mo_coeff
    if mo_energy is None:
        mo_energy = mf.mo_energy
    if mo_occ is None:
        mo_occ = mf.mo_occ

    # Initialize the MP2 object
    pt__ = mp.MP2(mf, frozen=frozen, mo_coeff=mo_coeff, mo_occ=mo_occ)
    mf = None
    pt__.verbose = 0

    # Run the MP2 calculation
    pt__.kernel(mo_energy=mo_energy)

    return pt__


def solve_ccsd(
    mf,
    frozen=None,
    mo_coeff=None,
    relax=False,
    use_cumulant=True,
    with_dm1=True,
    rdm2_return=False,
    mo_occ=None,
    mo_energy=None,
    rdm_return=False,
    verbose=0,
):
    """
    Solve the CCSD (Coupled Cluster with Single and Double excitations) equations.

    This function sets up and solves the CCSD equations using the provided
    mean-field object.  It can return the CCSD amplitudes (t1, t2),
    the one- and two-particle density matrices, and the CCSD object.

    Parameters
    ----------
    mf : pyscf.scf.hf.RHF
        Mean-field object from PySCF.
    frozen : list or int, optional
        List of frozen orbitals or number of frozen core orbitals. Defaults to None.
    mo_coeff : numpy.ndarray, optional
        Molecular orbital coefficients. Defaults to None.
    relax : bool, optional
        Whether to use relaxed density matrices. Defaults to False.
    use_cumulant : bool, optional
        Whether to use cumulant-based energy expression. Defaults to True.
    with_dm1 : bool, optional
        Whether to include one-particle density matrix in the two-particle
        density matrix calculation. Defaults to True.
    rdm2_return : bool, optional
        Whether to return the two-particle density matrix. Defaults to False.
    mo_occ : numpy.ndarray, optional
        Molecular orbital occupations. Defaults to None.
    mo_energy : numpy.ndarray, optional
        Molecular orbital energies. Defaults to None.
    rdm_return : bool, optional
        Whether to return the one-particle density matrix. Defaults to False.
    verbose : int, optional
        Verbosity level. Defaults to 0.

    Returns
    -------
    tuple
        - t1 (numpy.ndarray): Single excitation amplitudes.
        - t2 (numpy.ndarray): Double excitation amplitudes.
        - rdm1a (numpy.ndarray, optional): One-particle density matrix
            (if rdm_return is True).
        - rdm2s (numpy.ndarray, optional): Two-particle density matrix
            (if rdm2_return is True and rdm_return is True).
        - mycc (pyscf.cc.ccsd.CCSD, optional): CCSD object
            (if rdm_return is True and rdm2_return is False).
    """
    # Set default values for optional parameters
    if mo_coeff is None:
        mo_coeff = mf.mo_coeff
    if mo_energy is None:
        mo_energy = mf.mo_energy
    if mo_occ is None:
        mo_occ = mf.mo_occ

    # Initialize the CCSD object
    mycc = cc.CCSD(mf, frozen=frozen, mo_coeff=mo_coeff, mo_occ=mo_occ)
    mycc.verbose = 0
    mf = None
    mycc.incore_complete = True

    # Prepare the integrals and Fock matrix
    eris = mycc.ao2mo()
    eris.mo_energy = mo_energy
    eris.fock = diag(mo_energy)

    # Solve the CCSD equations
    try:
        mycc.verbose = verbose
        mycc.kernel(eris=eris)
    except Exception as e:
        print(flush=True)
        print("Exception in CCSD, play with different CC options.", flush=True)
        print(flush=True)
        raise e

    # Extract the CCSD amplitudes
    t1 = mycc.t1
    t2 = mycc.t2

    # Compute and return the density matrices if requested
    if rdm_return:
        if not relax:
            l1 = zeros_like(t1)
            l2 = zeros_like(t2)
            rdm1a = cc.ccsd_rdm.make_rdm1(mycc, t1, t2, l1, l2)
        else:
            rdm1a = mycc.make_rdm1(with_frozen=False)

        if rdm2_return:
            rdm2s = make_rdm2(
                mycc,
                mycc.t1,
                mycc.t2,
                mycc.l1,
                mycc.l2,
                with_frozen=False,
                ao_repr=False,
                with_dm1=with_dm1 and not use_cumulant,
            )
            return (t1, t2, rdm1a, rdm2s)
        return (t1, t2, rdm1a, mycc)

    return (t1, t2)


def solve_block2(
    mf: RHF,
    nocc: int,
    frag_scratch: WorkDir,
    DMRG_args: DMRG_ArgsUser,
    use_cumulant: bool = True,
):
    """DMRG fragment solver using the pyscf.dmrgscf wrapper.

    Parameters
    ----------
        mf:
            Mean field object or similar following the data signature of the
            pyscf.RHF class.
        nocc:
            Number of occupied MOs in the fragment, used for constructing the
            fragment 1- and 2-RDMs.
        frag_scratch:
            Fragment-level DMRG scratch directory.
        use_cumulant:
            Use the cumulant energy expression.

    Returns
    -------
        rdm1: numpy.ndarray
            1-Particle reduced density matrix for fragment.
        rdm2: numpy.ndarray
            2-Particle reduced density matrix for fragment.
    """
    # pylint: disable-next=E0611
    from pyscf import dmrgscf  # noqa: PLC0415   # optional module

    orbs = mf.mo_coeff
    scratch = str(PurePath(frag_scratch))

    mc = mcscf.CASCI(mf, DMRG_args.norb, DMRG_args.nelec)
    mc.fcisolver = dmrgscf.DMRGCI(mf.mol)
    # Sweep scheduling
    mc.fcisolver.scheduleSweeps = DMRG_args.schedule_kwargs["scheduleSweeps"]
    mc.fcisolver.scheduleMaxMs = DMRG_args.schedule_kwargs["scheduleMaxMs"]
    mc.fcisolver.scheduleTols = DMRG_args.schedule_kwargs["scheduleTols"]
    mc.fcisolver.scheduleNoises = DMRG_args.schedule_kwargs["scheduleNoises"]

    # Other DMRG parameters
    mc.fcisolver.threads = int(os.environ.get("OMP_NUM_THREADS", "8"))
    mc.fcisolver.twodot_to_onedot = DMRG_args.twodot_to_onedot
    mc.fcisolver.maxIter = DMRG_args.max_iter
    mc.fcisolver.block_extra_keyword = DMRG_args.block_extra_keyword
<<<<<<< HEAD
    mc.fcisolver.scratchDirectory = frag_scratch.path
    mc.fcisolver.runtimeDir = frag_scratch.path
=======
    mc.fcisolver.scratchDirectory = scratch
    mc.fcisolver.runtimeDir = scratch
>>>>>>> f0d5adc3
    mc.fcisolver.memory = DMRG_args.max_mem
    os.chdir(scratch)

    mc.kernel(orbs)
    rdm1, rdm2 = dmrgscf.DMRGCI.make_rdm12(
        mc.fcisolver, DMRG_args.root, DMRG_args.norb, DMRG_args.nelec
    )

    # Subtract off non-cumulant contribution to correlated 2RDM.
    if use_cumulant:
        hf_dm = zeros_like(rdm1)
        hf_dm[diag_indices(nocc)] += 2.0

        del_rdm1 = rdm1.copy()
        del_rdm1[diag_indices(nocc)] -= 2.0
        nc = (
            einsum("ij,kl->ijkl", hf_dm, hf_dm)
            + einsum("ij,kl->ijkl", hf_dm, del_rdm1)
            + einsum("ij,kl->ijkl", del_rdm1, hf_dm)
        )
        nc -= (
            einsum("ij,kl->iklj", hf_dm, hf_dm)
            + einsum("ij,kl->iklj", hf_dm, del_rdm1)
            + einsum("ij,kl->iklj", del_rdm1, hf_dm)
        ) * 0.5

        rdm2 -= nc

    return rdm1, rdm2


def solve_uccsd(
    mf,
    eris_inp,
    frozen=None,
    relax=False,
    use_cumulant=True,
    rdm2_return=False,
    rdm_return=False,
    verbose=0,
):
    """
    Solve the U-CCSD (Unrestricted Coupled Cluster with Single and Double excitations)
    equations.

    This function sets up and solves the UCCSD equations using the provided
    mean-field object.
    It can return the one- and two-particle density matrices and the UCCSD object.

    Parameters
    ----------
    mf : pyscf.scf.uhf.UHF
        Mean-field object from PySCF. Constructed with make_uhf_obj
    eris_inp :
        Custom fragment ERIs object
    frozen : list or int, optional
        List of frozen orbitals or number of frozen core orbitals. Defaults to None.
    relax : bool, optional
        Whether to use relaxed density matrices. Defaults to False.
    use_cumulant : bool, optional
        Whether to use cumulant-based energy expression. Defaults to True.
    rdm2_return : bool, optional
        Whether to return the two-particle density matrix. Defaults to False.
    rdm_return : bool, optional
        Whether to return the one-particle density matrix. Defaults to False.
    verbose : int, optional
        Verbosity level. Defaults to 0.

    Returns
    -------
    tuple
        - ucc (pyscf.cc.ccsd.UCCSD): UCCSD object
        - rdm1 (tuple, numpy.ndarray, optional): One-particle density matrix
            (if rdm_return is True).
        - rdm2 (tuple, numpy.ndarray, optional): Two-particle density matrix
            (if rdm2_return is True and rdm_return is True).
    """
    C = mf.mo_coeff

    Vss = eris_inp[:2]
    Vos = eris_inp[-1]

    def ao2mofn(moish):
        if isinstance(moish, ndarray):
            # Since inside '_make_eris_incore' it does not differentiate spin
            # for the two same-spin components, we here brute-forcely determine
            # what spin component we are dealing with by comparing the first
            # 2-by-2 block of the mo coeff matrix.
            # Note that this assumes we have at least two basis functions
            moish_feature = moish[:2, :2]
            s = -1
            for ss in [0, 1]:
                if allclose(moish_feature, C[ss][:2, :2]):
                    s = ss
                    break
            if s < 0:
                raise ValueError("Input mo coeff matrix matches neither moa nor mob.")
            return ao2mo.incore.full(Vss[s], moish, compact=False)
        elif isinstance(moish, list) or isinstance(moish, tuple):
            if len(moish) != 4:
                raise ValueError(
                    "Expect a list/tuple of 4 numpy arrays but get %d of them."
                    % len(moish)
                )
            moish_feature = [mo[:2, :2] for mo in moish]
            for s in [0, 1]:
                Cs_feature = C[s][:2, :2]
                if not (
                    allclose(moish_feature[2 * s], Cs_feature)
                    and allclose(moish_feature[2 * s + 1], Cs_feature)
                ):
                    raise ValueError(
                        "Expect a list/tuple of 4 numpy arrays in the order "
                        "(moa,moa,mob,mob)."
                    )
            try:
                return ao2mo.incore.general(Vos, moish, compact=False)
            except NotImplementedError:
                # ao2mo.incore.general is not implemented for complex numbers
                return einsum(
                    "ijkl,ip,jq,kr,ls->pqrs",
                    Vos,
                    moish[0],
                    moish[1],
                    moish[2],
                    moish[3],
                    optimize=True,
                )
        else:
            raise TypeError(
                "moish must be either a numpy array or a list/tuple of 4 numpy arrays."
            )

    # Initialize the UCCSD object
    ucc = cc.uccsd.UCCSD(mf, mo_coeff=mf.mo_coeff, mo_occ=mf.mo_occ)

    # Prepare the integrals
    eris = make_eris_incore(
        ucc, Vss, Vos, mo_coeff=mf.mo_coeff, ao2mofn=ao2mofn, frozen=frozen
    )

    # Solve UCCSD equations: Level shifting options to be tested for unrestricted code
    ucc.verbose = verbose
    ucc.kernel(eris=eris)

    # Compute and return the density matrices if requested
    if rdm_return:
        rdm1 = make_rdm1_uccsd(ucc, relax=relax)
        if rdm2_return:
            rdm2 = make_rdm2_uccsd(ucc, relax=relax, with_dm1=not use_cumulant)
            return (ucc, rdm1, rdm2)
        return (ucc, rdm1, None)
    return ucc<|MERGE_RESOLUTION|>--- conflicted
+++ resolved
@@ -910,13 +910,8 @@
     mc.fcisolver.twodot_to_onedot = DMRG_args.twodot_to_onedot
     mc.fcisolver.maxIter = DMRG_args.max_iter
     mc.fcisolver.block_extra_keyword = DMRG_args.block_extra_keyword
-<<<<<<< HEAD
-    mc.fcisolver.scratchDirectory = frag_scratch.path
-    mc.fcisolver.runtimeDir = frag_scratch.path
-=======
     mc.fcisolver.scratchDirectory = scratch
     mc.fcisolver.runtimeDir = scratch
->>>>>>> f0d5adc3
     mc.fcisolver.memory = DMRG_args.max_mem
     os.chdir(scratch)
 
