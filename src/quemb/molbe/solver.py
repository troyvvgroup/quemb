# Author(s): Oinam Romesh Meitei, Leah Weisburn, Shaun Weatherly

import os

import numpy
from numpy import float64
from numpy.linalg import multi_dot
from pyscf import ao2mo, cc, fci, mcscf, mp
from pyscf.cc.ccsd_rdm import make_rdm2
from pyscf.scf.hf import RHF

from quemb.kbe.pfrag import Frags as pFrags
from quemb.molbe.helper import get_frag_energy, get_frag_energy_u
from quemb.molbe.pfrag import Frags
from quemb.shared.external.ccsd_rdm import (
    make_rdm1_ccsd_t1,
    make_rdm1_uccsd,
    make_rdm2_uccsd,
    make_rdm2_urlx,
)
from quemb.shared.external.uccsd_eri import make_eris_incore
from quemb.shared.external.unrestricted_utils import make_uhf_obj
from quemb.shared.helper import delete_multiple_files, unused
from quemb.shared.manage_scratch import WorkDir
from quemb.shared.typing import KwargDict, Matrix


def be_func(
<<<<<<< HEAD
    pot,
    Fobjs,
    Nocc,
    solver,
    enuc,  # noqa: ARG001
    hf_veff=None,
    only_chem=False,
    nproc=4,
    hci_pt=False,
    hci_cutoff=0.001,
    ci_coeff_cutoff=None,
    select_cutoff=None,
    eeval=False,
    ereturn=False,
    frag_energy=True,
    print_match_err=True,
    relax_density=False,
    return_vec=False,
    use_cumulant=True,
    scratch_dir=None,
    **solver_kwargs,
=======
    pot: list[float] | None,
    Fobjs: list[Frags] | list[pFrags],
    Nocc: int,
    solver: str,
    enuc: float,  # noqa: ARG001
    DMRG_solver_kwargs: KwargDict | None,
    scratch_dir: WorkDir,
    hf_veff: Matrix[float64] | None = None,
    only_chem: bool = False,
    nproc: int = 4,
    hci_pt: bool = False,
    hci_cutoff: float = 0.001,
    ci_coeff_cutoff: float | None = None,
    select_cutoff: float | None = None,
    eeval: bool = False,
    ereturn: bool = False,
    frag_energy: bool = False,
    relax_density: bool = False,
    return_vec: bool = False,
    use_cumulant: bool = True,
>>>>>>> f1d316b9
):
    """
    Perform bootstrap embedding calculations for each fragment.

    This function computes the energy and/or error for each fragment in a
    molecular system using various quantum chemistry solvers.

    Parameters
    ----------
    pot :
        List of potentials.
    Fobjs : list of quemb.molbe.fragment.fragpart
        List of fragment objects.
    Nocc :
        Number of occupied orbitals.
    solver :
        Quantum chemistry solver to use ('MP2', 'CCSD', 'FCI', 'HCI', 'SHCI', 'SCI').
    enuc :
        Nuclear energy.
    hf_veff :
        Hartree-Fock effective potential. Defaults to None.
    only_chem :
        Whether to only optimize the chemical potential. Defaults to False.
    nproc :
        Number of processors. Defaults to 4. This is only neccessary for 'SHCI' solver
    eeval :
        Whether to evaluate the energy. Defaults to False.
    ereturn :
        Whether to return the energy. Defaults to False.
<<<<<<< HEAD
    print_match_err : bool, optional
        Whether to print the matching error. Defaults to True
    frag_energy : bool, optional
        Whether to calculate fragment energy. Defaults to True.
    relax_density : bool, optional
=======
    frag_energy :
        Whether to calculate fragment energy. Defaults to False.
    relax_density :
>>>>>>> f1d316b9
        Whether to relax the density. Defaults to False.
    return_vec :
        Whether to return the error vector. Defaults to False.
<<<<<<< HEAD
    use_cumulant : bool, optional
=======
    ebe_hf :
        Hartree-Fock energy. Defaults to 0.
    use_cumulant :
>>>>>>> f1d316b9
        Whether to use the cumulant-based energy expression. Defaults to True.

    Returns
    -------
    float or tuple
        Depending on the options, it returns the norm of the error vector, the energy,
        or a combination of these values.
    """
    rdm_return = False
    if relax_density:
        rdm_return = True
    if frag_energy or eeval:
        total_e = [0.0, 0.0, 0.0]

    # Loop over each fragment and solve using the specified solver
    for fobj in Fobjs:
        # Update the effective Hamiltonian
        if pot is not None:
            fobj.update_heff(pot, only_chem=only_chem)

        # Compute the one-electron Hamiltonian
        h1_ = fobj.fock + fobj.heff
        # Perform SCF calculation
        fobj.scf()

        # Solve using the specified solver
        if solver == "MP2":
            fobj._mc = solve_mp2(fobj._mf, mo_energy=fobj._mf.mo_energy)
        elif solver == "CCSD":
            if rdm_return:
                fobj.t1, fobj.t2, rdm1_tmp, rdm2s = solve_ccsd(
                    fobj._mf,
                    mo_energy=fobj._mf.mo_energy,
                    relax=True,
                    use_cumulant=use_cumulant,
                    rdm2_return=True,
                    rdm_return=True,
                )
            else:
                fobj.t1, fobj.t2 = solve_ccsd(
                    fobj._mf, mo_energy=fobj._mf.mo_energy, rdm_return=False
                )
                rdm1_tmp = make_rdm1_ccsd_t1(fobj.t1)

        elif solver == "FCI":
            mc = fci.FCI(fobj._mf, fobj._mf.mo_coeff)
            _, civec = mc.kernel()
            rdm1_tmp = mc.make_rdm1(civec, mc.norb, mc.nelec)

        elif solver == "HCI":
            # pylint: disable-next=E0611
            from pyscf import hci  # noqa: PLC0415    # optional module

            nmo = fobj._mf.mo_coeff.shape[1]

            eri = ao2mo.kernel(
                fobj._mf._eri, fobj._mf.mo_coeff, aosym="s4", compact=False
            ).reshape(4 * ((nmo),))

            ci_ = hci.SCI(fobj._mf.mol)
            if select_cutoff is None and ci_coeff_cutoff is None:
                select_cutoff = hci_cutoff
                ci_coeff_cutoff = hci_cutoff
            elif select_cutoff is None or ci_coeff_cutoff is None:
                raise ValueError

            ci_.select_cutoff = select_cutoff
            ci_.ci_coeff_cutoff = ci_coeff_cutoff

            nelec = (fobj.nsocc, fobj.nsocc)
            h1_ = fobj.fock + fobj.heff
            h1_ = multi_dot((fobj._mf.mo_coeff.T, h1_, fobj._mf.mo_coeff))
            eci, civec = ci_.kernel(h1_, eri, nmo, nelec)
            unused(eci)
            civec = numpy.asarray(civec)

            (rdm1a_, rdm1b_), (rdm2aa, rdm2ab, rdm2bb) = ci_.make_rdm12s(
                civec, nmo, nelec
            )
            rdm1_tmp = rdm1a_ + rdm1b_
            rdm2s = rdm2aa + rdm2ab + rdm2ab.transpose(2, 3, 0, 1) + rdm2bb

        elif solver == "SHCI":
            # pylint: disable-next=E0611,E0401
            from pyscf.shciscf import shci  # noqa: PLC0415    # shci is optional

            frag_scratch = WorkDir(scratch_dir / fobj.dname)

            nmo = fobj._mf.mo_coeff.shape[1]

            nelec = (fobj.nsocc, fobj.nsocc)
            mch = shci.SHCISCF(fobj._mf, nmo, nelec, orbpath=fobj.dname)
            mch.fcisolver.mpiprefix = "mpirun -np " + str(nproc)
            if hci_pt:
                mch.fcisolver.stochastic = False
                mch.fcisolver.epsilon2 = hci_cutoff
            else:
                mch.fcisolver.stochastic = (
                    True  # this is for PT and doesnt add PT to rdm
                )
                mch.fcisolver.nPTiter = 0
            mch.fcisolver.sweep_iter = [0]
            mch.fcisolver.DoRDM = True
            mch.fcisolver.sweep_epsilon = [hci_cutoff]
            mch.fcisolver.scratchDirectory = scratch_dir
            mch.mc1step()
            rdm1_tmp, rdm2s = mch.fcisolver.make_rdm12(0, nmo, nelec)

        elif solver == "SCI":
            # pylint: disable-next=E0611
            from pyscf import cornell_shci  # noqa: PLC0415  # optional module

            nmo = fobj._mf.mo_coeff.shape[1]
            nelec = (fobj.nsocc, fobj.nsocc)
            cas = mcscf.CASCI(fobj._mf, nmo, nelec)
            h1, ecore = cas.get_h1eff(mo_coeff=fobj._mf.mo_coeff)
            unused(ecore)
            eri = ao2mo.kernel(
                fobj._mf._eri, fobj._mf.mo_coeff, aosym="s4", compact=False
            ).reshape(4 * ((nmo),))

            ci = cornell_shci.SHCI()
            ci.runtimedir = fobj.dname
            ci.restart = True
            ci.config["var_only"] = True
            ci.config["eps_vars"] = [hci_cutoff]
            ci.config["get_1rdm_csv"] = True
            ci.config["get_2rdm_csv"] = True
            ci.kernel(h1, eri, nmo, nelec)
            rdm1_tmp, rdm2s = ci.make_rdm12(0, nmo, nelec)

        elif solver in ["block2", "DMRG", "DMRGCI", "DMRGSCF"]:
            frag_scratch = WorkDir(scratch_dir / fobj.dname)

            DMRG_solver_kwargs = (
                {} if DMRG_solver_kwargs is None else DMRG_solver_kwargs.copy()
            )
            try:
                rdm1_tmp, rdm2s = solve_block2(
                    fobj._mf,
                    fobj.nsocc,
                    frag_scratch=frag_scratch,
                    DMRG_solver_kwargs=DMRG_solver_kwargs,
                    use_cumulant=use_cumulant,
                )
            except Exception as inst:
                raise inst
            finally:
                if DMRG_solver_kwargs.pop("force_cleanup", False):
                    delete_multiple_files(
                        frag_scratch.path.glob("F.*"),
                        frag_scratch.path.glob("FCIDUMP*"),
                        frag_scratch.path.glob("node*"),
                    )

        else:
            raise ValueError("Solver not implemented")

        if solver == "MP2":
            rdm1_tmp = fobj._mc.make_rdm1()
        fobj.rdm1__ = rdm1_tmp.copy()
        fobj._rdm1 = (
            multi_dot(
                (
                    fobj.mo_coeffs,
                    # fobj._mc.make_rdm1(),
                    rdm1_tmp,
                    fobj.mo_coeffs.T,
                ),
            )
            * 0.5
        )

        if eeval or ereturn:
            if solver == "CCSD" and not rdm_return:
                with_dm1 = True
                if use_cumulant:
                    with_dm1 = False
                rdm2s = make_rdm2_urlx(fobj.t1, fobj.t2, with_dm1=with_dm1)
            elif solver == "MP2":
                rdm2s = fobj._mc.make_rdm2()
            elif solver == "FCI":
                rdm2s = mc.make_rdm2(civec, mc.norb, mc.nelec)
                if use_cumulant:
                    hf_dm = numpy.zeros_like(rdm1_tmp)
                    hf_dm[numpy.diag_indices(fobj.nsocc)] += 2.0
                    del_rdm1 = rdm1_tmp.copy()
                    del_rdm1[numpy.diag_indices(fobj.nsocc)] -= 2.0
                    nc = (
                        numpy.einsum("ij,kl->ijkl", hf_dm, hf_dm)
                        + numpy.einsum("ij,kl->ijkl", hf_dm, del_rdm1)
                        + numpy.einsum("ij,kl->ijkl", del_rdm1, hf_dm)
                    )
                    nc -= (
                        numpy.einsum("ij,kl->iklj", hf_dm, hf_dm)
                        + numpy.einsum("ij,kl->iklj", hf_dm, del_rdm1)
                        + numpy.einsum("ij,kl->iklj", del_rdm1, hf_dm)
                    ) * 0.5
                    rdm2s -= nc
            fobj.rdm2__ = rdm2s.copy()
            if frag_energy:
                # Find the energy of a given fragment, with the cumulant definition.
                # Return [e1, e2, ec] as e_f and add to the running total_e.
                e_f = get_frag_energy(
                    mo_coeffs=fobj.mo_coeffs,
                    nsocc=fobj.nsocc,
                    nfsites=fobj.nfsites,
                    efac=fobj.efac,
                    TA=fobj.TA,
                    h1=fobj.h1,
                    hf_veff=hf_veff,
                    rdm1=rdm1_tmp,
                    rdm2s=rdm2s,
                    dname=fobj.dname,
                    eri_file=fobj.eri_file,
                    veff0=fobj.veff0,
                )
                total_e = [sum(x) for x in zip(total_e, e_f)]
                fobj.update_ebe_hf()

    if frag_energy and eeval:
        # Return energy evaluated fragment-by-fragment
        Ecorr = sum(total_e)
        if not return_vec:
            return (Ecorr, total_e)

    elif eeval:
        # Return energy, not evaluated fragment-by-fragment
        # Will require something like the "compute_energy_full" included in mbe BE class
        raise NotImplementedError("""Evaluating the energy supported only on
                                    fragment-by-fragment basis. Use frag_energy=True""")

    ernorm, ervec = solve_error(Fobjs, Nocc, only_chem=only_chem)

    if return_vec:
        return (ernorm, ervec, [Ecorr, total_e])

    if print_match_err:
        print("Error in density matching      :   {:>2.4e}".format(ernorm), flush=True)

    return ernorm


def be_func_u(
    pot,  # noqa: ARG001
    Fobjs,
    solver,
    enuc,  # noqa: ARG001
    hf_veff=None,
    eeval=False,
    ereturn=False,
    frag_energy=True,
    relax_density=False,
    use_cumulant=True,
    frozen=False,
):
    """Perform bootstrap embedding calculations for each fragment with UCCSD.

    This function computes the energy and/or error for each fragment in a
    molecular system using various quantum chemistry solvers.

    Parameters
    ----------
    pot : list
        List of potentials.
    Fobjs : list
        zip list of class:`quemb.molbe.fragment.fragpart`, alpha and beta
        List of fragment objects. Each element is a tuple with the alpha and
        beta components
    solver : str
        Quantum chemistry solver to use ('UCCSD').
    enuc : float
        Nuclear energy.
    hf_veff : tuple of numpy.ndarray, optional
        Hartree-Fock effective potential. Defaults to None.
    eeval : bool, optional
        Whether to evaluate the energy. Defaults to False.
    ereturn : bool, optional
        Whether to return the energy. Defaults to False.
    frag_energy : bool, optional
        Whether to calculate fragment energy. Defaults to True.
    relax_density : bool, optional
        Whether to relax the density. Defaults to False.
    return_vec : bool, optional
        Whether to return the error vector. Defaults to False.
    ebe_hf : float, optional
        Hartree-Fock energy. Defaults to 0.
    use_cumulant : bool, optional
        Whether to use the cumulant-based energy expression. Defaults to True.
    frozen : bool, optional
        Frozen core. Defaults to False
    Returns
    -------
    float or tuple
        Depending on the options, it returns the norm of the error vector, the energy,
        or a combination of these values.
    """
    rdm_return = relax_density
    E = 0.0
    if frag_energy or eeval:
        total_e = [0.0, 0.0, 0.0]

    # Loop over each fragment and solve using the specified solver
    for fobj_a, fobj_b in Fobjs:
        fobj_a.scf(unrestricted=True, spin_ind=0)
        fobj_b.scf(unrestricted=True, spin_ind=1)

        full_uhf, eris = make_uhf_obj(fobj_a, fobj_b, frozen=frozen)
        if solver == "UCCSD":
            if rdm_return:
                ucc, rdm1_tmp, rdm2s = solve_uccsd(
                    full_uhf,
                    eris,
                    relax=relax_density,
                    rdm_return=True,
                    rdm2_return=True,
                    frozen=frozen,
                )
            else:
                ucc = solve_uccsd(
                    full_uhf, eris, relax=relax_density, rdm_return=False, frozen=frozen
                )
                rdm1_tmp = make_rdm1_uccsd(ucc, relax=relax_density)
        else:
            raise ValueError("Solver not implemented")

        fobj_a.rdm1__ = rdm1_tmp[0].copy()
        fobj_b._rdm1 = (
            multi_dot((fobj_a._mf.mo_coeff, rdm1_tmp[0], fobj_a._mf.mo_coeff.T)) * 0.5
        )

        fobj_b.rdm1__ = rdm1_tmp[1].copy()
        fobj_b._rdm1 = (
            multi_dot((fobj_b._mf.mo_coeff, rdm1_tmp[1], fobj_b._mf.mo_coeff.T)) * 0.5
        )

        if eeval or ereturn:
            if solver == "UCCSD" and not rdm_return:
                with_dm1 = True
                if use_cumulant:
                    with_dm1 = False
                rdm2s = make_rdm2_uccsd(ucc, with_dm1=with_dm1)
            fobj_a.rdm2__ = rdm2s[0].copy()
            fobj_b.rdm2__ = rdm2s[1].copy()
            if frag_energy:
                if frozen:
                    h1_ab = [
                        full_uhf.h1[0]
                        + full_uhf.full_gcore[0]
                        + full_uhf.core_veffs[0],
                        full_uhf.h1[1]
                        + full_uhf.full_gcore[1]
                        + full_uhf.core_veffs[1],
                    ]
                else:
                    h1_ab = [fobj_a.h1, fobj_b.h1]

                e_f = get_frag_energy_u(
                    (fobj_a._mo_coeffs, fobj_b._mo_coeffs),
                    (fobj_a.nsocc, fobj_b.nsocc),
                    (fobj_a.nfsites, fobj_b.nfsites),
                    (fobj_a.efac, fobj_b.efac),
                    (fobj_a.TA, fobj_b.TA),
                    h1_ab,
                    hf_veff,
                    rdm1_tmp,
                    rdm2s,
                    fobj_a.dname,
                    eri_file=fobj_a.eri_file,
                    gcores=full_uhf.full_gcore,
                    frozen=frozen,
                )
                total_e = [sum(x) for x in zip(total_e, e_f)]

    if frag_energy:
        E = sum(total_e)
        return (E, total_e)


def solve_error(Fobjs, Nocc, only_chem=False):
    """
    Compute the error for self-consistent fragment density matrix matching.

    This function calculates the error in the one-particle density matrix
    for a given fragment, matching the density matrix elements of the edges and centers.
    It returns the norm of the error vector and the error vector itself.

    Parameters
    ----------
    Fobjs : list of quemb.molbe.fragment.fragpart
        List of fragment objects.
    Nocc : int
        Number of occupied orbitals.

    Returns
    -------
    float
        Norm of the error vector.
    numpy.ndarray
        Error vector.
    """

    err_edge = []
    err_chempot = 0.0

    if only_chem:
        for fobj in Fobjs:
            # Compute chemical potential error for each fragment
            for i in fobj.efac[1]:
                err_chempot += fobj._rdm1[i, i]
        err_chempot /= Fobjs[0].unitcell_nkpt
        err = err_chempot - Nocc

        return abs(err), numpy.asarray([err])

    # Compute edge and chemical potential errors
    for fobj in Fobjs:
        # match rdm-edge
        for edge in fobj.edge_idx:
            for j_ in range(len(edge)):
                for k_ in range(len(edge)):
                    if j_ > k_:
                        continue
                    err_edge.append(fobj._rdm1[edge[j_], edge[k_]])
        # chem potential
        for i in fobj.efac[1]:
            err_chempot += fobj._rdm1[i, i]

    err_chempot /= Fobjs[0].unitcell_nkpt
    err_edge.append(err_chempot)  # far-end edges are included as err_chempot

    # Compute center errors
    err_cen = []
    for findx, fobj in enumerate(Fobjs):
        # Match RDM for centers
        for cindx, cens in enumerate(fobj.center_idx):
            lenc = len(cens)
            for j_ in range(lenc):
                for k_ in range(lenc):
                    if j_ > k_:
                        continue
                    err_cen.append(Fobjs[fobj.center[cindx]]._rdm1[cens[j_], cens[k_]])

    err_cen.append(Nocc)
    err_edge = numpy.array(err_edge)
    err_cen = numpy.array(err_cen)

    # Compute the error vector
    err_vec = err_edge - err_cen

    # Compute the norm of the error vector
    norm_ = numpy.mean(err_vec * err_vec) ** 0.5

    return norm_, err_vec


def solve_mp2(mf, frozen=None, mo_coeff=None, mo_occ=None, mo_energy=None):
    """
    Perform an MP2 (2nd order Moller-Plesset perturbation theory) calculation.

    This function sets up and runs an MP2 calculation using the provided
    mean-field object.  It returns the MP2 object after the calculation.

    Parameters
    ----------
    mf : pyscf.scf.hf.RHF
        Mean-field object from PySCF.
    frozen : list or int, optional
        List of frozen orbitals or number of frozen core orbitals. Defaults to None.
    mo_coeff : numpy.ndarray, optional
        Molecular orbital coefficients. Defaults to None.
    mo_occ : numpy.ndarray, optional
        Molecular orbital occupations. Defaults to None.
    mo_energy : numpy.ndarray, optional
        Molecular orbital energies. Defaults to None.

    Returns
    -------
    pyscf.mp.mp2.MP2
        The MP2 object after running the calculation.
    """
    # Set default values for optional parameters
    if mo_coeff is None:
        mo_coeff = mf.mo_coeff
    if mo_energy is None:
        mo_energy = mf.mo_energy
    if mo_occ is None:
        mo_occ = mf.mo_occ

    # Initialize the MP2 object
    pt__ = mp.MP2(mf, frozen=frozen, mo_coeff=mo_coeff, mo_occ=mo_occ)
    mf = None
    pt__.verbose = 0

    # Run the MP2 calculation
    pt__.kernel(mo_energy=mo_energy)

    return pt__


def solve_ccsd(
    mf,
    frozen=None,
    mo_coeff=None,
    relax=False,
    use_cumulant=False,
    with_dm1=True,
    rdm2_return=False,
    mo_occ=None,
    mo_energy=None,
    rdm_return=False,
    verbose=0,
):
    """
    Solve the CCSD (Coupled Cluster with Single and Double excitations) equations.

    This function sets up and solves the CCSD equations using the provided
    mean-field object.  It can return the CCSD amplitudes (t1, t2),
    the one- and two-particle density matrices, and the CCSD object.

    Parameters
    ----------
    mf : pyscf.scf.hf.RHF
        Mean-field object from PySCF.
    frozen : list or int, optional
        List of frozen orbitals or number of frozen core orbitals. Defaults to None.
    mo_coeff : numpy.ndarray, optional
        Molecular orbital coefficients. Defaults to None.
    relax : bool, optional
        Whether to use relaxed density matrices. Defaults to False.
    use_cumulant : bool, optional
        Whether to use cumulant-based energy expression. Defaults to False.
    with_dm1 : bool, optional
        Whether to include one-particle density matrix in the two-particle
        density matrix calculation. Defaults to True.
    rdm2_return : bool, optional
        Whether to return the two-particle density matrix. Defaults to False.
    mo_occ : numpy.ndarray, optional
        Molecular orbital occupations. Defaults to None.
    mo_energy : numpy.ndarray, optional
        Molecular orbital energies. Defaults to None.
    rdm_return : bool, optional
        Whether to return the one-particle density matrix. Defaults to False.
    verbose : int, optional
        Verbosity level. Defaults to 0.

    Returns
    -------
    tuple
        - t1 (numpy.ndarray): Single excitation amplitudes.
        - t2 (numpy.ndarray): Double excitation amplitudes.
        - rdm1a (numpy.ndarray, optional): One-particle density matrix
            (if rdm_return is True).
        - rdm2s (numpy.ndarray, optional): Two-particle density matrix
            (if rdm2_return is True and rdm_return is True).
        - mycc (pyscf.cc.ccsd.CCSD, optional): CCSD object
            (if rdm_return is True and rdm2_return is False).
    """
    # Set default values for optional parameters
    if mo_coeff is None:
        mo_coeff = mf.mo_coeff
    if mo_energy is None:
        mo_energy = mf.mo_energy
    if mo_occ is None:
        mo_occ = mf.mo_occ

    # Initialize the CCSD object
    mycc = cc.CCSD(mf, frozen=frozen, mo_coeff=mo_coeff, mo_occ=mo_occ)
    mycc.verbose = 0
    mf = None
    mycc.incore_complete = True

    # Prepare the integrals and Fock matrix
    eris = mycc.ao2mo()
    eris.mo_energy = mo_energy
    eris.fock = numpy.diag(mo_energy)

    # Solve the CCSD equations
    try:
        mycc.verbose = verbose
        mycc.kernel(eris=eris)
    except Exception as e:
        print(flush=True)
        print("Exception in CCSD, play with different CC options.", flush=True)
        print(flush=True)
        raise e

    # Extract the CCSD amplitudes
    t1 = mycc.t1
    t2 = mycc.t2

    # Compute and return the density matrices if requested
    if rdm_return:
        if not relax:
            l1 = numpy.zeros_like(t1)
            l2 = numpy.zeros_like(t2)
            rdm1a = cc.ccsd_rdm.make_rdm1(mycc, t1, t2, l1, l2)
        else:
            rdm1a = mycc.make_rdm1(with_frozen=False)

        if rdm2_return:
            rdm2s = make_rdm2(
                mycc,
                mycc.t1,
                mycc.t2,
                mycc.l1,
                mycc.l2,
                with_frozen=False,
                ao_repr=False,
                with_dm1=with_dm1 and not use_cumulant,
            )
            return (t1, t2, rdm1a, rdm2s)
        return (t1, t2, rdm1a, mycc)

    return (t1, t2)


def solve_block2(
    mf: RHF,
    nocc: int,
    frag_scratch: WorkDir,
    DMRG_solver_kwargs: KwargDict,
    use_cumulant: bool,
):
    """DMRG fragment solver using the pyscf.dmrgscf wrapper.

    Parameters
    ----------
        mf: pyscf.scf.hf.RHF
            Mean field object or similar following the data signature of the
            pyscf.RHF class.
        nocc: int
            Number of occupied MOs in the fragment, used for constructing the
            fragment 1- and 2-RDMs.
        frag_scratch: os.PathLike, optional
            Fragment-level DMRG scratch directory.
        max_mem: int, optional
            Maximum memory in GB.
        root: int, optional
            Number of roots to solve for.
        startM: int, optional
            Starting MPS bond dimension - where the sweep schedule begins.
        maxM: int, optional
            Maximum MPS bond dimension - where the sweep schedule terminates.
        max_iter: int, optional
            Maximum number of sweeps.
        twodot_to_onedot: int, optional
            Sweep index at which to transition to one-dot DMRG algorithm.
            All sweeps prior to this will use the two-dot algorithm.
        block_extra_keyword: list(str), optional
            Other keywords to be passed to block2.
            See: https://block2.readthedocs.io/en/latest/user/keywords.html

    Returns
    -------
        rdm1: numpy.ndarray
            1-Particle reduced density matrix for fragment.
        rdm2: numpy.ndarray
            2-Particle reduced density matrix for fragment.

    Other Parameters
    ----------------
        schedule_kwargs: dict, optional
            Dictionary containing DMRG scheduling parameters to be passed to block2.

            e.g. The default schedule used here would be equivalent to the following:

            .. code-block:: python

                schedule_kwargs = {
                    'scheduleSweeps': [0, 10, 20, 30, 40, 50],
                    'scheduleMaxMs': [25, 50, 100, 200, 500, 500],
                    'scheduleTols': [1e-5,1e-5, 1e-6, 1e-6, 1e-8, 1e-8],
                    'scheduleNoises': [0.01, 0.01, 0.001, 0.001, 1e-4, 0.0],
                }

    Raises
    ------


    """
    # pylint: disable-next=E0611
    from pyscf import dmrgscf  # noqa: PLC0415   # optional module

    norb = DMRG_solver_kwargs.pop("norb", mf.mo_coeff.shape[1])
    nelec = DMRG_solver_kwargs.pop("nelec", mf.mo_coeff.shape[1])

    lo_method = DMRG_solver_kwargs.pop("lo_method", None)
    startM = DMRG_solver_kwargs.pop("startM", 25)
    maxM = DMRG_solver_kwargs.pop("maxM", 500)
    max_iter = DMRG_solver_kwargs.pop("max_iter", 60)
    max_mem = DMRG_solver_kwargs.pop("max_mem", 100)
    max_noise = DMRG_solver_kwargs.pop("max_noise", 1e-3)
    min_tol = DMRG_solver_kwargs.pop("min_tol", 1e-8)
    twodot_to_onedot = DMRG_solver_kwargs.pop(
        "twodot_to_onedot", int((5 * max_iter) // 6)
    )
    root = DMRG_solver_kwargs.pop("root", 0)
    block_extra_keyword = DMRG_solver_kwargs.pop("block_extra_keyword", ["fiedler"])
    schedule_kwargs = DMRG_solver_kwargs.pop("schedule_kwargs", {})

    if norb <= 2:
        block_extra_keyword = [
            "noreorder"
        ]  # Other reordering algorithms explode if the network is too small.

    if lo_method is None:
        orbs = mf.mo_coeff
    else:
        raise NotImplementedError(
            "Localization within the fragment+bath subspace is currently not supported."
        )

    mc = mcscf.CASCI(mf, norb, nelec)
    mc.fcisolver = dmrgscf.DMRGCI(mf.mol)
    # Sweep scheduling
    mc.fcisolver.scheduleSweeps = schedule_kwargs.pop(
        "scheduleSweeps",
        [
            (1 * max_iter) // 6,
            (2 * max_iter) // 6,
            (3 * max_iter) // 6,
            (4 * max_iter) // 6,
            (5 * max_iter) // 6,
            max_iter,
        ],
    )
    mc.fcisolver.scheduleMaxMs = schedule_kwargs.pop(
        "scheduleMaxMs",
        [
            startM if (startM < maxM) else maxM,
            startM * 2 if (startM * 2 < maxM) else maxM,
            startM * 4 if (startM * 4 < maxM) else maxM,
            startM * 8 if (startM * 8 < maxM) else maxM,
            maxM,
            maxM,
        ],
    )
    mc.fcisolver.scheduleTols = schedule_kwargs.pop(
        "scheduleTols",
        [min_tol * 1e3, min_tol * 1e3, min_tol * 1e2, min_tol * 1e1, min_tol, min_tol],
    )
    mc.fcisolver.scheduleNoises = schedule_kwargs.pop(
        "scheduleNoises",
        [max_noise, max_noise, max_noise / 10, max_noise / 100, max_noise / 100, 0.0],
    )
    # Other DMRG parameters
    mc.fcisolver.threads = int(os.environ.get("OMP_NUM_THREADS", "8"))
    mc.fcisolver.twodot_to_onedot = int(twodot_to_onedot)
    mc.fcisolver.maxIter = int(max_iter)
    mc.fcisolver.block_extra_keyword = list(block_extra_keyword)
    mc.fcisolver.scratchDirectory = str(frag_scratch)
    mc.fcisolver.runtimeDir = str(frag_scratch)
    mc.fcisolver.memory = int(max_mem)
    os.chdir(frag_scratch)

    mc.kernel(orbs)
    rdm1, rdm2 = dmrgscf.DMRGCI.make_rdm12(mc.fcisolver, root, norb, nelec)

    # Subtract off non-cumulant contribution to correlated 2RDM.
    if use_cumulant:
        hf_dm = numpy.zeros_like(rdm1)
        hf_dm[numpy.diag_indices(nocc)] += 2.0

        del_rdm1 = rdm1.copy()
        del_rdm1[numpy.diag_indices(nocc)] -= 2.0
        nc = (
            numpy.einsum("ij,kl->ijkl", hf_dm, hf_dm)
            + numpy.einsum("ij,kl->ijkl", hf_dm, del_rdm1)
            + numpy.einsum("ij,kl->ijkl", del_rdm1, hf_dm)
        )
        nc -= (
            numpy.einsum("ij,kl->iklj", hf_dm, hf_dm)
            + numpy.einsum("ij,kl->iklj", hf_dm, del_rdm1)
            + numpy.einsum("ij,kl->iklj", del_rdm1, hf_dm)
        ) * 0.5

        rdm2 -= nc

    return rdm1, rdm2


def solve_uccsd(
    mf,
    eris_inp,
    frozen=None,
    relax=False,
    use_cumulant=False,
    with_dm1=True,
    rdm2_return=False,
    rdm_return=False,
    verbose=0,
):
    """
    Solve the U-CCSD (Unrestricted Coupled Cluster with Single and Double excitations)
    equations.

    This function sets up and solves the UCCSD equations using the provided
    mean-field object.
    It can return the one- and two-particle density matrices and the UCCSD object.

    Parameters
    ----------
    mf : pyscf.scf.uhf.UHF
        Mean-field object from PySCF. Constructed with make_uhf_obj
    eris_inp :
        Custom fragment ERIs object
    frozen : list or int, optional
        List of frozen orbitals or number of frozen core orbitals. Defaults to None.
    relax : bool, optional
        Whether to use relaxed density matrices. Defaults to False.
    use_cumulant : bool, optional
        Whether to use cumulant-based energy expression. Defaults to False.
    with_dm1 : bool, optional
        Whether to include one-particle density matrix in the two-particle
        density matrix calculation. Defaults to True.
    rdm2_return : bool, optional
        Whether to return the two-particle density matrix. Defaults to False.
    rdm_return : bool, optional
        Whether to return the one-particle density matrix. Defaults to False.
    verbose : int, optional
        Verbosity level. Defaults to 0.

    Returns
    -------
    tuple
        - ucc (pyscf.cc.ccsd.UCCSD): UCCSD object
        - rdm1 (tuple, numpy.ndarray, optional): One-particle density matrix
            (if rdm_return is True).
        - rdm2 (tuple, numpy.ndarray, optional): Two-particle density matrix
            (if rdm2_return is True and rdm_return is True).
    """
    C = mf.mo_coeff

    Vss = eris_inp[:2]
    Vos = eris_inp[-1]

    def ao2mofn(moish):
        if isinstance(moish, numpy.ndarray):
            # Since inside '_make_eris_incore' it does not differentiate spin
            # for the two same-spin components, we here brute-forcely determine
            # what spin component we are dealing with by comparing the first
            # 2-by-2 block of the mo coeff matrix.
            # Note that this assumes we have at least two basis functions
            moish_feature = moish[:2, :2]
            s = -1
            for ss in [0, 1]:
                if numpy.allclose(moish_feature, C[ss][:2, :2]):
                    s = ss
                    break
            if s < 0:
                raise ValueError("Input mo coeff matrix matches neither moa nor mob.")
            return ao2mo.incore.full(Vss[s], moish, compact=False)
        elif isinstance(moish, list) or isinstance(moish, tuple):
            if len(moish) != 4:
                raise ValueError(
                    "Expect a list/tuple of 4 numpy arrays but get %d of them."
                    % len(moish)
                )
            moish_feature = [mo[:2, :2] for mo in moish]
            for s in [0, 1]:
                Cs_feature = C[s][:2, :2]
                if not (
                    numpy.allclose(moish_feature[2 * s], Cs_feature)
                    and numpy.allclose(moish_feature[2 * s + 1], Cs_feature)
                ):
                    raise ValueError(
                        "Expect a list/tuple of 4 numpy arrays in the order "
                        "(moa,moa,mob,mob)."
                    )
            try:
                return ao2mo.incore.general(Vos, moish, compact=False)
            except NotImplementedError:
                # ao2mo.incore.general is not implemented for complex numbers
                return numpy.einsum(
                    "ijkl,ip,jq,kr,ls->pqrs",
                    Vos,
                    moish[0],
                    moish[1],
                    moish[2],
                    moish[3],
                    optimize=True,
                )
        else:
            raise TypeError(
                "moish must be either a numpy array or a list/tuple of 4 numpy arrays."
            )

    # Initialize the UCCSD object
    ucc = cc.uccsd.UCCSD(mf, mo_coeff=mf.mo_coeff, mo_occ=mf.mo_occ)

    # Prepare the integrals
    eris = make_eris_incore(
        ucc, Vss, Vos, mo_coeff=mf.mo_coeff, ao2mofn=ao2mofn, frozen=frozen
    )

    # Solve UCCSD equations: Level shifting options to be tested for unrestricted code
    ucc.verbose = verbose
    ucc.kernel(eris=eris)

    # Compute and return the density matrices if requested
    if rdm_return:
        rdm1 = make_rdm1_uccsd(ucc, relax=relax)
        if rdm2_return:
            if use_cumulant:
                with_dm1 = False
            rdm2 = make_rdm2_uccsd(ucc, relax=relax, with_dm1=with_dm1)
            return (ucc, rdm1, rdm2)
        return (ucc, rdm1, None)
    return ucc<|MERGE_RESOLUTION|>--- conflicted
+++ resolved
@@ -26,29 +26,6 @@
 
 
 def be_func(
-<<<<<<< HEAD
-    pot,
-    Fobjs,
-    Nocc,
-    solver,
-    enuc,  # noqa: ARG001
-    hf_veff=None,
-    only_chem=False,
-    nproc=4,
-    hci_pt=False,
-    hci_cutoff=0.001,
-    ci_coeff_cutoff=None,
-    select_cutoff=None,
-    eeval=False,
-    ereturn=False,
-    frag_energy=True,
-    print_match_err=True,
-    relax_density=False,
-    return_vec=False,
-    use_cumulant=True,
-    scratch_dir=None,
-    **solver_kwargs,
-=======
     pot: list[float] | None,
     Fobjs: list[Frags] | list[pFrags],
     Nocc: int,
@@ -69,7 +46,6 @@
     relax_density: bool = False,
     return_vec: bool = False,
     use_cumulant: bool = True,
->>>>>>> f1d316b9
 ):
     """
     Perform bootstrap embedding calculations for each fragment.
@@ -99,27 +75,15 @@
         Whether to evaluate the energy. Defaults to False.
     ereturn :
         Whether to return the energy. Defaults to False.
-<<<<<<< HEAD
-    print_match_err : bool, optional
-        Whether to print the matching error. Defaults to True
-    frag_energy : bool, optional
-        Whether to calculate fragment energy. Defaults to True.
-    relax_density : bool, optional
-=======
     frag_energy :
         Whether to calculate fragment energy. Defaults to False.
     relax_density :
->>>>>>> f1d316b9
         Whether to relax the density. Defaults to False.
     return_vec :
         Whether to return the error vector. Defaults to False.
-<<<<<<< HEAD
-    use_cumulant : bool, optional
-=======
     ebe_hf :
         Hartree-Fock energy. Defaults to 0.
     use_cumulant :
->>>>>>> f1d316b9
         Whether to use the cumulant-based energy expression. Defaults to True.
 
     Returns
