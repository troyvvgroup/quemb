--- conflicted
+++ resolved
@@ -872,15 +872,11 @@
                 # Calculate ERIs on-the-fly to generate fragment ERIs
                 # TODO: Future feature to be implemented
                 # NOTE: Ideally, we want AO shell pair screening for this.
-<<<<<<< HEAD
                 ensure(bool(self.auxbasis), "`auxbasis` has to be defined.")
                 transform_sparse_DF_integral(
                     self.mf, self.Fobjs, file_eri, auxbasis=self.auxbasis
                 )
                 eri = None
-=======
-                raise NotImplementedError
->>>>>>> 67565680
             else:
                 assert_never(int_transform)
         else:
