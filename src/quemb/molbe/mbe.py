# Author(s): Oinam Romesh Meitei

import pickle

import h5py
import numpy
from attrs import define
from numpy import floating
from pyscf import ao2mo, scf

from quemb.molbe.be_parallel import be_func_parallel
from quemb.molbe.eri_onthefly import integral_direct_DF
from quemb.molbe.fragment import fragpart
from quemb.molbe.lo import MixinLocalize
from quemb.molbe.misc import print_energy_cumulant, print_energy_noncumulant
from quemb.molbe.opt import BEOPT
from quemb.molbe.pfrag import Frags
from quemb.molbe.solver import be_func
from quemb.shared.external.optqn import (
    get_be_error_jacobian as _ext_get_be_error_jacobian,
)
from quemb.shared.helper import copy_docstring
from quemb.shared.manage_scratch import WorkDir
from quemb.shared.typing import KwargDict, Matrix, PathLike


@define
class storeBE:
    Nocc: int
    hf_veff: Matrix[floating]
    hcore: Matrix[floating]
    S: Matrix[floating]
    C: Matrix[floating]
    hf_dm: Matrix[floating]
    hf_etot: float
    W: Matrix[floating]
    lmo_coeff: Matrix[floating]
    enuc: float
    ek: float
    E_core: float
    C_core: Matrix[floating]
    P_core: Matrix[floating]
    core_veff: Matrix[floating]


class BE(MixinLocalize):
    """
    Class for handling bootstrap embedding (BE) calculations.

    This class encapsulates the functionalities required for performing
    bootstrap embedding calculations, including setting up the BE environment,
    initializing fragments, performing SCF calculations, and
    evaluating energies.

    Attributes
    ----------
    mf : pyscf.scf.hf.SCF
        PySCF mean-field object.
    fobj : quemb.molbe.fragment.fragpart
        Fragment object containing sites, centers, edges, and indices.
    eri_file : str
        Path to the file storing two-electron integrals.
    lo_method : str
        Method for orbital localization, default is 'lowdin'.
    """

    def __init__(
        self,
        mf: scf.hf.SCF,
        fobj: fragpart,
        eri_file: PathLike = "eri_file.h5",
        lo_method: str = "lowdin",
        pop_method: str | None = None,
        compute_hf: bool = True,
        restart: bool = False,
        save: bool = False,
        restart_file: PathLike = "storebe.pk",
        save_file: PathLike = "storebe.pk",
        nproc: int = 1,
        ompnum: int = 4,
        scratch_dir: WorkDir | None = None,
        hci_pt: bool = False,
        hci_cutoff: float = 0.001,
        ci_coeff_cutoff: float | None = None,
        select_cutoff: float | None = None,
        integral_direct_DF: bool = False,
        auxbasis: str | None = None,
    ) -> None:
        """
        Constructor for BE object.

        Parameters
        ----------
        mf :
            PySCF mean-field object.
        fobj :
            Fragment object containing sites, centers, edges, and indices.
        eri_file :
            Path to the file storing two-electron integrals.
        lo_method :
            Method for orbital localization, by default 'lowdin'.
        pop_method :
            Method for calculating orbital population, by default 'meta-lowdin'
            See pyscf.lo for more details and options
        compute_hf :
            Whether to compute Hartree-Fock energy, by default True.
        restart :
            Whether to restart from a previous calculation, by default False.
        save :
            Whether to save intermediate objects for restart, by default False.
        restart_file :
            Path to the file storing restart information, by default 'storebe.pk'.
        save_file :
            Path to the file storing save information, by default 'storebe.pk'.
        nproc :
            Number of processors for parallel calculations, by default 1. If set to >1,
            threaded parallel computation is invoked.
        ompnum :
            Number of OpenMP threads, by default 4.
        scratch_dir :
            Scratch directory.
        integral_direct_DF:
            If mf._eri is None (i.e. ERIs are not saved in memory using incore_anyway),
            this flag is used to determine if the ERIs are computed integral-directly
            using density fitting; by default False.
        auxbasis :
            Auxiliary basis for density fitting, by default None
            (uses default auxiliary basis defined in PySCF).
        """
        if restart:
            # Load previous calculation data from restart file
            with open(restart_file, "rb") as rfile:
                store_ = pickle.load(rfile)
            self.Nocc = store_.Nocc
            self.hf_veff = store_.hf_veff
            self.hcore = store_.hcore
            self.S = store_.S
            self.C = store_.C
            self.hf_dm = store_.hf_dm
            self.hf_etot = store_.hf_etot
            self.W = store_.W
            self.lmo_coeff = store_.lmo_coeff
            self.enuc = store_.enuc
            self.E_core = store_.E_core
            self.C_core = store_.C_core
            self.P_core = store_.P_core
            self.core_veff = store_.core_veff
            self.mo_energy = store_.mo_energy

        self.unrestricted = False
        self.nproc = nproc
        self.ompnum = ompnum
        self.integral_direct_DF = integral_direct_DF
        self.auxbasis = auxbasis

        # Fragment information from fobj
        self.frag_type = fobj.frag_type
        self.Nfrag = fobj.Nfrag
        self.fsites = fobj.fsites
        self.edge = fobj.edge
        self.center = fobj.center
        self.edge_idx = fobj.edge_idx
        self.center_idx = fobj.center_idx
        self.centerf_idx = fobj.centerf_idx
        self.ebe_weight = fobj.ebe_weight
        self.be_type = fobj.be_type
        self.mol = fobj.mol

        self.ebe_hf = 0.0
        self.ebe_tot = 0.0

        # HCI parameters
        self.hci_cutoff = hci_cutoff
        self.ci_coeff_cutoff = ci_coeff_cutoff
        self.select_cutoff = select_cutoff
        self.hci_pt = hci_pt

        self.mf = mf
        if not restart:
            self.mo_energy = mf.mo_energy

            self.mf = mf
            self.Nocc = mf.mol.nelectron // 2
            self.enuc = mf.energy_nuc()

            self.hcore = mf.get_hcore()
            self.S = mf.get_ovlp()
            self.C = numpy.array(mf.mo_coeff)
            self.hf_dm = mf.make_rdm1()
            self.hf_veff = mf.get_veff()
            self.hf_etot = mf.e_tot
            self.W = None
            self.lmo_coeff = None
            self.cinv = None

        self.print_ini()
        self.Fobjs: list[Frags] = []
        self.pot = initialize_pot(self.Nfrag, self.edge_idx)

        if scratch_dir is None:
            self.scratch_dir = WorkDir.from_environment()
        else:
            self.scratch_dir = scratch_dir
        self.eri_file = self.scratch_dir / eri_file

        self.frozen_core = fobj.frozen_core
        self.ncore = 0
        if not restart:
            self.E_core = 0
            self.C_core = None
            self.P_core = None
            self.core_veff = None

        if self.frozen_core:
            # Handle frozen core orbitals
            self.ncore = fobj.ncore
            self.no_core_idx = fobj.no_core_idx
            self.core_list = fobj.core_list

            if not restart:
                self.Nocc -= self.ncore
                self.hf_dm = 2.0 * numpy.dot(
                    self.C[:, self.ncore : self.ncore + self.Nocc],
                    self.C[:, self.ncore : self.ncore + self.Nocc].T,
                )
                self.C_core = self.C[:, : self.ncore]
                self.P_core = numpy.dot(self.C_core, self.C_core.T)
                self.core_veff = mf.get_veff(dm=self.P_core * 2.0)
                self.E_core = numpy.einsum(
                    "ji,ji->", 2.0 * self.hcore + self.core_veff, self.P_core
                )
                self.hf_veff -= self.core_veff
                self.hcore += self.core_veff

        if not restart:
            # Localize orbitals
            self.localize(
                lo_method,
                pop_method=pop_method,
                valence_basis=fobj.valence_basis,
                valence_only=fobj.valence_only,
            )

            if fobj.valence_only and lo_method == "iao":
                self.Ciao_pao = self.localize(
                    lo_method,
                    pop_method=pop_method,
                    valence_basis=fobj.valence_basis,
                    hstack=True,
                    valence_only=False,
                    nosave=True,
                )

        if save:
            # Save intermediate results for restart
            store_ = storeBE(
                self.Nocc,
                self.hf_veff,
                self.hcore,
                self.S,
                self.C,
                self.hf_dm,
                self.hf_etot,
                self.W,
                self.lmo_coeff,
                self.enuc,
                self.E_core,
                self.C_core,
                self.P_core,
                self.core_veff,
                self.mo_energy,
            )

            with open(save_file, "wb") as rfile:
                pickle.dump(store_, rfile, pickle.HIGHEST_PROTOCOL)

        if not restart:
            # Initialize fragments and perform initial calculations
            self.initialize(mf._eri, compute_hf)
        else:
            self.initialize(None, compute_hf, restart=True)

    def rdm1_fullbasis(
        self,
        return_ao=True,
        only_rdm1=False,
        only_rdm2=False,
        return_lo=False,
        return_RDM2=True,
        print_energy=False,
    ):
        """Compute the one- and two-particle reduced density matrices (RDM1 and RDM2).

        Parameters
        ----------
        return_ao : bool, optional
            Whether to return the RDMs in the AO basis. Default is True.
        only_rdm1 : bool, optional
            Whether to compute only the RDM1. Default is False.
        only_rdm2 : bool, optional
            Whether to compute only the RDM2. Default is False.
        return_lo : bool, optional
            Whether to return the RDMs in the localized orbital (LO) basis.
            Default is False.
        return_RDM2 : bool, optional
            Whether to return the two-particle RDM (RDM2). Default is True.
        print_energy : bool, optional
            Whether to print the energy contributions. Default is False.

        Returns
        -------
        rdm1AO : numpy.ndarray
            The one-particle RDM in the AO basis.
        rdm2AO : numpy.ndarray
            The two-particle RDM in the AO basis (if return_RDM2 is True).
        rdm1LO : numpy.ndarray
            The one-particle RDM in the LO basis (if return_lo is True).
        rdm2LO : numpy.ndarray
            The two-particle RDM in the LO basis
            (if return_lo and return_RDM2 are True).
        rdm1MO : numpy.ndarray
            The one-particle RDM in the molecular orbital (MO) basis
            (if return_ao is False).
        rdm2MO : numpy.ndarray
            The two-particle RDM in the MO basis
            (if return_ao is False and return_RDM2 is True).
        """
        # Copy the molecular orbital coefficients
        C_mo = self.C.copy()
        nao = C_mo.shape[0]

        # Initialize density matrices for atomic orbitals (AO)
        rdm1AO = numpy.zeros((nao, nao))
        rdm2AO = numpy.zeros((nao, nao, nao, nao))

        for fobjs in self.Fobjs:
            if return_RDM2:
                # Adjust the one-particle reduced density matrix (RDM1)
                drdm1 = fobjs.rdm1__.copy()
                drdm1[numpy.diag_indices(fobjs.nsocc)] -= 2.0

                # Compute the two-particle reduced density matrix (RDM2) and subtract
                #   non-connected component
                dm_nc = numpy.einsum(
                    "ij,kl->ijkl", drdm1, drdm1, dtype=numpy.float64, optimize=True
                ) - 0.5 * numpy.einsum(
                    "ij,kl->iklj", drdm1, drdm1, dtype=numpy.float64, optimize=True
                )
                fobjs.rdm2__ -= dm_nc

            # Generate the projection matrix
            cind = [fobjs.fsites[i] for i in fobjs.efac[1]]
            Pc_ = (
                fobjs.TA.T
                @ self.S
                @ self.W[:, cind]
                @ self.W[:, cind].T
                @ self.S
                @ fobjs.TA
            )

            if not only_rdm2:
                # Compute RDM1 in the localized orbital (LO) basis
                #   and transform to AO basis
                rdm1_eo = fobjs.mo_coeffs @ fobjs.rdm1__ @ fobjs.mo_coeffs.T
                rdm1_center = Pc_ @ rdm1_eo
                rdm1_ao = fobjs.TA @ rdm1_center @ fobjs.TA.T
                rdm1AO += rdm1_ao

            if not only_rdm1:
                # Transform RDM2 to AO basis
                rdm2s = numpy.einsum(
                    "ijkl,pi,qj,rk,sl->pqrs",
                    fobjs.rdm2__,
                    *([fobjs.mo_coeffs] * 4),
                    optimize=True,
                )
                rdm2_ao = numpy.einsum(
                    "xi,ijkl,px,qj,rk,sl->pqrs",
                    Pc_,
                    rdm2s,
                    fobjs.TA,
                    fobjs.TA,
                    fobjs.TA,
                    fobjs.TA,
                    optimize=True,
                )
                rdm2AO += rdm2_ao

        if not only_rdm1:
            # Symmetrize RDM2 and add the non-cumulant part if requested
            rdm2AO = (rdm2AO + rdm2AO.T) / 2.0
            if return_RDM2:
                nc_AO = (
                    numpy.einsum(
                        "ij,kl->ijkl",
                        rdm1AO,
                        rdm1AO,
                        dtype=numpy.float64,
                        optimize=True,
                    )
                    - numpy.einsum(
                        "ij,kl->iklj",
                        rdm1AO,
                        rdm1AO,
                        dtype=numpy.float64,
                        optimize=True,
                    )
                    * 0.5
                )
                rdm2AO = nc_AO + rdm2AO

            # Transform RDM2 to the molecular orbital (MO) basis if needed
            if not return_ao:
                CmoT_S = self.C.T @ self.S
                rdm2MO = numpy.einsum(
                    "ijkl,pi,qj,rk,sl->pqrs",
                    rdm2AO,
                    CmoT_S,
                    CmoT_S,
                    CmoT_S,
                    CmoT_S,
                    optimize=True,
                )

            # Transform RDM2 to the localized orbital (LO) basis if needed
            if return_lo:
                CloT_S = self.W.T @ self.S
                rdm2LO = numpy.einsum(
                    "ijkl,pi,qj,rk,sl->pqrs",
                    rdm2AO,
                    CloT_S,
                    CloT_S,
                    CloT_S,
                    CloT_S,
                    optimize=True,
                )

        if not only_rdm2:
            # Symmetrize RDM1
            rdm1AO = (rdm1AO + rdm1AO.T) / 2.0

            # Transform RDM1 to the MO basis if needed
            if not return_ao:
                rdm1MO = self.C.T @ self.S @ rdm1AO @ self.S @ self.C

            # Transform RDM1 to the LO basis if needed
            if return_lo:
                rdm1LO = self.W.T @ self.S @ rdm1AO @ self.S @ self.W

        if return_RDM2 and print_energy:
            # Compute and print energy contributions
            Eh1 = numpy.einsum("ij,ij", self.hcore, rdm1AO, optimize=True)
            eri = ao2mo.restore(1, self.mf._eri, self.mf.mo_coeff.shape[1])
            E2 = 0.5 * numpy.einsum("pqrs,pqrs", eri, rdm2AO, optimize=True)
            print(flush=True)
            print("-----------------------------------------------------", flush=True)
            print(" BE ENERGIES with cumulant-based expression", flush=True)

            print("-----------------------------------------------------", flush=True)

            print(" 1-elec E        : {:>15.8f} Ha".format(Eh1), flush=True)
            print(" 2-elec E        : {:>15.8f} Ha".format(E2), flush=True)
            E_tot = Eh1 + E2 + self.E_core + self.enuc
            print(" E_BE            : {:>15.8f} Ha".format(E_tot), flush=True)
            print(
                " Ecorr BE        : {:>15.8f} Ha".format((E_tot) - self.ebe_hf),
                flush=True,
            )
            print("-----------------------------------------------------", flush=True)
            print(flush=True)

        if only_rdm1:
            if return_ao:
                return rdm1AO
            else:
                return rdm1MO
        if only_rdm2:
            if return_ao:
                return rdm2AO
            else:
                return rdm2MO

        if return_lo and return_ao:
            return (rdm1AO, rdm2AO, rdm1LO, rdm2LO)
        if return_lo and not return_ao:
            return (rdm1MO, rdm2MO, rdm1LO, rdm2LO)

        if return_ao:
            return rdm1AO, rdm2AO
        if not return_ao:
            return rdm1MO, rdm2MO

    def compute_energy_full(
        self, approx_cumulant=False, use_full_rdm=False, return_rdm=True
    ):
        """Compute the total energy using rdms in the full basis.

        Parameters
        ----------
        approx_cumulant : bool, optional
            If True, use an approximate cumulant for the energy computation.
            Default is False.
        use_full_rdm : bool, optional
            If True, use the full two-particle RDM for energy computation.
            Default is False.
        return_rdm : bool, optional
            If True, return the computed reduced density matrices (RDMs).
            Default is True.

        Returns
        -------
        tuple of numpy.ndarray or None
            If :python:`return_rdm` is True, returns a tuple containing the one-particle
            and two-particle reduced density matrices (RDM1 and RDM2).
            Otherwise, returns None.

        Notes
        -----
        This function computes the total energy in the full basis, with options to use
        approximate or true cumulants, and to return the
        reduced density matrices (RDMs).  The energy components are printed as part
        of the function's output.
        """
        # Compute the one-particle reduced density matrix (RDM1) and the cumulant
        # (Kumul) in the full basis
        rdm1f, Kumul, _, _ = self.rdm1_fullbasis(
            return_lo=True, return_RDM2=False
        )  # rdm1f, Kumul, rdm1_lo, rdm2_lo !!

        if not approx_cumulant:
            # Compute the true two-particle reduced density matrix (RDM2) if not using
            # approximate cumulant
            Kumul_T = self.rdm1_fullbasis(only_rdm2=True)

        if return_rdm:
            # Construct the full RDM2 from RDM1
            RDM2_full = (
                numpy.einsum(
                    "ij,kl->ijkl", rdm1f, rdm1f, dtype=numpy.float64, optimize=True
                )
                - numpy.einsum(
                    "ij,kl->iklj", rdm1f, rdm1f, dtype=numpy.float64, optimize=True
                )
                * 0.5
            )

            # Add the cumulant part to RDM2
            if not approx_cumulant:
                RDM2_full += Kumul_T
            else:
                RDM2_full += Kumul

        # Compute the change in the one-particle density matrix (delta_gamma)
        del_gamma = rdm1f - self.hf_dm

        # Compute the effective potential
        veff = scf.hf.get_veff(self.mol, rdm1f, hermi=0)

        # Compute the one-electron energy
        Eh1 = numpy.einsum("ij,ij", self.hcore, rdm1f, optimize=True)

        # Compute the energy due to the effective potential
        EVeff = numpy.einsum("ij,ij", veff, rdm1f, optimize=True)

        # Compute the change in the one-electron energy
        Eh1_dg = numpy.einsum("ij,ij", self.hcore, del_gamma, optimize=True)

        # Compute the change in the effective potential energy
        Eveff_dg = numpy.einsum("ij,ij", self.hf_veff, del_gamma, optimize=True)

        # Restore the electron repulsion integrals (ERI)
        eri = ao2mo.restore(1, self.mf._eri, self.mf.mo_coeff.shape[1])

        # Compute the cumulant part of the two-electron energy
        EKumul = numpy.einsum("pqrs,pqrs", eri, Kumul, optimize=True)

        if not approx_cumulant:
            # Compute the true two-electron energy if not using approximate cumulant
            EKumul_T = numpy.einsum("pqrs,pqrs", eri, Kumul_T, optimize=True)

        if use_full_rdm and return_rdm:
            # Compute the full two-electron energy using the full RDM2
            E2 = numpy.einsum("pqrs,pqrs", eri, RDM2_full, optimize=True)

        # Compute the approximate BE total energy
        EKapprox = self.ebe_hf + Eh1_dg + Eveff_dg + EKumul / 2.0
        self.ebe_tot = EKapprox

        if not approx_cumulant:
            # Compute the true BE total energy if not using approximate cumulant
            EKtrue = Eh1 + EVeff / 2.0 + EKumul_T / 2.0 + self.enuc + self.E_core
            self.ebe_tot = EKtrue

        # Print energy results
        print("-----------------------------------------------------", flush=True)
        print(" BE ENERGIES with cumulant-based expression", flush=True)

        print("-----------------------------------------------------", flush=True)
        print(" E_BE = E_HF + Tr(F del g) + Tr(V K_approx)", flush=True)
        print(" E_HF            : {:>14.8f} Ha".format(self.ebe_hf), flush=True)
        print(" Tr(F del g)     : {:>14.8f} Ha".format(Eh1_dg + Eveff_dg), flush=True)
        print(" Tr(V K_aprrox)  : {:>14.8f} Ha".format(EKumul / 2.0), flush=True)
        print(" E_BE            : {:>14.8f} Ha".format(EKapprox), flush=True)
        print(
            " Ecorr BE        : {:>14.8f} Ha".format(EKapprox - self.ebe_hf), flush=True
        )

        if not approx_cumulant:
            print(flush=True)
            print(" E_BE = Tr(F[g] g) + Tr(V K_true)", flush=True)
            print(" Tr(h1 g)        : {:>14.8f} Ha".format(Eh1), flush=True)
            print(" Tr(Veff[g] g)   : {:>14.8f} Ha".format(EVeff / 2.0), flush=True)
            print(" Tr(V K_true)    : {:>14.8f} Ha".format(EKumul_T / 2.0), flush=True)
            print(" E_BE            : {:>14.8f} Ha".format(EKtrue), flush=True)
            if use_full_rdm and return_rdm:
                print(
                    " E(g+G)          : {:>14.8f} Ha".format(
                        Eh1 + 0.5 * E2 + self.E_core + self.enuc
                    ),
                    flush=True,
                )
            print(
                " Ecorr BE        : {:>14.8f} Ha".format(EKtrue - self.ebe_hf),
                flush=True,
            )
            print(flush=True)
            print(" True - approx   : {:>14.4e} Ha".format(EKtrue - EKapprox))
        print("-----------------------------------------------------", flush=True)

        print(flush=True)

        # Return the RDMs if requested
        if return_rdm:
            return (rdm1f, RDM2_full)

    def optimize(
        self,
        solver: str = "MP2",
        method: str = "QN",
        only_chem: bool = False,
        use_cumulant: bool = True,
        conv_tol: float = 1.0e-6,
        relax_density: bool = False,
        J0: Matrix[floating] | None = None,
        nproc: int = 1,
        ompnum: int = 4,
        max_iter: int = 500,
        trust_region: bool = False,
        DMRG_solver_kwargs: KwargDict | None = None,
    ) -> None:
        """BE optimization function

        Interfaces BEOPT to perform bootstrap embedding optimization.

        Parameters
        ----------
        solver :
            High-level solver for the fragment, by default 'MP2'
        method :
            Optimization method, by default 'QN'
        only_chem :
            If true, density matching is not performed -- only global chemical potential
            is optimized, by default False
        use_cumulant :
            Whether to use the cumulant energy expression, by default True.
        conv_tol :
            Convergence tolerance, by default 1.e-6
        relax_density :
            Whether to use relaxed or unrelaxed densities, by default False
            This option is for using CCSD as solver. Relaxed density here uses
            Lambda amplitudes, whereas unrelaxed density only uses T amplitudes.
            c.f. See http://classic.chem.msu.su/cgi-bin/ceilidh.exe/gran/gamess/forum/?C34df668afbHW-7216-1405+00.htm
            for the distinction between the two
        max_iter :
            Maximum number of optimization steps, by default 500
        nproc :
            Total number of processors assigned for the optimization. Defaults to 1.
            When nproc > 1, Python multithreading is invoked.
        ompnum :
            If nproc > 1, ompnum sets the number of cores for OpenMP parallelization.
            Defaults to 4
        J0 :
            Initial Jacobian.
        trust_region :
            Use trust-region based QN optimization, by default False
        """
        # Check if only chemical potential optimization is required
        if not only_chem:
            pot = self.pot
            if self.be_type == "be1":
                raise ValueError(
                    "BE1 only works with chemical potential optimization. "
                    "Set only_chem=True"
                )
        else:
            pot = [0.0]

        # Initialize the BEOPT object
        be_ = BEOPT(
            pot,
            self.Fobjs,
            self.Nocc,
            self.enuc,
            hf_veff=self.hf_veff,
            nproc=nproc,
            ompnum=ompnum,
            scratch_dir=self.scratch_dir,
            max_space=max_iter,
            conv_tol=conv_tol,
            only_chem=only_chem,
            use_cumulant=use_cumulant,
            hci_cutoff=self.hci_cutoff,
            ci_coeff_cutoff=self.ci_coeff_cutoff,
            relax_density=relax_density,
            select_cutoff=self.select_cutoff,
            hci_pt=self.hci_pt,
            solver=solver,
            ebe_hf=self.ebe_hf,
            DMRG_solver_kwargs=DMRG_solver_kwargs,
        )

        if method == "QN":
            # Prepare the initial Jacobian matrix
            if only_chem:
                J0 = numpy.array([[0.0]])
                J0 = self.get_be_error_jacobian(jac_solver="HF")
                J0 = J0[-1:, -1:]
            else:
                J0 = self.get_be_error_jacobian(jac_solver="HF")

            # Perform the optimization
            be_.optimize(method, J0=J0, trust_region=trust_region)

            # Print the energy components
<<<<<<< HEAD
            if use_cumulant:
                self.ebe_tot = self.ebe_hf + be_.Ebe[0]
=======
            if self.use_cumulant:
                self.ebe_tot = be_.Ebe[0] + self.ebe_hf
>>>>>>> 99d0d72b
                print_energy_cumulant(
                    be_.Ebe[0],
                    be_.Ebe[1][1],
                    be_.Ebe[1][0] + be_.Ebe[1][2],
                    self.ebe_hf,
                )
            else:
                self.ebe_tot = be_.Ebe[0] + self.enuc
                print_energy_noncumulant(
                    be_.Ebe[0],
                    be_.Ebe[1][0],
                    be_.Ebe[1][2],
                    be_.Ebe[1][1],
                    self.ebe_hf,
                    self.enuc,
                )
        else:
            raise ValueError("This optimization method for BE is not supported")

    @copy_docstring(_ext_get_be_error_jacobian)
    def get_be_error_jacobian(self, jac_solver: str = "HF") -> Matrix[floating]:
        return _ext_get_be_error_jacobian(self.Nfrag, self.Fobjs, jac_solver)

    def print_ini(self):
        """
        Print initialization banner for the MOLBE calculation.
        """
        print("-----------------------------------------------------------", flush=True)

        print("  MMM     MMM    OOOO    LL           BBBBBBB    EEEEEEE ", flush=True)
        print("  M MM   MM M   OO  OO   LL           BB     B   EE      ", flush=True)
        print("  M  MM MM  M  OO    OO  LL           BB     B   EE      ", flush=True)
        print("  M   MMM   M  OO    OO  LL     ===   BBBBBBB    EEEEEEE ", flush=True)
        print("  M         M  OO    OO  LL           BB     B   EE      ", flush=True)
        print("  M         M   OO  OO   LL           BB     B   EE      ", flush=True)
        print("  M         M    OOOO    LLLLLL       BBBBBBB    EEEEEEE ", flush=True)

        print(flush=True)
        print("            MOLECULAR BOOTSTRAP EMBEDDING", flush=True)
        print("            BEn = ", self.be_type, flush=True)
        print("-----------------------------------------------------------", flush=True)
        print(flush=True)

    def initialize(self, eri_, compute_hf, restart=False) -> None:
        """
        Initialize the Bootstrap Embedding calculation.

        Parameters
        ----------
        eri_ : numpy.ndarray
            Electron repulsion integrals.
        compute_hf : bool
            Whether to compute Hartree-Fock energy.
        restart : bool, optional
            Whether to restart from a previous calculation, by default False.
        """
        if compute_hf:
            E_hf = 0.0

        # Create a file to store ERIs
        if not restart:
            file_eri = h5py.File(self.eri_file, "w")
        lentmp = len(self.edge_idx)
        for I in range(self.Nfrag):
            if lentmp:
                fobjs_ = Frags(
                    self.fsites[I],
                    I,
                    edge=self.edge[I],
                    eri_file=self.eri_file,
                    center=self.center[I],
                    edge_idx=self.edge_idx[I],
                    center_idx=self.center_idx[I],
                    efac=self.ebe_weight[I],
                    centerf_idx=self.centerf_idx[I],
                )
            else:
                fobjs_ = Frags(
                    self.fsites[I],
                    I,
                    edge=[],
                    center=[],
                    eri_file=self.eri_file,
                    edge_idx=[],
                    center_idx=[],
                    centerf_idx=[],
                    efac=self.ebe_weight[I],
                )
            fobjs_.sd(self.W, self.lmo_coeff, self.Nocc)

            self.Fobjs.append(fobjs_)

        if not restart:
            # Transform ERIs for each fragment and store in the file
            # ERI Transform Decision Tree
            # Do we have full (ij|kl)?
            #   Yes -- ao2mo, incore version
            #   No  -- Do we have (ij|P) from density fitting?
            #       Yes -- ao2mo, outcore version, using saved (ij|P)
            #       No  -- if integral_direct_DF is requested, invoke on-the-fly routine
            assert (
                (eri_ is not None)
                or (hasattr(self.mf, "with_df"))
                or (self.integral_direct_DF)
            ), "Input mean-field object is missing ERI (mf._eri) or DF (mf.with_df) "
            "object AND integral direct DF routine was not requested. "
            "Please check your inputs."
            if (
                eri_ is not None
            ):  # incore ao2mo using saved eri from mean-field calculation
                for I in range(self.Nfrag):
                    eri = ao2mo.incore.full(eri_, self.Fobjs[I].TA, compact=True)
                    file_eri.create_dataset(self.Fobjs[I].dname, data=eri)
            elif hasattr(self.mf, "with_df") and self.mf.with_df is not None:
                # pyscf.ao2mo uses DF object in an outcore fashion using (ij|P)
                #   in pyscf temp directory
                for I in range(self.Nfrag):
                    eri = self.mf.with_df.ao2mo(self.Fobjs[I].TA, compact=True)
                    file_eri.create_dataset(self.Fobjs[I].dname, data=eri)
            else:
                # If ERIs are not saved on memory, compute fragment ERIs integral-direct
                if (
                    self.integral_direct_DF
                ):  # Use density fitting to generate fragment ERIs on-the-fly
                    integral_direct_DF(
                        self.mf, self.Fobjs, file_eri, auxbasis=self.auxbasis
                    )
                else:  # Calculate ERIs on-the-fly to generate fragment ERIs
                    # TODO: Future feature to be implemented
                    # NOTE: Ideally, we want AO shell pair screening for this.
                    raise NotImplementedError
        else:
            eri = None

        for fobjs_ in self.Fobjs:
            # Process each fragment
            eri = numpy.array(file_eri.get(fobjs_.dname))
            _ = fobjs_.get_nsocc(self.S, self.C, self.Nocc, ncore=self.ncore)

            fobjs_.cons_h1(self.hcore)

            if not restart:
                eri = ao2mo.restore(8, eri, fobjs_.nao)

            fobjs_.cons_fock(self.hf_veff, self.S, self.hf_dm, eri_=eri)

            fobjs_.heff = numpy.zeros_like(fobjs_.h1)
            fobjs_.scf(fs=True, eri=eri)

            fobjs_.dm0 = (
                numpy.dot(
                    fobjs_._mo_coeffs[:, : fobjs_.nsocc],
                    fobjs_._mo_coeffs[:, : fobjs_.nsocc].conj().T,
                )
                * 2.0
            )

            if compute_hf:
                fobjs_.update_ebe_hf()  # Updates fragment HF energy.
                E_hf += fobjs_.ebe_hf

        if not restart:
            file_eri.close()

        if compute_hf:
            self.ebe_hf = E_hf + self.enuc + self.E_core
            hf_err = self.hf_etot - self.ebe_hf
            print(
                "HF-in-HF error                 :  {:>.4e} Ha".format(hf_err),
                flush=True,
            )
            if abs(hf_err) > 1.0e-5:
                print("WARNING!!! Large HF-in-HF energy error")

            print(flush=True)

        couti = 0
        for fobj in self.Fobjs:
            fobj.udim = couti
            couti = fobj.set_udim(couti)

    def oneshot(
        self,
        solver: str = "MP2",
        use_cumulant: bool = True,
        nproc: int = 1,
        ompnum: int = 4,
        DMRG_solver_kwargs: KwargDict | None = None,
    ) -> None:
        """
        Perform a one-shot bootstrap embedding calculation.

        Parameters
        ----------
        solver :
            High-level quantum chemistry method, by default 'MP2'. 'CCSD', 'FCI',
            and variants of selected CI are supported.
        use_cumulant :
            Whether to use the cumulant energy expression, by default True.
        nproc :
            Number of processors for parallel calculations, by default 1.
            If set to >1, multi-threaded parallel computation is invoked.
        ompnum :
            Number of OpenMP threads, by default 4.
        """
        if nproc == 1:
            rets = be_func(
                None,
                self.Fobjs,
                self.Nocc,
                solver,
                self.enuc,
                hf_veff=self.hf_veff,
                nproc=ompnum,
                use_cumulant=use_cumulant,
                eeval=True,
                return_vec=False,
                hci_cutoff=self.hci_cutoff,
                ci_coeff_cutoff=self.ci_coeff_cutoff,
                select_cutoff=self.select_cutoff,
                scratch_dir=self.scratch_dir,
                DMRG_solver_kwargs=DMRG_solver_kwargs,
            )
        else:
            rets = be_func_parallel(
                None,
                self.Fobjs,
                self.Nocc,
                solver,
                self.enuc,
                hf_veff=self.hf_veff,
                nproc=nproc,
                ompnum=ompnum,
                use_cumulant=use_cumulant,
                eeval=True,
                return_vec=False,
                hci_cutoff=self.hci_cutoff,
                ci_coeff_cutoff=self.ci_coeff_cutoff,
                select_cutoff=self.select_cutoff,
                scratch_dir=self.scratch_dir,
            )

        print("-----------------------------------------------------", flush=True)
        print("             One Shot BE ", flush=True)
        print("             Solver : ", solver, flush=True)
        print("-----------------------------------------------------", flush=True)
        print(flush=True)
        if use_cumulant:
            print_energy_cumulant(
                rets[0], rets[1][1], rets[1][0] + rets[1][2], self.ebe_hf
            )
            self.ebe_tot = rets[0]
        else:
            print_energy_noncumulant(
                rets[0], rets[1][0], rets[1][2], rets[1][1], self.ebe_hf, self.enuc
            )
            self.ebe_tot = rets[0] + self.enuc

    def update_fock(self, heff: list[Matrix[floating]] | None = None) -> None:
        """
        Update the Fock matrix for each fragment with the effective Hamiltonian.

        Parameters
        ----------
        heff : list of numpy.ndarray, optional
            List of effective Hamiltonian matrices for each fragment, by default None.
        """
        if heff is None:
            for fobj in self.Fobjs:
                fobj.fock += fobj.heff
        else:
            for idx, fobj in enumerate(self.Fobjs):
                fobj.fock += heff[idx]

    def write_heff(self, heff_file: str = "bepotfile.h5") -> None:
        """
        Write the effective Hamiltonian to a file.

        Parameters
        ----------
        heff_file : str, optional
            Path to the file to store effective Hamiltonian, by default 'bepotfile.h5'.
        """
        with h5py.File(heff_file, "w") as filepot:
            for fobj in self.Fobjs:
                print(fobj.heff.shape, fobj.dname, flush=True)
                filepot.create_dataset(fobj.dname, data=fobj.heff)

    def read_heff(self, heff_file="bepotfile.h5"):
        """
        Read the effective Hamiltonian from a file.

        Parameters
        ----------
        heff_file : str, optional
            Path to the file storing effective Hamiltonian, by default 'bepotfile.h5'.
        """
        with h5py.File(heff_file, "r") as filepot:
            for fobj in self.Fobjs:
                fobj.heff = filepot.get(fobj.dname)


def initialize_pot(Nfrag, edge_idx):
    """
    Initialize the potential array for bootstrap embedding.

    This function initializes a potential array for a given number of fragments
    (:python:`Nfrag`) and their corresponding edge indices (:python:`edge_idx`).
    The potential array is initialized with zeros for each pair of edge site indices
    within each fragment, followed by an
    additional zero for the global chemical potential.

    Parameters
    ----------
    Nfrag : int
        Number of fragments.
    edge_idx : list of list of list of int
        List of edge indices for each fragment. Each element is a list of lists,
        where each sublist contains the indices of edge sites for a particular fragment.

    Returns
    -------
    list of float
        Initialized potential array with zeros.
    """
    pot_ = []

    if not len(edge_idx) == 0:
        for I in range(Nfrag):
            for i in edge_idx[I]:
                for j in range(len(i)):
                    for k in range(len(i)):
                        if j > k:
                            continue
                        pot_.append(0.0)

    pot_.append(0.0)
    return pot_<|MERGE_RESOLUTION|>--- conflicted
+++ resolved
@@ -733,13 +733,8 @@
             be_.optimize(method, J0=J0, trust_region=trust_region)
 
             # Print the energy components
-<<<<<<< HEAD
             if use_cumulant:
-                self.ebe_tot = self.ebe_hf + be_.Ebe[0]
-=======
-            if self.use_cumulant:
                 self.ebe_tot = be_.Ebe[0] + self.ebe_hf
->>>>>>> 99d0d72b
                 print_energy_cumulant(
                     be_.Ebe[0],
                     be_.Ebe[1][1],
