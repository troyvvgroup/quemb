# Author(s): Oinam Romesh Meitei

import pickle

import h5py
import numpy
from attrs import define
<<<<<<< HEAD
from numpy import float64
=======
from numpy import floating
>>>>>>> cca67f9c
from pyscf import ao2mo, scf

from quemb.molbe.be_parallel import be_func_parallel
from quemb.molbe.eri_onthefly import integral_direct_DF
from quemb.molbe.fragment import fragpart
from quemb.molbe.lo import MixinLocalize
<<<<<<< HEAD
from quemb.molbe.misc import print_energy
from quemb.molbe.opt import BEOPT
from quemb.molbe.pfrag import Frags
from quemb.molbe.solver import UserSolverArgs, be_func
=======
from quemb.molbe.misc import print_energy_cumulant, print_energy_noncumulant
from quemb.molbe.opt import BEOPT
from quemb.molbe.pfrag import Frags
from quemb.molbe.solver import be_func
>>>>>>> cca67f9c
from quemb.shared.external.optqn import (
    get_be_error_jacobian as _ext_get_be_error_jacobian,
)
from quemb.shared.helper import copy_docstring
from quemb.shared.manage_scratch import WorkDir
<<<<<<< HEAD
from quemb.shared.typing import Matrix, PathLike
=======
from quemb.shared.typing import KwargDict, Matrix, PathLike
>>>>>>> cca67f9c


@define
class storeBE:
<<<<<<< HEAD
    # TODO: some of the types are most likely wrong.
    #  this has to be checked in a review
    Nocc: int
    hf_veff: Matrix[float64]
    hcore: Matrix[float64]
    S: Matrix[float64]
    C: Matrix[float64]
    hf_dm: Matrix[float64]
    hf_etot: float
    W: Matrix[float64]
    lmo_coeff: Matrix[float64]
    enuc: float
    ek: float
    E_core: float
    C_core: float
    P_core: float
    core_veff: float
=======
    Nocc: int
    hf_veff: Matrix[floating]
    hcore: Matrix[floating]
    S: Matrix[floating]
    C: Matrix[floating]
    hf_dm: Matrix[floating]
    hf_etot: float
    W: Matrix[floating]
    lmo_coeff: Matrix[floating]
    enuc: float
    ek: float
    E_core: float
    C_core: Matrix[floating]
    P_core: Matrix[floating]
    core_veff: Matrix[floating]
>>>>>>> cca67f9c


class BE(MixinLocalize):
    """
    Class for handling bootstrap embedding (BE) calculations.

    This class encapsulates the functionalities required for performing
    bootstrap embedding calculations, including setting up the BE environment,
    initializing fragments, performing SCF calculations, and
    evaluating energies.

    Attributes
    ----------
    mf : pyscf.scf.hf.SCF
        PySCF mean-field object.
    fobj : quemb.molbe.fragment.fragpart
        Fragment object containing sites, centers, edges, and indices.
    eri_file : str
        Path to the file storing two-electron integrals.
    lo_method : str
        Method for orbital localization, default is 'lowdin'.
    """

    def __init__(
        self,
        mf: scf.hf.SCF,
        fobj: fragpart,
        eri_file: PathLike = "eri_file.h5",
        lo_method: str = "lowdin",
        pop_method: str | None = None,
        compute_hf: bool = True,
        restart: bool = False,
        save: bool = False,
        restart_file: PathLike = "storebe.pk",
        save_file: PathLike = "storebe.pk",
        nproc: int = 1,
        ompnum: int = 4,
        scratch_dir: WorkDir | None = None,
<<<<<<< HEAD
=======
        hci_pt: bool = False,
        hci_cutoff: float = 0.001,
        ci_coeff_cutoff: float | None = None,
        select_cutoff: float | None = None,
>>>>>>> cca67f9c
        integral_direct_DF: bool = False,
        auxbasis: str | None = None,
    ) -> None:
        """
        Constructor for BE object.

        Parameters
        ----------
        mf :
            PySCF mean-field object.
        fobj :
            Fragment object containing sites, centers, edges, and indices.
        eri_file :
            Path to the file storing two-electron integrals.
        lo_method :
            Method for orbital localization, by default 'lowdin'.
<<<<<<< HEAD
=======
        pop_method :
            Method for calculating orbital population, by default 'meta-lowdin'
            See pyscf.lo for more details and options
>>>>>>> cca67f9c
        compute_hf :
            Whether to compute Hartree-Fock energy, by default True.
        restart :
            Whether to restart from a previous calculation, by default False.
        save :
            Whether to save intermediate objects for restart, by default False.
        restart_file :
            Path to the file storing restart information, by default 'storebe.pk'.
        save_file :
            Path to the file storing save information, by default 'storebe.pk'.
        nproc :
            Number of processors for parallel calculations, by default 1. If set to >1,
            threaded parallel computation is invoked.
        ompnum :
            Number of OpenMP threads, by default 4.
        scratch_dir :
            Scratch directory.
        integral_direct_DF:
            If mf._eri is None (i.e. ERIs are not saved in memory using incore_anyway),
            this flag is used to determine if the ERIs are computed integral-directly
            using density fitting; by default False.
        auxbasis :
            Auxiliary basis for density fitting, by default None
            (uses default auxiliary basis defined in PySCF).
        """
        if restart:
            # Load previous calculation data from restart file
            with open(restart_file, "rb") as rfile:
                store_ = pickle.load(rfile)
            self.Nocc = store_.Nocc
            self.hf_veff = store_.hf_veff
            self.hcore = store_.hcore
            self.S = store_.S
            self.C = store_.C
            self.hf_dm = store_.hf_dm
            self.hf_etot = store_.hf_etot
            self.W = store_.W
            self.lmo_coeff = store_.lmo_coeff
            self.enuc = store_.enuc
            self.E_core = store_.E_core
            self.C_core = store_.C_core
            self.P_core = store_.P_core
            self.core_veff = store_.core_veff
            self.mo_energy = store_.mo_energy

        self.unrestricted = False
        self.nproc = nproc
        self.ompnum = ompnum
        self.integral_direct_DF = integral_direct_DF
        self.auxbasis = auxbasis

        # Fragment information from fobj
        self.frag_type = fobj.frag_type
        self.Nfrag = fobj.Nfrag
        self.fsites = fobj.fsites
        self.edge = fobj.edge
        self.center = fobj.center
        self.edge_idx = fobj.edge_idx
        self.center_idx = fobj.center_idx
        self.centerf_idx = fobj.centerf_idx
        self.ebe_weight = fobj.ebe_weight
        self.be_type = fobj.be_type
        self.mol = fobj.mol

        self.ebe_hf = 0.0
        self.ebe_tot = 0.0

        self.mf = mf
        if not restart:
            self.mo_energy = mf.mo_energy

            self.mf = mf
            self.Nocc = mf.mol.nelectron // 2
            self.enuc = mf.energy_nuc()

            self.hcore = mf.get_hcore()
            self.S = mf.get_ovlp()
            self.C = numpy.array(mf.mo_coeff)
            self.hf_dm = mf.make_rdm1()
            self.hf_veff = mf.get_veff()
            self.hf_etot = mf.e_tot
            self.W = None
            self.lmo_coeff = None
            self.cinv = None

        self.print_ini()
        self.Fobjs: list[Frags] = []
        self.pot = initialize_pot(self.Nfrag, self.edge_idx)

        if scratch_dir is None:
            self.scratch_dir = WorkDir.from_environment()
        else:
            self.scratch_dir = scratch_dir
        self.eri_file = self.scratch_dir / eri_file

        self.frozen_core = fobj.frozen_core
        self.ncore = 0
        if not restart:
            self.E_core = 0
            self.C_core = None
            self.P_core = None
            self.core_veff = None

        if self.frozen_core:
            # Handle frozen core orbitals
            self.ncore = fobj.ncore
            self.no_core_idx = fobj.no_core_idx
            self.core_list = fobj.core_list

            if not restart:
                self.Nocc -= self.ncore
                self.hf_dm = 2.0 * numpy.dot(
                    self.C[:, self.ncore : self.ncore + self.Nocc],
                    self.C[:, self.ncore : self.ncore + self.Nocc].T,
                )
                self.C_core = self.C[:, : self.ncore]
                self.P_core = numpy.dot(self.C_core, self.C_core.T)
                self.core_veff = mf.get_veff(dm=self.P_core * 2.0)
                self.E_core = numpy.einsum(
                    "ji,ji->", 2.0 * self.hcore + self.core_veff, self.P_core
                )
                self.hf_veff -= self.core_veff
                self.hcore += self.core_veff

        if not restart:
            # Localize orbitals
            self.localize(
                lo_method,
                pop_method=pop_method,
                valence_basis=fobj.valence_basis,
                valence_only=fobj.valence_only,
            )

            if fobj.valence_only and lo_method == "iao":
                self.Ciao_pao = self.localize(
                    lo_method,
                    pop_method=pop_method,
                    valence_basis=fobj.valence_basis,
                    hstack=True,
                    valence_only=False,
                    nosave=True,
                )

        if save:
            # Save intermediate results for restart
            store_ = storeBE(
                self.Nocc,
                self.hf_veff,
                self.hcore,
                self.S,
                self.C,
                self.hf_dm,
                self.hf_etot,
                self.W,
                self.lmo_coeff,
                self.enuc,
                self.E_core,
                self.C_core,
                self.P_core,
                self.core_veff,
                self.mo_energy,
            )

            with open(save_file, "wb") as rfile:
                pickle.dump(store_, rfile, pickle.HIGHEST_PROTOCOL)

        if not restart:
            # Initialize fragments and perform initial calculations
            self.initialize(mf._eri, compute_hf)
        else:
            self.initialize(None, compute_hf, restart=True)

    def rdm1_fullbasis(
        self,
        return_ao=True,
        only_rdm1=False,
        only_rdm2=False,
        return_lo=False,
        return_RDM2=True,
        print_energy=False,
    ):
        """Compute the one- and two-particle reduced density matrices (RDM1 and RDM2).

        Parameters
        ----------
        return_ao : bool, optional
            Whether to return the RDMs in the AO basis. Default is True.
        only_rdm1 : bool, optional
            Whether to compute only the RDM1. Default is False.
        only_rdm2 : bool, optional
            Whether to compute only the RDM2. Default is False.
        return_lo : bool, optional
            Whether to return the RDMs in the localized orbital (LO) basis.
            Default is False.
        return_RDM2 : bool, optional
            Whether to return the two-particle RDM (RDM2). Default is True.
        print_energy : bool, optional
            Whether to print the energy contributions. Default is False.

        Returns
        -------
        rdm1AO : numpy.ndarray
            The one-particle RDM in the AO basis.
        rdm2AO : numpy.ndarray
            The two-particle RDM in the AO basis (if return_RDM2 is True).
        rdm1LO : numpy.ndarray
            The one-particle RDM in the LO basis (if return_lo is True).
        rdm2LO : numpy.ndarray
            The two-particle RDM in the LO basis
            (if return_lo and return_RDM2 are True).
        rdm1MO : numpy.ndarray
            The one-particle RDM in the molecular orbital (MO) basis
            (if return_ao is False).
        rdm2MO : numpy.ndarray
            The two-particle RDM in the MO basis
            (if return_ao is False and return_RDM2 is True).
        """
        # Copy the molecular orbital coefficients
        C_mo = self.C.copy()
        nao = C_mo.shape[0]

        # Initialize density matrices for atomic orbitals (AO)
        rdm1AO = numpy.zeros((nao, nao))
        rdm2AO = numpy.zeros((nao, nao, nao, nao))

        for fobjs in self.Fobjs:
            if return_RDM2:
                # Adjust the one-particle reduced density matrix (RDM1)
                drdm1 = fobjs.rdm1__.copy()
                drdm1[numpy.diag_indices(fobjs.nsocc)] -= 2.0

                # Compute the two-particle reduced density matrix (RDM2) and subtract
                #   non-connected component
                dm_nc = numpy.einsum(
                    "ij,kl->ijkl", drdm1, drdm1, dtype=numpy.float64, optimize=True
                ) - 0.5 * numpy.einsum(
                    "ij,kl->iklj", drdm1, drdm1, dtype=numpy.float64, optimize=True
                )
                fobjs.rdm2__ -= dm_nc

            # Generate the projection matrix
            cind = [fobjs.fsites[i] for i in fobjs.efac[1]]
            Pc_ = (
                fobjs.TA.T
                @ self.S
                @ self.W[:, cind]
                @ self.W[:, cind].T
                @ self.S
                @ fobjs.TA
            )

            if not only_rdm2:
                # Compute RDM1 in the localized orbital (LO) basis
                #   and transform to AO basis
                rdm1_eo = fobjs.mo_coeffs @ fobjs.rdm1__ @ fobjs.mo_coeffs.T
                rdm1_center = Pc_ @ rdm1_eo
                rdm1_ao = fobjs.TA @ rdm1_center @ fobjs.TA.T
                rdm1AO += rdm1_ao

            if not only_rdm1:
                # Transform RDM2 to AO basis
                rdm2s = numpy.einsum(
                    "ijkl,pi,qj,rk,sl->pqrs",
                    fobjs.rdm2__,
                    *([fobjs.mo_coeffs] * 4),
                    optimize=True,
                )
                rdm2_ao = numpy.einsum(
                    "xi,ijkl,px,qj,rk,sl->pqrs",
                    Pc_,
                    rdm2s,
                    fobjs.TA,
                    fobjs.TA,
                    fobjs.TA,
                    fobjs.TA,
                    optimize=True,
                )
                rdm2AO += rdm2_ao

        if not only_rdm1:
            # Symmetrize RDM2 and add the non-cumulant part if requested
            rdm2AO = (rdm2AO + rdm2AO.T) / 2.0
            if return_RDM2:
                nc_AO = (
                    numpy.einsum(
                        "ij,kl->ijkl",
                        rdm1AO,
                        rdm1AO,
                        dtype=numpy.float64,
                        optimize=True,
                    )
                    - numpy.einsum(
                        "ij,kl->iklj",
                        rdm1AO,
                        rdm1AO,
                        dtype=numpy.float64,
                        optimize=True,
                    )
                    * 0.5
                )
                rdm2AO = nc_AO + rdm2AO

            # Transform RDM2 to the molecular orbital (MO) basis if needed
            if not return_ao:
                CmoT_S = self.C.T @ self.S
                rdm2MO = numpy.einsum(
                    "ijkl,pi,qj,rk,sl->pqrs",
                    rdm2AO,
                    CmoT_S,
                    CmoT_S,
                    CmoT_S,
                    CmoT_S,
                    optimize=True,
                )

            # Transform RDM2 to the localized orbital (LO) basis if needed
            if return_lo:
                CloT_S = self.W.T @ self.S
                rdm2LO = numpy.einsum(
                    "ijkl,pi,qj,rk,sl->pqrs",
                    rdm2AO,
                    CloT_S,
                    CloT_S,
                    CloT_S,
                    CloT_S,
                    optimize=True,
                )

        if not only_rdm2:
            # Symmetrize RDM1
            rdm1AO = (rdm1AO + rdm1AO.T) / 2.0

            # Transform RDM1 to the MO basis if needed
            if not return_ao:
                rdm1MO = self.C.T @ self.S @ rdm1AO @ self.S @ self.C

            # Transform RDM1 to the LO basis if needed
            if return_lo:
                rdm1LO = self.W.T @ self.S @ rdm1AO @ self.S @ self.W

        if return_RDM2 and print_energy:
            # Compute and print energy contributions
            Eh1 = numpy.einsum("ij,ij", self.hcore, rdm1AO, optimize=True)
            eri = ao2mo.restore(1, self.mf._eri, self.mf.mo_coeff.shape[1])
            E2 = 0.5 * numpy.einsum("pqrs,pqrs", eri, rdm2AO, optimize=True)
            print(flush=True)
            print("-----------------------------------------------------", flush=True)
            print(" BE ENERGIES with cumulant-based expression", flush=True)

            print("-----------------------------------------------------", flush=True)

            print(" 1-elec E        : {:>15.8f} Ha".format(Eh1), flush=True)
            print(" 2-elec E        : {:>15.8f} Ha".format(E2), flush=True)
            E_tot = Eh1 + E2 + self.E_core + self.enuc
            print(" E_BE            : {:>15.8f} Ha".format(E_tot), flush=True)
            print(
                " Ecorr BE        : {:>15.8f} Ha".format((E_tot) - self.ebe_hf),
                flush=True,
            )
            print("-----------------------------------------------------", flush=True)
            print(flush=True)

        if only_rdm1:
            if return_ao:
                return rdm1AO
            else:
                return rdm1MO
        if only_rdm2:
            if return_ao:
                return rdm2AO
            else:
                return rdm2MO

        if return_lo and return_ao:
            return (rdm1AO, rdm2AO, rdm1LO, rdm2LO)
        if return_lo and not return_ao:
            return (rdm1MO, rdm2MO, rdm1LO, rdm2LO)

        if return_ao:
            return rdm1AO, rdm2AO
        if not return_ao:
            return rdm1MO, rdm2MO

    def compute_energy_full(
        self, approx_cumulant=False, use_full_rdm=False, return_rdm=True
    ):
        """Compute the total energy using rdms in the full basis.

        Parameters
        ----------
        approx_cumulant : bool, optional
            If True, use an approximate cumulant for the energy computation.
            Default is False.
        use_full_rdm : bool, optional
            If True, use the full two-particle RDM for energy computation.
            Default is False.
        return_rdm : bool, optional
            If True, return the computed reduced density matrices (RDMs).
            Default is True.

        Returns
        -------
        tuple of numpy.ndarray or None
            If :python:`return_rdm` is True, returns a tuple containing the one-particle
            and two-particle reduced density matrices (RDM1 and RDM2).
            Otherwise, returns None.

        Notes
        -----
        This function computes the total energy in the full basis, with options to use
        approximate or true cumulants, and to return the
        reduced density matrices (RDMs).  The energy components are printed as part
        of the function's output.
        """
        # Compute the one-particle reduced density matrix (RDM1) and the cumulant
        # (Kumul) in the full basis
        rdm1f, Kumul, _, _ = self.rdm1_fullbasis(
            return_lo=True, return_RDM2=False
        )  # rdm1f, Kumul, rdm1_lo, rdm2_lo !!

        if not approx_cumulant:
            # Compute the true two-particle reduced density matrix (RDM2) if not using
            # approximate cumulant
            Kumul_T = self.rdm1_fullbasis(only_rdm2=True)

        if return_rdm:
            # Construct the full RDM2 from RDM1
            RDM2_full = (
                numpy.einsum(
                    "ij,kl->ijkl", rdm1f, rdm1f, dtype=numpy.float64, optimize=True
                )
                - numpy.einsum(
                    "ij,kl->iklj", rdm1f, rdm1f, dtype=numpy.float64, optimize=True
                )
                * 0.5
            )

            # Add the cumulant part to RDM2
            if not approx_cumulant:
                RDM2_full += Kumul_T
            else:
                RDM2_full += Kumul

        # Compute the change in the one-particle density matrix (delta_gamma)
        del_gamma = rdm1f - self.hf_dm

        # Compute the effective potential
        veff = scf.hf.get_veff(self.mol, rdm1f, hermi=0)

        # Compute the one-electron energy
        Eh1 = numpy.einsum("ij,ij", self.hcore, rdm1f, optimize=True)

        # Compute the energy due to the effective potential
        EVeff = numpy.einsum("ij,ij", veff, rdm1f, optimize=True)

        # Compute the change in the one-electron energy
        Eh1_dg = numpy.einsum("ij,ij", self.hcore, del_gamma, optimize=True)

        # Compute the change in the effective potential energy
        Eveff_dg = numpy.einsum("ij,ij", self.hf_veff, del_gamma, optimize=True)

        # Restore the electron repulsion integrals (ERI)
        eri = ao2mo.restore(1, self.mf._eri, self.mf.mo_coeff.shape[1])

        # Compute the cumulant part of the two-electron energy
        EKumul = numpy.einsum("pqrs,pqrs", eri, Kumul, optimize=True)

        if not approx_cumulant:
            # Compute the true two-electron energy if not using approximate cumulant
            EKumul_T = numpy.einsum("pqrs,pqrs", eri, Kumul_T, optimize=True)

        if use_full_rdm and return_rdm:
            # Compute the full two-electron energy using the full RDM2
            E2 = numpy.einsum("pqrs,pqrs", eri, RDM2_full, optimize=True)

        # Compute the approximate BE total energy
        EKapprox = self.ebe_hf + Eh1_dg + Eveff_dg + EKumul / 2.0
        self.ebe_tot = EKapprox

        if not approx_cumulant:
            # Compute the true BE total energy if not using approximate cumulant
            EKtrue = Eh1 + EVeff / 2.0 + EKumul_T / 2.0 + self.enuc + self.E_core
            self.ebe_tot = EKtrue

        # Print energy results
        print("-----------------------------------------------------", flush=True)
        print(" BE ENERGIES with cumulant-based expression", flush=True)

        print("-----------------------------------------------------", flush=True)
        print(" E_BE = E_HF + Tr(F del g) + Tr(V K_approx)", flush=True)
        print(" E_HF            : {:>14.8f} Ha".format(self.ebe_hf), flush=True)
        print(" Tr(F del g)     : {:>14.8f} Ha".format(Eh1_dg + Eveff_dg), flush=True)
        print(" Tr(V K_aprrox)  : {:>14.8f} Ha".format(EKumul / 2.0), flush=True)
        print(" E_BE            : {:>14.8f} Ha".format(EKapprox), flush=True)
        print(
            " Ecorr BE        : {:>14.8f} Ha".format(EKapprox - self.ebe_hf), flush=True
        )

        if not approx_cumulant:
            print(flush=True)
            print(" E_BE = Tr(F[g] g) + Tr(V K_true)", flush=True)
            print(" Tr(h1 g)        : {:>14.8f} Ha".format(Eh1), flush=True)
            print(" Tr(Veff[g] g)   : {:>14.8f} Ha".format(EVeff / 2.0), flush=True)
            print(" Tr(V K_true)    : {:>14.8f} Ha".format(EKumul_T / 2.0), flush=True)
            print(" E_BE            : {:>14.8f} Ha".format(EKtrue), flush=True)
            if use_full_rdm and return_rdm:
                print(
                    " E(g+G)          : {:>14.8f} Ha".format(
                        Eh1 + 0.5 * E2 + self.E_core + self.enuc
                    ),
                    flush=True,
                )
            print(
                " Ecorr BE        : {:>14.8f} Ha".format(EKtrue - self.ebe_hf),
                flush=True,
            )
            print(flush=True)
            print(" True - approx   : {:>14.4e} Ha".format(EKtrue - EKapprox))
        print("-----------------------------------------------------", flush=True)

        print(flush=True)

        # Return the RDMs if requested
        if return_rdm:
            return (rdm1f, RDM2_full)

    def optimize(
        self,
        solver: str = "MP2",
        method: str = "QN",
        only_chem: bool = False,
<<<<<<< HEAD
        conv_tol: float = 1.0e-6,
        relax_density: bool = False,
        J0: list[list[float]] | None = None,
=======
        use_cumulant: bool = True,
        conv_tol: float = 1.0e-6,
        relax_density: bool = False,
        J0: Matrix[floating] | None = None,
>>>>>>> cca67f9c
        nproc: int = 1,
        ompnum: int = 4,
        max_iter: int = 500,
        trust_region: bool = False,
<<<<<<< HEAD
        solver_args: UserSolverArgs | None = None,
=======
        DMRG_solver_kwargs: KwargDict | None = None,
>>>>>>> cca67f9c
    ) -> None:
        """BE optimization function

        Interfaces BEOPT to perform bootstrap embedding optimization.

        Parameters
        ----------
        solver :
            High-level solver for the fragment, by default 'MP2'
        method :
            Optimization method, by default 'QN'
        only_chem :
            If true, density matching is not performed -- only global chemical potential
            is optimized, by default False
<<<<<<< HEAD
=======
        use_cumulant :
            Whether to use the cumulant energy expression, by default True.
>>>>>>> cca67f9c
        conv_tol :
            Convergence tolerance, by default 1.e-6
        relax_density :
            Whether to use relaxed or unrelaxed densities, by default False
            This option is for using CCSD as solver. Relaxed density here uses
            Lambda amplitudes, whereas unrelaxed density only uses T amplitudes.
            c.f. See http://classic.chem.msu.su/cgi-bin/ceilidh.exe/gran/gamess/forum/?C34df668afbHW-7216-1405+00.htm
            for the distinction between the two
        max_iter :
            Maximum number of optimization steps, by default 500
        nproc :
            Total number of processors assigned for the optimization. Defaults to 1.
            When nproc > 1, Python multithreading is invoked.
        ompnum :
            If nproc > 1, ompnum sets the number of cores for OpenMP parallelization.
            Defaults to 4
        J0 :
            Initial Jacobian.
        trust_region :
            Use trust-region based QN optimization, by default False
        """
        # Check if only chemical potential optimization is required
        if not only_chem:
            pot = self.pot
            if self.be_type == "be1":
                raise ValueError(
                    "BE1 only works with chemical potential optimization. "
                    "Set only_chem=True"
                )
        else:
            pot = [0.0]

        # Initialize the BEOPT object
        be_ = BEOPT(
            pot,
            self.Fobjs,
            self.Nocc,
            self.enuc,
            nproc=nproc,
            ompnum=ompnum,
            scratch_dir=self.scratch_dir,
            max_space=max_iter,
            conv_tol=conv_tol,
            only_chem=only_chem,
<<<<<<< HEAD
=======
            use_cumulant=use_cumulant,
            hci_cutoff=self.hci_cutoff,
            ci_coeff_cutoff=self.ci_coeff_cutoff,
>>>>>>> cca67f9c
            relax_density=relax_density,
            solver=solver,
            ebe_hf=self.ebe_hf,
<<<<<<< HEAD
            solver_args=solver_args,
=======
            DMRG_solver_kwargs=DMRG_solver_kwargs,
>>>>>>> cca67f9c
        )

        if method == "QN":
            # Prepare the initial Jacobian matrix
            if only_chem:
                J0 = numpy.array([[0.0]])
                J0 = self.get_be_error_jacobian(jac_solver="HF")
<<<<<<< HEAD
                J0 = [[J0[-1][-1]]]
=======
                J0 = J0[-1:, -1:]
>>>>>>> cca67f9c
            else:
                J0 = self.get_be_error_jacobian(jac_solver="HF")

            # Perform the optimization
            be_.optimize(method, J0=J0, trust_region=trust_region)

            # Print the energy components
            if use_cumulant:
                self.ebe_tot = be_.Ebe[0] + self.ebe_hf
                print_energy_cumulant(
                    be_.Ebe[0],
                    be_.Ebe[1][1],
                    be_.Ebe[1][0] + be_.Ebe[1][2],
                    self.ebe_hf,
                )
            else:
                self.ebe_tot = be_.Ebe[0] + self.enuc
                print_energy_noncumulant(
                    be_.Ebe[0],
                    be_.Ebe[1][0],
                    be_.Ebe[1][2],
                    be_.Ebe[1][1],
                    self.ebe_hf,
                    self.enuc,
                )
        else:
            raise ValueError("This optimization method for BE is not supported")

    @copy_docstring(_ext_get_be_error_jacobian)
<<<<<<< HEAD
    def get_be_error_jacobian(self, jac_solver: str = "HF") -> list[list[float]]:
=======
    def get_be_error_jacobian(self, jac_solver: str = "HF") -> Matrix[floating]:
>>>>>>> cca67f9c
        return _ext_get_be_error_jacobian(self.Nfrag, self.Fobjs, jac_solver)

    def print_ini(self):
        """
        Print initialization banner for the MOLBE calculation.
        """
        print("-----------------------------------------------------------", flush=True)

        print("  MMM     MMM    OOOO    LL           BBBBBBB    EEEEEEE ", flush=True)
        print("  M MM   MM M   OO  OO   LL           BB     B   EE      ", flush=True)
        print("  M  MM MM  M  OO    OO  LL           BB     B   EE      ", flush=True)
        print("  M   MMM   M  OO    OO  LL     ===   BBBBBBB    EEEEEEE ", flush=True)
        print("  M         M  OO    OO  LL           BB     B   EE      ", flush=True)
        print("  M         M   OO  OO   LL           BB     B   EE      ", flush=True)
        print("  M         M    OOOO    LLLLLL       BBBBBBB    EEEEEEE ", flush=True)

        print(flush=True)
        print("            MOLECULAR BOOTSTRAP EMBEDDING", flush=True)
        print("            BEn = ", self.be_type, flush=True)
        print("-----------------------------------------------------------", flush=True)
        print(flush=True)

    def initialize(self, eri_, compute_hf, restart=False) -> None:
        """
        Initialize the Bootstrap Embedding calculation.

        Parameters
        ----------
        eri_ : numpy.ndarray
            Electron repulsion integrals.
        compute_hf : bool
            Whether to compute Hartree-Fock energy.
        restart : bool, optional
            Whether to restart from a previous calculation, by default False.
        """
        if compute_hf:
            E_hf = 0.0

        # Create a file to store ERIs
        if not restart:
            file_eri = h5py.File(self.eri_file, "w")
        lentmp = len(self.edge_idx)
        for I in range(self.Nfrag):
            if lentmp:
                fobjs_ = Frags(
                    self.fsites[I],
                    I,
                    edge=self.edge[I],
                    eri_file=self.eri_file,
                    center=self.center[I],
                    edge_idx=self.edge_idx[I],
                    center_idx=self.center_idx[I],
                    efac=self.ebe_weight[I],
                    centerf_idx=self.centerf_idx[I],
                )
            else:
                fobjs_ = Frags(
                    self.fsites[I],
                    I,
                    edge=[],
                    center=[],
                    eri_file=self.eri_file,
                    edge_idx=[],
                    center_idx=[],
                    centerf_idx=[],
                    efac=self.ebe_weight[I],
                )
            fobjs_.sd(self.W, self.lmo_coeff, self.Nocc)

            self.Fobjs.append(fobjs_)

        if not restart:
            # Transform ERIs for each fragment and store in the file
            # ERI Transform Decision Tree
            # Do we have full (ij|kl)?
            #   Yes -- ao2mo, incore version
            #   No  -- Do we have (ij|P) from density fitting?
            #       Yes -- ao2mo, outcore version, using saved (ij|P)
            #       No  -- if integral_direct_DF is requested, invoke on-the-fly routine
            assert (
                (eri_ is not None)
                or (hasattr(self.mf, "with_df"))
                or (self.integral_direct_DF)
            ), "Input mean-field object is missing ERI (mf._eri) or DF (mf.with_df) "
            "object AND integral direct DF routine was not requested. "
            "Please check your inputs."
            if (
                eri_ is not None
            ):  # incore ao2mo using saved eri from mean-field calculation
                for I in range(self.Nfrag):
                    eri = ao2mo.incore.full(eri_, self.Fobjs[I].TA, compact=True)
                    file_eri.create_dataset(self.Fobjs[I].dname, data=eri)
            elif hasattr(self.mf, "with_df") and self.mf.with_df is not None:
                # pyscf.ao2mo uses DF object in an outcore fashion using (ij|P)
                #   in pyscf temp directory
                for I in range(self.Nfrag):
                    eri = self.mf.with_df.ao2mo(self.Fobjs[I].TA, compact=True)
                    file_eri.create_dataset(self.Fobjs[I].dname, data=eri)
            else:
                # If ERIs are not saved on memory, compute fragment ERIs integral-direct
                if (
                    self.integral_direct_DF
                ):  # Use density fitting to generate fragment ERIs on-the-fly
                    integral_direct_DF(
                        self.mf, self.Fobjs, file_eri, auxbasis=self.auxbasis
                    )
                else:  # Calculate ERIs on-the-fly to generate fragment ERIs
                    # TODO: Future feature to be implemented
                    # NOTE: Ideally, we want AO shell pair screening for this.
                    raise NotImplementedError
        else:
            eri = None

        for fobjs_ in self.Fobjs:
            # Process each fragment
            eri = numpy.array(file_eri.get(fobjs_.dname))
            _ = fobjs_.get_nsocc(self.S, self.C, self.Nocc, ncore=self.ncore)

            fobjs_.cons_h1(self.hcore)

            if not restart:
                eri = ao2mo.restore(8, eri, fobjs_.nao)

            fobjs_.cons_fock(self.hf_veff, self.S, self.hf_dm, eri_=eri)

            fobjs_.heff = numpy.zeros_like(fobjs_.h1)
            fobjs_.scf(fs=True, eri=eri)

            fobjs_.dm0 = 2.0 * (
                fobjs_._mo_coeffs[:, : fobjs_.nsocc]
                @ fobjs_._mo_coeffs[:, : fobjs_.nsocc].conj().T
            )

            if compute_hf:
                fobjs_.update_ebe_hf()  # Updates fragment HF energy.
                E_hf += fobjs_.ebe_hf

        if not restart:
            file_eri.close()

        if compute_hf:
            self.ebe_hf = E_hf + self.enuc + self.E_core
            hf_err = self.hf_etot - self.ebe_hf
            print(
                "HF-in-HF error                 :  {:>.4e} Ha".format(hf_err),
                flush=True,
            )
            if abs(hf_err) > 1.0e-5:
                print("WARNING!!! Large HF-in-HF energy error")

            print(flush=True)

        couti = 0
        for fobj in self.Fobjs:
            fobj.udim = couti
            couti = fobj.set_udim(couti)

    def oneshot(
        self,
        solver: str = "MP2",
<<<<<<< HEAD
        nproc: int = 1,
        ompnum: int = 4,
        calc_frag_energy: bool = False,
        solver_args: UserSolverArgs | None = None,
=======
        use_cumulant: bool = True,
        nproc: int = 1,
        ompnum: int = 4,
        DMRG_solver_kwargs: KwargDict | None = None,
>>>>>>> cca67f9c
    ) -> None:
        """
        Perform a one-shot bootstrap embedding calculation.

        Parameters
        ----------
        solver :
            High-level quantum chemistry method, by default 'MP2'. 'CCSD', 'FCI',
            and variants of selected CI are supported.
<<<<<<< HEAD
=======
        use_cumulant :
            Whether to use the cumulant energy expression, by default True.
>>>>>>> cca67f9c
        nproc :
            Number of processors for parallel calculations, by default 1.
            If set to >1, multi-threaded parallel computation is invoked.
        ompnum :
            Number of OpenMP threads, by default 4.
<<<<<<< HEAD
        calc_frag_energy :
            Whether to calculate fragment energies, by default False.
        """
        print("Calculating Energy by Fragment? ", calc_frag_energy)
=======
        """
>>>>>>> cca67f9c
        if nproc == 1:
            rets = be_func(
                None,
                self.Fobjs,
                self.Nocc,
                solver,
                self.enuc,
<<<<<<< HEAD
                hf_veff=self.hf_veff,
                nproc=ompnum,
                frag_energy=calc_frag_energy,
                ereturn=True,
                eeval=True,
                scratch_dir=self.scratch_dir,
                solver_args=solver_args,
=======
                nproc=ompnum,
                use_cumulant=use_cumulant,
                eeval=True,
                return_vec=False,
                hci_cutoff=self.hci_cutoff,
                ci_coeff_cutoff=self.ci_coeff_cutoff,
                select_cutoff=self.select_cutoff,
                scratch_dir=self.scratch_dir,
                DMRG_solver_kwargs=DMRG_solver_kwargs,
>>>>>>> cca67f9c
            )
        else:
            rets = be_func_parallel(
                None,
                self.Fobjs,
                self.Nocc,
                solver,
                self.enuc,
<<<<<<< HEAD
                hf_veff=self.hf_veff,
                eeval=True,
                frag_energy=calc_frag_energy,
                nproc=nproc,
                ompnum=ompnum,
                scratch_dir=self.scratch_dir,
                solver_args=solver_args,
=======
                nproc=nproc,
                ompnum=ompnum,
                use_cumulant=use_cumulant,
                eeval=True,
                return_vec=False,
                hci_cutoff=self.hci_cutoff,
                ci_coeff_cutoff=self.ci_coeff_cutoff,
                select_cutoff=self.select_cutoff,
                scratch_dir=self.scratch_dir,
>>>>>>> cca67f9c
            )

        print("-----------------------------------------------------", flush=True)
        print("             One Shot BE ", flush=True)
        print("             Solver : ", solver, flush=True)
        print("-----------------------------------------------------", flush=True)
        print(flush=True)
        if use_cumulant:
            print_energy_cumulant(
                rets[0], rets[1][1], rets[1][0] + rets[1][2], self.ebe_hf
            )
            self.ebe_tot = rets[0]
        else:
            print_energy_noncumulant(
                rets[0], rets[1][0], rets[1][2], rets[1][1], self.ebe_hf, self.enuc
            )
            self.ebe_tot = rets[0] + self.enuc

<<<<<<< HEAD
        if not calc_frag_energy:
            self.compute_energy_full(approx_cumulant=True, return_rdm=False)

    def update_fock(self, heff: list[Matrix[float64]] | None = None) -> None:
=======
    def update_fock(self, heff: list[Matrix[floating]] | None = None) -> None:
>>>>>>> cca67f9c
        """
        Update the Fock matrix for each fragment with the effective Hamiltonian.

        Parameters
        ----------
        heff : list of numpy.ndarray, optional
            List of effective Hamiltonian matrices for each fragment, by default None.
        """
        if heff is None:
            for fobj in self.Fobjs:
                fobj.fock += fobj.heff
        else:
            for idx, fobj in enumerate(self.Fobjs):
                fobj.fock += heff[idx]

    def write_heff(self, heff_file: str = "bepotfile.h5") -> None:
        """
        Write the effective Hamiltonian to a file.

        Parameters
        ----------
        heff_file : str, optional
            Path to the file to store effective Hamiltonian, by default 'bepotfile.h5'.
        """
        with h5py.File(heff_file, "w") as filepot:
            for fobj in self.Fobjs:
                print(fobj.heff.shape, fobj.dname, flush=True)
                filepot.create_dataset(fobj.dname, data=fobj.heff)

    def read_heff(self, heff_file="bepotfile.h5"):
        """
        Read the effective Hamiltonian from a file.

        Parameters
        ----------
        heff_file : str, optional
            Path to the file storing effective Hamiltonian, by default 'bepotfile.h5'.
        """
        with h5py.File(heff_file, "r") as filepot:
            for fobj in self.Fobjs:
                fobj.heff = filepot.get(fobj.dname)


def initialize_pot(Nfrag, edge_idx):
    """
    Initialize the potential array for bootstrap embedding.

    This function initializes a potential array for a given number of fragments
    (:python:`Nfrag`) and their corresponding edge indices (:python:`edge_idx`).
    The potential array is initialized with zeros for each pair of edge site indices
    within each fragment, followed by an
    additional zero for the global chemical potential.

    Parameters
    ----------
    Nfrag : int
        Number of fragments.
    edge_idx : list of list of list of int
        List of edge indices for each fragment. Each element is a list of lists,
        where each sublist contains the indices of edge sites for a particular fragment.

    Returns
    -------
    list of float
        Initialized potential array with zeros.
    """
    pot_ = []

    if not len(edge_idx) == 0:
        for I in range(Nfrag):
            for i in edge_idx[I]:
                for j in range(len(i)):
                    for k in range(len(i)):
                        if j > k:
                            continue
                        pot_.append(0.0)

    pot_.append(0.0)
    return pot_<|MERGE_RESOLUTION|>--- conflicted
+++ resolved
@@ -5,61 +5,27 @@
 import h5py
 import numpy
 from attrs import define
-<<<<<<< HEAD
-from numpy import float64
-=======
 from numpy import floating
->>>>>>> cca67f9c
 from pyscf import ao2mo, scf
 
 from quemb.molbe.be_parallel import be_func_parallel
 from quemb.molbe.eri_onthefly import integral_direct_DF
 from quemb.molbe.fragment import fragpart
 from quemb.molbe.lo import MixinLocalize
-<<<<<<< HEAD
-from quemb.molbe.misc import print_energy
+from quemb.molbe.misc import print_energy_cumulant, print_energy_noncumulant
 from quemb.molbe.opt import BEOPT
 from quemb.molbe.pfrag import Frags
 from quemb.molbe.solver import UserSolverArgs, be_func
-=======
-from quemb.molbe.misc import print_energy_cumulant, print_energy_noncumulant
-from quemb.molbe.opt import BEOPT
-from quemb.molbe.pfrag import Frags
-from quemb.molbe.solver import be_func
->>>>>>> cca67f9c
 from quemb.shared.external.optqn import (
     get_be_error_jacobian as _ext_get_be_error_jacobian,
 )
 from quemb.shared.helper import copy_docstring
 from quemb.shared.manage_scratch import WorkDir
-<<<<<<< HEAD
 from quemb.shared.typing import Matrix, PathLike
-=======
-from quemb.shared.typing import KwargDict, Matrix, PathLike
->>>>>>> cca67f9c
 
 
 @define
 class storeBE:
-<<<<<<< HEAD
-    # TODO: some of the types are most likely wrong.
-    #  this has to be checked in a review
-    Nocc: int
-    hf_veff: Matrix[float64]
-    hcore: Matrix[float64]
-    S: Matrix[float64]
-    C: Matrix[float64]
-    hf_dm: Matrix[float64]
-    hf_etot: float
-    W: Matrix[float64]
-    lmo_coeff: Matrix[float64]
-    enuc: float
-    ek: float
-    E_core: float
-    C_core: float
-    P_core: float
-    core_veff: float
-=======
     Nocc: int
     hf_veff: Matrix[floating]
     hcore: Matrix[floating]
@@ -75,7 +41,6 @@
     C_core: Matrix[floating]
     P_core: Matrix[floating]
     core_veff: Matrix[floating]
->>>>>>> cca67f9c
 
 
 class BE(MixinLocalize):
@@ -114,13 +79,6 @@
         nproc: int = 1,
         ompnum: int = 4,
         scratch_dir: WorkDir | None = None,
-<<<<<<< HEAD
-=======
-        hci_pt: bool = False,
-        hci_cutoff: float = 0.001,
-        ci_coeff_cutoff: float | None = None,
-        select_cutoff: float | None = None,
->>>>>>> cca67f9c
         integral_direct_DF: bool = False,
         auxbasis: str | None = None,
     ) -> None:
@@ -137,12 +95,9 @@
             Path to the file storing two-electron integrals.
         lo_method :
             Method for orbital localization, by default 'lowdin'.
-<<<<<<< HEAD
-=======
         pop_method :
             Method for calculating orbital population, by default 'meta-lowdin'
             See pyscf.lo for more details and options
->>>>>>> cca67f9c
         compute_hf :
             Whether to compute Hartree-Fock energy, by default True.
         restart :
@@ -674,25 +629,15 @@
         solver: str = "MP2",
         method: str = "QN",
         only_chem: bool = False,
-<<<<<<< HEAD
-        conv_tol: float = 1.0e-6,
-        relax_density: bool = False,
-        J0: list[list[float]] | None = None,
-=======
         use_cumulant: bool = True,
         conv_tol: float = 1.0e-6,
         relax_density: bool = False,
         J0: Matrix[floating] | None = None,
->>>>>>> cca67f9c
         nproc: int = 1,
         ompnum: int = 4,
         max_iter: int = 500,
         trust_region: bool = False,
-<<<<<<< HEAD
         solver_args: UserSolverArgs | None = None,
-=======
-        DMRG_solver_kwargs: KwargDict | None = None,
->>>>>>> cca67f9c
     ) -> None:
         """BE optimization function
 
@@ -707,11 +652,8 @@
         only_chem :
             If true, density matching is not performed -- only global chemical potential
             is optimized, by default False
-<<<<<<< HEAD
-=======
         use_cumulant :
             Whether to use the cumulant energy expression, by default True.
->>>>>>> cca67f9c
         conv_tol :
             Convergence tolerance, by default 1.e-6
         relax_density :
@@ -756,20 +698,11 @@
             max_space=max_iter,
             conv_tol=conv_tol,
             only_chem=only_chem,
-<<<<<<< HEAD
-=======
             use_cumulant=use_cumulant,
-            hci_cutoff=self.hci_cutoff,
-            ci_coeff_cutoff=self.ci_coeff_cutoff,
->>>>>>> cca67f9c
             relax_density=relax_density,
             solver=solver,
             ebe_hf=self.ebe_hf,
-<<<<<<< HEAD
             solver_args=solver_args,
-=======
-            DMRG_solver_kwargs=DMRG_solver_kwargs,
->>>>>>> cca67f9c
         )
 
         if method == "QN":
@@ -777,11 +710,7 @@
             if only_chem:
                 J0 = numpy.array([[0.0]])
                 J0 = self.get_be_error_jacobian(jac_solver="HF")
-<<<<<<< HEAD
-                J0 = [[J0[-1][-1]]]
-=======
                 J0 = J0[-1:, -1:]
->>>>>>> cca67f9c
             else:
                 J0 = self.get_be_error_jacobian(jac_solver="HF")
 
@@ -811,11 +740,7 @@
             raise ValueError("This optimization method for BE is not supported")
 
     @copy_docstring(_ext_get_be_error_jacobian)
-<<<<<<< HEAD
-    def get_be_error_jacobian(self, jac_solver: str = "HF") -> list[list[float]]:
-=======
     def get_be_error_jacobian(self, jac_solver: str = "HF") -> Matrix[floating]:
->>>>>>> cca67f9c
         return _ext_get_be_error_jacobian(self.Nfrag, self.Fobjs, jac_solver)
 
     def print_ini(self):
@@ -976,17 +901,10 @@
     def oneshot(
         self,
         solver: str = "MP2",
-<<<<<<< HEAD
-        nproc: int = 1,
-        ompnum: int = 4,
-        calc_frag_energy: bool = False,
-        solver_args: UserSolverArgs | None = None,
-=======
         use_cumulant: bool = True,
         nproc: int = 1,
         ompnum: int = 4,
-        DMRG_solver_kwargs: KwargDict | None = None,
->>>>>>> cca67f9c
+        solver_args: UserSolverArgs | None = None,
     ) -> None:
         """
         Perform a one-shot bootstrap embedding calculation.
@@ -996,24 +914,14 @@
         solver :
             High-level quantum chemistry method, by default 'MP2'. 'CCSD', 'FCI',
             and variants of selected CI are supported.
-<<<<<<< HEAD
-=======
         use_cumulant :
             Whether to use the cumulant energy expression, by default True.
->>>>>>> cca67f9c
         nproc :
             Number of processors for parallel calculations, by default 1.
             If set to >1, multi-threaded parallel computation is invoked.
         ompnum :
             Number of OpenMP threads, by default 4.
-<<<<<<< HEAD
-        calc_frag_energy :
-            Whether to calculate fragment energies, by default False.
-        """
-        print("Calculating Energy by Fragment? ", calc_frag_energy)
-=======
-        """
->>>>>>> cca67f9c
+        """
         if nproc == 1:
             rets = be_func(
                 None,
@@ -1021,25 +929,13 @@
                 self.Nocc,
                 solver,
                 self.enuc,
-<<<<<<< HEAD
-                hf_veff=self.hf_veff,
                 nproc=ompnum,
-                frag_energy=calc_frag_energy,
                 ereturn=True,
                 eeval=True,
                 scratch_dir=self.scratch_dir,
                 solver_args=solver_args,
-=======
-                nproc=ompnum,
                 use_cumulant=use_cumulant,
-                eeval=True,
                 return_vec=False,
-                hci_cutoff=self.hci_cutoff,
-                ci_coeff_cutoff=self.ci_coeff_cutoff,
-                select_cutoff=self.select_cutoff,
-                scratch_dir=self.scratch_dir,
-                DMRG_solver_kwargs=DMRG_solver_kwargs,
->>>>>>> cca67f9c
             )
         else:
             rets = be_func_parallel(
@@ -1048,25 +944,13 @@
                 self.Nocc,
                 solver,
                 self.enuc,
-<<<<<<< HEAD
-                hf_veff=self.hf_veff,
                 eeval=True,
-                frag_energy=calc_frag_energy,
                 nproc=nproc,
                 ompnum=ompnum,
                 scratch_dir=self.scratch_dir,
                 solver_args=solver_args,
-=======
-                nproc=nproc,
-                ompnum=ompnum,
                 use_cumulant=use_cumulant,
-                eeval=True,
                 return_vec=False,
-                hci_cutoff=self.hci_cutoff,
-                ci_coeff_cutoff=self.ci_coeff_cutoff,
-                select_cutoff=self.select_cutoff,
-                scratch_dir=self.scratch_dir,
->>>>>>> cca67f9c
             )
 
         print("-----------------------------------------------------", flush=True)
@@ -1085,14 +969,7 @@
             )
             self.ebe_tot = rets[0] + self.enuc
 
-<<<<<<< HEAD
-        if not calc_frag_energy:
-            self.compute_energy_full(approx_cumulant=True, return_rdm=False)
-
-    def update_fock(self, heff: list[Matrix[float64]] | None = None) -> None:
-=======
     def update_fock(self, heff: list[Matrix[floating]] | None = None) -> None:
->>>>>>> cca67f9c
         """
         Update the Fock matrix for each fragment with the effective Hamiltonian.
 
