--- conflicted
+++ resolved
@@ -109,11 +109,7 @@
     eri_file : str
         Path to the file storing two-electron integrals.
     lo_method :
-<<<<<<< HEAD
-        Method for orbital localization, default is 'SO'.
-=======
         Method for orbital localization, default is "lowdin".
->>>>>>> 33be87ed
     """
 
     @timer.timeit
@@ -121,17 +117,11 @@
         self,
         mf: scf.hf.SCF,
         fobj: FragPart[Mole],
-<<<<<<< HEAD
         *,
         eri_file: PathLike = "eri_file.h5",
         lo_method: LocMethods = "lowdin",
         iao_loc_method: IAO_LocMethods = "lowdin",
         lo_bath_post_schmidt: Literal["cholesky", "ER", "PM", "boys"] | None = None,
-=======
-        eri_file: PathLike = "eri_file.h5",
-        lo_method: LocMethods = "lowdin",
-        iao_loc_method: IAO_LocMethods = "lowdin",
->>>>>>> 33be87ed
         pop_method: str | None = None,
         compute_hf: bool = True,
         restart: bool = False,
@@ -160,14 +150,11 @@
             Method for orbital localization, by default "lowdin".
         iao_loc_method :
             Method for IAO localization, by default "lowdin"
-<<<<<<< HEAD
         lo_method_bath_post_schmidt :
             If not :python:`None`, then perform a localization of the bath orbitals
             **after** the Schmidt decomposition.
             This is particularly relevant for integral screening, i.e.
             :python:`int_transform="sparse-DF-*"`.
-=======
->>>>>>> 33be87ed
         pop_method :
             Method for calculating orbital population, by default 'meta-lowdin'
             See pyscf.lo for more details and options
@@ -276,13 +263,10 @@
                 "Likewise, if lo_method != 'IAO', then fobj must not have "
                 "an iao_valence_basis defined."
             )
-<<<<<<< HEAD
 
         self.lo_bath_post_schmidt: Literal["cholesky", "ER", "PM", "boys"] | None = (
             lo_bath_post_schmidt
         )
-=======
->>>>>>> 33be87ed
 
         self.ebe_hf = 0.0
         self.ebe_tot = 0.0
@@ -1227,11 +1211,7 @@
         IAO is recommended augmented with PAO orbitals.
 
         NOTE: For molecular systems, with frozen core, the core and valence are
-<<<<<<< HEAD
         localized TOGETHER. This is not the case for periodic systems.
-=======
-        localized TOGETHER. This is not the case of periodic systems.
->>>>>>> 33be87ed
 
         Parameters
         ----------
@@ -1245,15 +1225,9 @@
         fobj :
         iao_loc_method:
             Name of localization method in quantum chemistry for the IAOs and PAOs.
-<<<<<<< HEAD
-            Options include 'SO', 'FB', 'PM', 'ER' (as documented in PySCF). Default is
-            'SO', or symmetric orthogonalization.
-            If not using SO, we suggest using 'PM', as it is more robust than 'Boys'
-=======
             Options include "lowdin", "boys", 'PM', 'ER' (as documented in PySCF).
             Default is "lowdin".
             If not using lowdin, we suggest using 'PM', as it is more robust than 'boys'
->>>>>>> 33be87ed
             localization and less expensive than 'ER'
         iao_valence_only : bool
             If this option is set to True, all calculation will be performed in the
