--- conflicted
+++ resolved
@@ -68,29 +68,6 @@
 
     def __init__(
         self,
-<<<<<<< HEAD
-        mf,
-        fobj,
-        eri_file="eri_file.h5",
-        lo_method="lowdin",
-        pop_method=None,
-        compute_hf=True,
-        restart=False,
-        save=False,
-        restart_file="storebe.pk",
-        save_file="storebe.pk",
-        hci_pt=False,
-        frag_energy=True,
-        nproc=1,
-        ompnum=4,
-        scratch_dir=None,
-        hci_cutoff=0.001,
-        ci_coeff_cutoff=None,
-        select_cutoff=None,
-        integral_direct_DF=False,
-        auxbasis=None,
-    ):
-=======
         mf: scf.hf.SCF,
         fobj: fragpart,
         eri_file: PathLike = "eri_file.h5",
@@ -111,7 +88,6 @@
         integral_direct_DF: bool = False,
         auxbasis: str | None = None,
     ) -> None:
->>>>>>> f1d316b9
         """
         Constructor for BE object.
 
@@ -135,14 +111,10 @@
             Path to the file storing restart information, by default 'storebe.pk'.
         save_file :
             Path to the file storing save information, by default 'storebe.pk'.
-<<<<<<< HEAD
         frag_energy : bool, optional
             Calculate energies of all fragments, rather than constructing any
             full system RDMs, by default True
-        nproc : int, optional
-=======
         nproc :
->>>>>>> f1d316b9
             Number of processors for parallel calculations, by default 1. If set to >1,
             threaded parallel computation is invoked.
         ompnum :
@@ -668,21 +640,6 @@
 
     def optimize(
         self,
-<<<<<<< HEAD
-        solver="MP2",
-        method="QN",
-        only_chem=False,
-        conv_tol=1.0e-6,
-        relax_density=False,
-        max_iter=500,
-        J0=None,
-        trust_region=False,
-        nproc=1,
-        ompnum=4,
-        scratch_dir=None,
-        **solver_kwargs,
-    ):
-=======
         solver: str = "MP2",
         method: str = "QN",
         only_chem: bool = False,
@@ -695,7 +652,6 @@
         trust_region: bool = False,
         DMRG_solver_kwargs: KwargDict | None = None,
     ) -> None:
->>>>>>> f1d316b9
         """BE optimization function
 
         Interfaces BEOPT to perform bootstrap embedding optimization.
@@ -719,27 +675,16 @@
             for the distinction between the two
         max_iter :
             Maximum number of optimization steps, by default 500
-<<<<<<< HEAD
-        J0 : list of list of float
-            Initial Jacobian.
-        trust_region : bool, optional
-            Use trust-region based QN optimization, by default False
-        nproc : int
-=======
         nproc :
->>>>>>> f1d316b9
             Total number of processors assigned for the optimization. Defaults to 1.
             When nproc > 1, Python multithreading is invoked.
         ompnum :
             If nproc > 1, ompnum sets the number of cores for OpenMP parallelization.
             Defaults to 4
-<<<<<<< HEAD
-=======
         J0 :
             Initial Jacobian.
         trust_region :
             Use trust-region based QN optimization, by default False
->>>>>>> f1d316b9
         """
         # Check if only chemical potential optimization is required
         if not only_chem:
@@ -772,12 +717,7 @@
             hci_pt=self.hci_pt,
             solver=solver,
             ebe_hf=self.ebe_hf,
-<<<<<<< HEAD
-            frag_energy=self.frag_energy,
-            **solver_kwargs,
-=======
             DMRG_solver_kwargs=DMRG_solver_kwargs,
->>>>>>> f1d316b9
         )
 
         if method == "QN":
@@ -963,22 +903,12 @@
 
     def oneshot(
         self,
-<<<<<<< HEAD
-        solver="MP2",
-        nproc=1,
-        ompnum=4,
-        clean_eri=False,
-        scratch_dir=None,
-        **solver_kwargs,
-    ):
-=======
         solver: str = "MP2",
         nproc: int = 1,
         ompnum: int = 4,
         calc_frag_energy: bool = False,
         DMRG_solver_kwargs: KwargDict | None = None,
     ) -> None:
->>>>>>> f1d316b9
         """
         Perform a one-shot bootstrap embedding calculation.
 
@@ -992,22 +922,10 @@
             If set to >1, multi-threaded parallel computation is invoked.
         ompnum :
             Number of OpenMP threads, by default 4.
-<<<<<<< HEAD
-        frag_energy : bool, optional
-            Whether to calculate fragment energies, by default True.
-        clean_eri : bool, optional
-            Whether to clean up ERI files after calculation, by default False.
-        """
-        self.scratch_dir = scratch_dir
-        self.solver_kwargs = solver_kwargs
-
-        print("Calculating Energy by Fragment? ", self.frag_energy)
-=======
         calc_frag_energy :
             Whether to calculate fragment energies, by default False.
         """
         print("Calculating Energy by Fragment? ", calc_frag_energy)
->>>>>>> f1d316b9
         if nproc == 1:
             rets = be_func(
                 None,
@@ -1038,14 +956,8 @@
                 hci_cutoff=self.hci_cutoff,
                 ci_coeff_cutoff=self.ci_coeff_cutoff,
                 select_cutoff=self.select_cutoff,
-<<<<<<< HEAD
-                ereturn=True,
-                print_match_err=True,
-                frag_energy=self.frag_energy,
-=======
                 eeval=True,
                 frag_energy=calc_frag_energy,
->>>>>>> f1d316b9
                 nproc=nproc,
                 ompnum=ompnum,
                 scratch_dir=self.scratch_dir,
