# Author(s): Oinam Romesh Meitei

import pickle
from typing import Final, Literal, TypeAlias
from warnings import warn

import h5py
import numpy
from attrs import define
from numpy import array, diag_indices, einsum, float64, floating, zeros, zeros_like
from numpy.linalg import multi_dot
from pyscf import ao2mo, scf
from typing_extensions import assert_never

from quemb.molbe.be_parallel import be_func_parallel
from quemb.molbe.eri_onthefly import integral_direct_DF
from quemb.molbe.eri_sparse_DF import (
    transform_sparse_DF_integral_cpp,
    transform_sparse_DF_integral_nb,
)
from quemb.molbe.fragment import FragPart
from quemb.molbe.lo import MixinLocalize
from quemb.molbe.misc import print_energy_cumulant, print_energy_noncumulant
from quemb.molbe.opt import BEOPT
from quemb.molbe.pfrag import Frags, union_of_frag_MOs_and_index
from quemb.molbe.solver import Solvers, UserSolverArgs, be_func
from quemb.shared.config import settings
from quemb.shared.external.optqn import (
    get_be_error_jacobian as _ext_get_be_error_jacobian,
)
from quemb.shared.helper import Timer, copy_docstring, ensure
from quemb.shared.manage_scratch import WorkDir
from quemb.shared.typing import Matrix, PathLike

IntTransforms: TypeAlias = Literal[
    "in-core",
    "out-core-DF",
    "int-direct-DF",
    "sparse-DF-cpp",  # screen AOs and MOs via S_abs
    "sparse-DF-nb",  # screen AOs and MOs via S_abs and use jitted numba
    "sparse-DF-cpp-gpu",  # screen AOs and MOs via S_abs
    "sparse-DF-nb-gpu",  # screen AOs and MOs via S_abs and use jitted numba
]


@define
class storeBE:
    Nocc: int
    hf_veff: Matrix[floating]
    hcore: Matrix[floating]
    S: Matrix[floating]
    C: Matrix[floating]
    hf_dm: Matrix[floating]
    hf_etot: float
    W: Matrix[floating]
    lmo_coeff: Matrix[floating]
    enuc: float
    ek: float
    E_core: float
    C_core: Matrix[floating]
    P_core: Matrix[floating]
    core_veff: Matrix[floating]


class BE(MixinLocalize):
    """
    Class for handling bootstrap embedding (BE) calculations.

    This class encapsulates the functionalities required for performing
    bootstrap embedding calculations, including setting up the BE environment,
    initializing fragments, performing SCF calculations, and
    evaluating energies.

    Attributes
    ----------
    mf : pyscf.scf.hf.SCF
        PySCF mean-field object.
    fobj : quemb.molbe.autofrag.FragPart
        Fragment object containing sites, centers, edges, and indices.
    eri_file : str
        Path to the file storing two-electron integrals.
    lo_method : str
        Method for orbital localization, default is 'lowdin'.
    """

    def __init__(
        self,
        mf: scf.hf.SCF,
        fobj: FragPart,
        eri_file: PathLike = "eri_file.h5",
        lo_method: str = "lowdin",
        iao_loc_method: str | None = "SO",
        pop_method: str | None = None,
        compute_hf: bool = True,
        restart: bool = False,
        restart_file: PathLike = "storebe.pk",
        nproc: int = 1,
        ompnum: int = 4,
        thr_bath: float = 1.0e-10,
        scratch_dir: WorkDir | None = None,
        int_transform: IntTransforms = "in-core",
        auxbasis: str | None = None,
        MO_coeff_epsilon: float = 1e-4,
        AO_coeff_epsilon: float = 1e-10,
<<<<<<< HEAD
        int_n_threads: int = 1,
=======
>>>>>>> 93433a5b
    ) -> None:
        r"""
        Constructor for BE object.

        Parameters
        ----------
        mf :
            PySCF mean-field object.
        fobj :
            Fragment object containing sites, centers, edges, and indices.
        eri_file :
            Path to the file storing two-electron integrals.
        lo_method :
            Method for orbital localization, by default 'lowdin'.
        iao_loc_method :
            Method for IAO localization, by default "SO"
        pop_method :
            Method for calculating orbital population, by default 'meta-lowdin'
            See pyscf.lo for more details and options
        compute_hf :
            Whether to compute Hartree-Fock energy, by default True.
        restart :
            Whether to restart from a previous calculation, by default False.
        restart_file :
            Path to the file storing restart information, by default 'storebe.pk'.
        nproc :
            Number of processors for parallel calculations, by default 1. If set to >1,
            threaded parallel computation is invoked.
        ompnum :
            Number of OpenMP threads, by default 4.
        thr_bath : float,
            Threshold for bath orbitals in Schmidt decomposition
        scratch_dir :
            Scratch directory.
        int_transform :
            The possible integral transformations.

            - :python:`"in-core"` (default): Use a dense representation of integrals
              in memory without density fitting (DF) and transform in-memory.
            - :python:`"out-core-DF"`: Use a dense, DF representation of integrals,
              the DF integrals :math:`(\mu, \nu | P)` are stored on disc.
            - :python:`"int-direct-DF"`: Use a dense, DF representation of integrals,
              the required DF integrals :math:`(\mu, \nu | P)` are computed and fitted
              on-demand for each fragment.
            - :python:`"sparse-DF-cpp"`:
              Use a sparse, DF representation of integrals,
              and avoid recomputation of elements that are shared across fragments.
              Uses a ``C++`` implementation for performance heavy code.
            - :python:`"sparse-DF-nb"`:
              Use a sparse, DF representation of integrals,
              and avoid recomputation of elements that are shared across fragments.
              Uses a numba implementation for performance heavy code.
            - :python:`"sparse-DF-cpp-gpu"`:
              Use a sparse, DF representation of integrals,
              and avoid recomputation of elements that are shared across fragments.
              Uses a ``C++`` + ``CUDDA`` implementation for performance heavy code,
              only available when compiled with CUDABlas.
            - :python:`"sparse-DF-nb-gpu"`:
              Use a sparse, DF representation of integrals,
              and avoid recomputation of elements that are shared across fragments.
              Uses a numba implementation + ``cupy`` for performance heavy code.
              Only available if ``cupy`` is installed.
        auxbasis :
            Auxiliary basis for density fitting, by default None
            (uses default auxiliary basis defined in PySCF).
            Only relevant for :python:`int_transform in {"int-direct-DF", "sparse-DF"}`.
        MO_coeff_epsilon:
            The cutoff value of the absolute overlap
            :math:`\int |\phi_i| |\varphi_{\mu}|`
            when a MO coefficient :math:`i` and an AO coefficient
            :math:`\mu` are considered to be connected for sparsity screening.
        AO_coeff_epsilon:
            The cutoff value of the absolute overlap
            :math:`\int |\varphi_{\mu}| |\varphi_{\nu}|`
            when two AO coefficient :math:`\mu, \nu`
            are considered to be connected for sparsity screening.
            Here the absolute overlap matrix is used.
        """
        init_timer = Timer("Time to initialize BE object")
        if restart:
            # Load previous calculation data from restart file
            with open(restart_file, "rb") as rfile:
                store_ = pickle.load(rfile)
            self.Nocc = store_.Nocc
            self.hf_veff = store_.hf_veff
            self.hcore = store_.hcore
            self.S = store_.S
            self.C = store_.C
            self.hf_dm = store_.hf_dm
            self.hf_etot = store_.hf_etot
            self.W = store_.W
            self.lmo_coeff = store_.lmo_coeff
            self.enuc = store_.enuc
            self.E_core = store_.E_core
            self.C_core = store_.C_core
            self.P_core = store_.P_core
            self.core_veff = store_.core_veff
            self.mo_energy = store_.mo_energy

        self.MO_coeff_epsilon = MO_coeff_epsilon
        self.AO_coeff_epsilon = AO_coeff_epsilon
<<<<<<< HEAD
        self.int_n_threads = int_n_threads
=======

        # We hardcode it here, because in practice it is far better
        # to use the parallelization in each fragment.
        self.n_threads_integral_transform: Final = 1
>>>>>>> 93433a5b

        self.unrestricted = False
        self.nproc = nproc
        self.ompnum = ompnum
        self.integral_transform = int_transform
        self.auxbasis = auxbasis
        self.thr_bath = thr_bath

        # Fragment information from fobj
        self.fobj = fobj

        self.ebe_hf = 0.0
        self.ebe_tot = 0.0

        self.mf = mf

        if not restart:
            self.mo_energy = mf.mo_energy

            self.mf = mf
            self.Nocc = mf.mol.nelectron // 2
            self.enuc = mf.energy_nuc()

            self.hcore = mf.get_hcore()
            self.S = mf.get_ovlp()
            self.C = array(mf.mo_coeff)
            self.hf_dm = mf.make_rdm1()
            self.hf_veff = mf.get_veff()
            self.hf_etot = mf.e_tot
            self.W = None
            self.lmo_coeff = None
            self.cinv = None

        self.print_ini()
        self.Fobjs: list[Frags] = []
        self.pot = initialize_pot(self.fobj.n_frag, self.fobj.relAO_per_edge_per_frag)

        if scratch_dir is None:
            self.scratch_dir = WorkDir.from_environment()
        else:
            self.scratch_dir = scratch_dir
        print(f"Scratch dir is in: {self.scratch_dir.path}")
        self.eri_file = self.scratch_dir / eri_file

        self.frozen_core = fobj.frozen_core
        self.ncore = 0
        if not restart:
            self.E_core = 0
            self.C_core = None
            self.P_core = None
            self.core_veff = None

        if self.frozen_core:
            # Handle frozen core orbitals
            assert not (
                fobj.ncore is None or fobj.no_core_idx is None or fobj.core_list is None
            )
            self.ncore = fobj.ncore
            self.no_core_idx = fobj.no_core_idx
            self.core_list = fobj.core_list

            if not restart:
                self.Nocc -= self.ncore
                self.hf_dm = 2.0 * (
                    self.C[:, self.ncore : self.ncore + self.Nocc]
                    @ self.C[:, self.ncore : self.ncore + self.Nocc].T
                )
                self.C_core = self.C[:, : self.ncore]
                self.P_core = self.C_core @ self.C_core.T
                self.core_veff = mf.get_veff(dm=self.P_core * 2.0)
                self.E_core = einsum(
                    "ji,ji->", 2.0 * self.hcore + self.core_veff, self.P_core
                )
                self.hf_veff -= self.core_veff
                self.hcore += self.core_veff

        if not restart:
            # Localize orbitals
            self.localize(
                lo_method,
                iao_valence_basis=fobj.iao_valence_basis,
                iao_loc_method=iao_loc_method,
                iao_valence_only=fobj.iao_valence_only,
                pop_method=pop_method,
            )

            if fobj.iao_valence_only and lo_method.upper() == "IAO":
                self.Ciao_pao = self.localize(
                    lo_method,
                    iao_valence_basis=fobj.iao_valence_basis,
                    iao_loc_method=iao_loc_method,
                    iao_valence_only=False,
                    pop_method=pop_method,
                    hstack=True,
                    nosave=True,
                )

        if not restart:
            # Initialize fragments and perform initial calculations
            self.initialize(
                mf._eri, compute_hf, restart=False, int_transform=int_transform
            )
        else:
            self.initialize(None, compute_hf, restart=True, int_transform=int_transform)
        if settings.PRINT_LEVEL >= 10:
            print(init_timer.str_elapsed())

    def save(self, save_file: PathLike = "storebe.pk") -> None:
        """
        Save intermediate results for restart.

        Parameters
        ----------
        save_file :
            Path to the file storing restart information, by default 'storebe.pk'.
        """
        store_ = storeBE(
            self.Nocc,
            self.hf_veff,
            self.hcore,
            self.S,
            self.C,
            self.hf_dm,
            self.hf_etot,
            self.W,
            self.lmo_coeff,
            self.enuc,
            self.E_core,
            self.C_core,
            self.P_core,
            self.core_veff,
            self.mo_energy,
        )

        with open(save_file, "wb") as rfile:
            pickle.dump(store_, rfile, pickle.HIGHEST_PROTOCOL)

    def rdm1_fullbasis(
        self,
        return_ao=True,
        only_rdm1=False,
        only_rdm2=False,
        return_lo=False,
        return_RDM2=True,
        print_energy=False,
    ):
        """Compute the one- and two-particle reduced density matrices (RDM1 and RDM2).

        Parameters
        ----------
        return_ao : bool, optional
            Whether to return the RDMs in the AO basis. Default is True.
        only_rdm1 : bool, optional
            Whether to compute only the RDM1. Default is False.
        only_rdm2 : bool, optional
            Whether to compute only the RDM2. Default is False.
        return_lo : bool, optional
            Whether to return the RDMs in the localized orbital (LO) basis.
            Default is False.
        return_RDM2 : bool, optional
            Whether to return the two-particle RDM (RDM2). Default is True.
        print_energy : bool, optional
            Whether to print the energy contributions. Default is False.

        Returns
        -------
        rdm1AO : numpy.ndarray
            The one-particle RDM in the AO basis.
        rdm2AO : numpy.ndarray
            The two-particle RDM in the AO basis (if return_RDM2 is True).
        rdm1LO : numpy.ndarray
            The one-particle RDM in the LO basis (if return_lo is True).
        rdm2LO : numpy.ndarray
            The two-particle RDM in the LO basis
            (if return_lo and return_RDM2 are True).
        rdm1MO : numpy.ndarray
            The one-particle RDM in the molecular orbital (MO) basis
            (if return_ao is False).
        rdm2MO : numpy.ndarray
            The two-particle RDM in the MO basis
            (if return_ao is False and return_RDM2 is True).
        """
        # Copy the molecular orbital coefficients
        C_mo = self.C.copy()
        nao = C_mo.shape[0]

        # Initialize density matrices for atomic orbitals (AO)
        rdm1AO = zeros((nao, nao))
        rdm2AO = zeros((nao, nao, nao, nao))

        for fobjs in self.Fobjs:
            rdm2 = fobjs.rdm2__.copy()
            if return_RDM2:
                # Adjust the one-particle reduced density matrix (RDM1)
                drdm1 = fobjs.rdm1__.copy()
                drdm1[diag_indices(fobjs.nsocc)] -= 2.0

                # Compute the two-particle reduced density matrix (RDM2) and subtract
                #   non-connected component
                dm_nc = einsum(
                    "ij,kl->ijkl", drdm1, drdm1, dtype=numpy.float64, optimize=True
                ) - 0.5 * einsum(
                    "ij,kl->iklj", drdm1, drdm1, dtype=numpy.float64, optimize=True
                )
                rdm2 -= dm_nc

            # Generate the projection matrix
            cind = [fobjs.AO_in_frag[i] for i in fobjs.weight_and_relAO_per_center[1]]
            Pc_ = (
                fobjs.TA.T
                @ self.S
                @ self.W[:, cind]
                @ self.W[:, cind].T
                @ self.S
                @ fobjs.TA
            )

            if not only_rdm2:
                # Compute RDM1 in the localized orbital (LO) basis
                #   and transform to AO basis
                rdm1_eo = fobjs.mo_coeffs @ fobjs.rdm1__ @ fobjs.mo_coeffs.T
                rdm1_center = Pc_ @ rdm1_eo
                rdm1_ao = fobjs.TA @ rdm1_center @ fobjs.TA.T
                rdm1AO += rdm1_ao

            if not only_rdm1:
                # Transform RDM2 to AO basis
                rdm2s = einsum(
                    "ijkl,pi,qj,rk,sl->pqrs",
                    rdm2,
                    *([fobjs.mo_coeffs] * 4),
                    optimize=True,
                )
                rdm2_ao = einsum(
                    "xi,ijkl,px,qj,rk,sl->pqrs",
                    Pc_,
                    rdm2s,
                    fobjs.TA,
                    fobjs.TA,
                    fobjs.TA,
                    fobjs.TA,
                    optimize=True,
                )
                rdm2AO += rdm2_ao

        if not only_rdm1:
            # Symmetrize RDM2 and add the non-cumulant part if requested
            rdm2AO = (rdm2AO + rdm2AO.T) / 2.0
            if return_RDM2:
                nc_AO = (
                    einsum(
                        "ij,kl->ijkl",
                        rdm1AO,
                        rdm1AO,
                        dtype=numpy.float64,
                        optimize=True,
                    )
                    - einsum(
                        "ij,kl->iklj",
                        rdm1AO,
                        rdm1AO,
                        dtype=numpy.float64,
                        optimize=True,
                    )
                    * 0.5
                )
                rdm2AO = nc_AO + rdm2AO

            # Transform RDM2 to the molecular orbital (MO) basis if needed
            if not return_ao:
                CmoT_S = self.C.T @ self.S
                rdm2MO = einsum(
                    "ijkl,pi,qj,rk,sl->pqrs",
                    rdm2AO,
                    CmoT_S,
                    CmoT_S,
                    CmoT_S,
                    CmoT_S,
                    optimize=True,
                )

            # Transform RDM2 to the localized orbital (LO) basis if needed
            if return_lo:
                CloT_S = self.W.T @ self.S
                rdm2LO = einsum(
                    "ijkl,pi,qj,rk,sl->pqrs",
                    rdm2AO,
                    CloT_S,
                    CloT_S,
                    CloT_S,
                    CloT_S,
                    optimize=True,
                )

        if not only_rdm2:
            # Symmetrize RDM1
            rdm1AO = (rdm1AO + rdm1AO.T) / 2.0

            # Transform RDM1 to the MO basis if needed
            if not return_ao:
                rdm1MO = self.C.T @ self.S @ rdm1AO @ self.S @ self.C

            # Transform RDM1 to the LO basis if needed
            if return_lo:
                rdm1LO = self.W.T @ self.S @ rdm1AO @ self.S @ self.W

        if return_RDM2 and print_energy:
            # Compute and print energy contributions
            Eh1 = einsum("ij,ij", self.hcore, rdm1AO, optimize=True)
            eri = ao2mo.restore(1, self.mf._eri, self.mf.mo_coeff.shape[1])
            E2 = 0.5 * einsum("pqrs,pqrs", eri, rdm2AO, optimize=True)
            print(flush=True)
            print("-----------------------------------------------------", flush=True)
            print(" BE ENERGIES with cumulant-based expression", flush=True)

            print("-----------------------------------------------------", flush=True)

            print(f" 1-elec E        : {Eh1:>15.8f} Ha", flush=True)
            print(f" 2-elec E        : {E2:>15.8f} Ha", flush=True)
            E_tot = Eh1 + E2 + self.E_core + self.enuc
            print(f" E_BE            : {E_tot:>15.8f} Ha", flush=True)
            print(
                f" Ecorr BE        : {(E_tot) - self.ebe_hf:>15.8f} Ha",
                flush=True,
            )
            print("-----------------------------------------------------", flush=True)
            print(flush=True)

        if only_rdm1:
            if return_ao:
                return rdm1AO
            else:
                return rdm1MO
        if only_rdm2:
            if return_ao:
                return rdm2AO
            else:
                return rdm2MO

        if return_lo and return_ao:
            return (rdm1AO, rdm2AO, rdm1LO, rdm2LO)
        if return_lo and not return_ao:
            return (rdm1MO, rdm2MO, rdm1LO, rdm2LO)

        if return_ao:
            return rdm1AO, rdm2AO
        if not return_ao:
            return rdm1MO, rdm2MO

    def compute_energy_full(
        self, approx_cumulant=False, use_full_rdm=False, return_rdm=True
    ):
        """Compute the total energy using rdms in the full basis.

        Parameters
        ----------
        approx_cumulant : bool, optional
            If True, use an approximate cumulant for the energy computation.
            Default is False.
        use_full_rdm : bool, optional
            If True, use the full two-particle RDM for energy computation.
            Default is False.
        return_rdm : bool, optional
            If True, return the computed reduced density matrices (RDMs).
            Default is True.

        Returns
        -------
        tuple of numpy.ndarray or None
            If :python:`return_rdm` is True, returns a tuple containing the one-particle
            and two-particle reduced density matrices (RDM1 and RDM2).
            Otherwise, returns None.

        Notes
        -----
        This function computes the total energy in the full basis, with options to use
        approximate or true cumulants, and to return the
        reduced density matrices (RDMs).  The energy components are printed as part
        of the function's output.
        """
        # Compute the one-particle reduced density matrix (RDM1) and the cumulant
        # (Kumul) in the full basis
        rdm1f, Kumul, _, _ = self.rdm1_fullbasis(
            return_lo=True, return_RDM2=False
        )  # rdm1f, Kumul, rdm1_lo, rdm2_lo !!

        if not approx_cumulant:
            # Compute the true two-particle reduced density matrix (RDM2) if not using
            # approximate cumulant
            Kumul_T = self.rdm1_fullbasis(only_rdm2=True)

        if return_rdm:
            # Construct the full RDM2 from RDM1
            RDM2_full = (
                einsum("ij,kl->ijkl", rdm1f, rdm1f, dtype=float64, optimize=True)
                - einsum("ij,kl->iklj", rdm1f, rdm1f, dtype=float64, optimize=True)
                * 0.5
            )

            # Add the cumulant part to RDM2
            if not approx_cumulant:
                RDM2_full += Kumul_T
            else:
                RDM2_full += Kumul

        # Compute the change in the one-particle density matrix (delta_gamma)
        del_gamma = rdm1f - self.hf_dm

        # Compute the effective potential
        veff = scf.hf.get_veff(self.fobj.mol, rdm1f, hermi=0)

        # Compute the one-electron energy
        Eh1 = einsum("ij,ij", self.hcore, rdm1f, optimize=True)

        # Compute the energy due to the effective potential
        EVeff = einsum("ij,ij", veff, rdm1f, optimize=True)

        # Compute the change in the one-electron energy
        Eh1_dg = einsum("ij,ij", self.hcore, del_gamma, optimize=True)

        # Compute the change in the effective potential energy
        Eveff_dg = einsum("ij,ij", self.hf_veff, del_gamma, optimize=True)

        # Restore the electron repulsion integrals (ERI)
        eri = ao2mo.restore(1, self.mf._eri, self.mf.mo_coeff.shape[1])

        # Compute the cumulant part of the two-electron energy
        EKumul = einsum("pqrs,pqrs", eri, Kumul, optimize=True)

        if not approx_cumulant:
            # Compute the true two-electron energy if not using approximate cumulant
            EKumul_T = einsum("pqrs,pqrs", eri, Kumul_T, optimize=True)

        if use_full_rdm and return_rdm:
            # Compute the full two-electron energy using the full RDM2
            E2 = einsum("pqrs,pqrs", eri, RDM2_full, optimize=True)

        # Compute the approximate BE total energy
        EKapprox = self.ebe_hf + Eh1_dg + Eveff_dg + EKumul / 2.0
        self.ebe_tot = EKapprox

        if not approx_cumulant:
            # Compute the true BE total energy if not using approximate cumulant
            EKtrue = Eh1 + EVeff / 2.0 + EKumul_T / 2.0 + self.enuc + self.E_core
            self.ebe_tot = EKtrue

        # Print energy results
        print("-----------------------------------------------------", flush=True)
        print(" BE ENERGIES with cumulant-based expression", flush=True)

        print("-----------------------------------------------------", flush=True)
        print(" E_BE = E_HF + Tr(F del g) + Tr(V K_approx)", flush=True)
        print(f" E_HF            : {self.ebe_hf:>14.8f} Ha", flush=True)
        print(f" Tr(F del g)     : {Eh1_dg + Eveff_dg:>14.8f} Ha", flush=True)
        print(f" Tr(V K_aprrox)  : {EKumul / 2.0:>14.8f} Ha", flush=True)
        print(f" E_BE            : {EKapprox:>14.8f} Ha", flush=True)
        print(f" Ecorr BE        : {EKapprox - self.ebe_hf:>14.8f} Ha", flush=True)

        if not approx_cumulant:
            print(flush=True)
            print(" E_BE = Tr(F[g] g) + Tr(V K_true)", flush=True)
            print(f" Tr(h1 g)        : {Eh1:>14.8f} Ha", flush=True)
            print(f" Tr(Veff[g] g)   : {EVeff / 2.0:>14.8f} Ha", flush=True)
            print(f" Tr(V K_true)    : {EKumul_T / 2.0:>14.8f} Ha", flush=True)
            print(f" E_BE            : {EKtrue:>14.8f} Ha", flush=True)
            if use_full_rdm and return_rdm:
                print(
                    " E(g+G)          : {:>14.8f} Ha".format(
                        Eh1 + 0.5 * E2 + self.E_core + self.enuc
                    ),
                    flush=True,
                )
            print(
                f" Ecorr BE        : {EKtrue - self.ebe_hf:>14.8f} Ha",
                flush=True,
            )
            print(flush=True)
            print(f" True - approx   : {EKtrue - EKapprox:>14.4e} Ha")
        print("-----------------------------------------------------", flush=True)

        print(flush=True)

        # Return the RDMs if requested
        if return_rdm:
            return (rdm1f, RDM2_full)

    def optimize(
        self,
        solver: Solvers = "CCSD",
        method: str = "QN",
        only_chem: bool = False,
        use_cumulant: bool = True,
        conv_tol: float = 1.0e-6,
        relax_density: bool = False,
        jac_solver: Literal["HF", "MP2", "CCSD"] = "HF",
        nproc: int = 1,
        ompnum: int = 4,
        max_iter: int = 500,
        trust_region: bool = False,
        solver_args: UserSolverArgs | None = None,
    ) -> None:
        """BE optimization function

        Interfaces BEOPT to perform bootstrap embedding optimization.

        Parameters
        ----------
        solver :
            High-level solver for the fragment, by default "CCSD"
        method :
            Optimization method, by default 'QN'
        only_chem :
            If true, density matching is not performed -- only global chemical potential
            is optimized, by default False
        use_cumulant :
            Whether to use the cumulant energy expression, by default True.
        conv_tol :
            Convergence tolerance, by default 1.e-6
        relax_density :
            Whether to use relaxed or unrelaxed densities, by default False
            This option is for using CCSD as solver. Relaxed density here uses
            Lambda amplitudes, whereas unrelaxed density only uses T amplitudes.
            c.f. See http://classic.chem.msu.su/cgi-bin/ceilidh.exe/gran/gamess/forum/?C34df668afbHW-7216-1405+00.htm
            for the distinction between the two
        max_iter :
            Maximum number of optimization steps, by default 500
        nproc :
            Total number of processors assigned for the optimization. Defaults to 1.
            When nproc > 1, Python multithreading is invoked.
        ompnum :
            If nproc > 1, ompnum sets the number of cores for OpenMP parallelization.
            Defaults to 4
        jac_solver :
            Method to form Jacobian used in optimization routine, by default HF.
            Options include HF, MP2, CCSD
        trust_region :
            Use trust-region based QN optimization, by default False
        """
        # Check if only chemical potential optimization is required
        if not only_chem:
            pot = self.pot
            if self.fobj.n_BE == 1:
                raise ValueError(
                    "BE1 only works with chemical potential optimization. "
                    "Set only_chem=True"
                )
            elif (
                #  The `all_centers_are_origins` test is not defined for IAOs
                not self.fobj.iao_valence_basis
                and self.fobj.n_BE >= 3
                and not self.fobj.all_centers_are_origins()
            ):
                raise ValueError(
                    "BE3 currently does not work with matching conditions, if there "
                    "are centers that are not origins.\n"
                    "See this issue https://github.com/troyvvgroup/quemb/issues/150 "
                    "for reference. "
                    "As a stop gap measure you can use the `swallow_replace=True` "
                    "option when fragmentating with chemgen."
                )
        else:
            pot = [0.0]

        # Initialize the BEOPT object
        be_ = BEOPT(
            pot,
            self.Fobjs,
            self.Nocc,
            self.enuc,
            nproc=nproc,
            ompnum=ompnum,
            scratch_dir=self.scratch_dir,
            max_space=max_iter,
            conv_tol=conv_tol,
            only_chem=only_chem,
            use_cumulant=use_cumulant,
            relax_density=relax_density,
            solver=solver,
            ebe_hf=self.ebe_hf,
            solver_args=solver_args,
        )

        if method == "QN":
            # Prepare the initial Jacobian matrix
            if only_chem:
                J0 = array([[0.0]])
                J0 = self.get_be_error_jacobian(jac_solver=jac_solver)
                J0 = J0[-1:, -1:]
            else:
                J0 = self.get_be_error_jacobian(jac_solver=jac_solver)

            # Perform the optimization
            be_.optimize(method, J0=J0, trust_region=trust_region)

            # Print the energy components
            if use_cumulant:
                self.ebe_tot = be_.Ebe[0] + self.ebe_hf
                print_energy_cumulant(
                    be_.Ebe[0],
                    be_.Ebe[1][1],
                    be_.Ebe[1][0] + be_.Ebe[1][2],
                    self.ebe_hf,
                )
            else:
                self.ebe_tot = be_.Ebe[0] + self.enuc
                print_energy_noncumulant(
                    be_.Ebe[0],
                    be_.Ebe[1][0],
                    be_.Ebe[1][2],
                    be_.Ebe[1][1],
                    self.ebe_hf,
                    self.enuc,
                )
        else:
            raise ValueError("This optimization method for BE is not supported")

    @copy_docstring(_ext_get_be_error_jacobian)
    def get_be_error_jacobian(self, jac_solver: str = "HF") -> Matrix[floating]:
        return _ext_get_be_error_jacobian(self.fobj.n_frag, self.Fobjs, jac_solver)

    def print_ini(self):
        """
        Print initialization banner for the MOLBE calculation.
        """
        print("-----------------------------------------------------------", flush=True)

        print("  MMM     MMM    OOOO    LL           BBBBBBB    EEEEEEE ", flush=True)
        print("  M MM   MM M   OO  OO   LL           BB     B   EE      ", flush=True)
        print("  M  MM MM  M  OO    OO  LL           BB     B   EE      ", flush=True)
        print("  M   MMM   M  OO    OO  LL     ===   BBBBBBB    EEEEEEE ", flush=True)
        print("  M         M  OO    OO  LL           BB     B   EE      ", flush=True)
        print("  M         M   OO  OO   LL           BB     B   EE      ", flush=True)
        print("  M         M    OOOO    LLLLLL       BBBBBBB    EEEEEEE ", flush=True)

        print(flush=True)
        print("            MOLECULAR BOOTSTRAP EMBEDDING", flush=True)
        print("            BEn = ", self.fobj.n_BE, flush=True)
        print("-----------------------------------------------------------", flush=True)
        print(flush=True)

    def initialize(
        self,
        eri_,
        compute_hf: bool,
        *,
        restart: bool,
        int_transform: IntTransforms,
    ) -> None:
        """
        Initialize the Bootstrap Embedding calculation.

        Parameters
        ----------
        eri_ : numpy.ndarray
            Electron repulsion integrals.
        compute_hf : bool
            Whether to compute Hartree-Fock energy.
        restart : bool, optional
            Whether to restart from a previous calculation, by default False.
        int_transfrom :
            Which integral transformation to perform.
        """
        if compute_hf:
            E_hf = 0.0

        # Create a file to store ERIs
        if not restart:
            file_eri = h5py.File(self.eri_file, "w")
        for I in range(self.fobj.n_frag):
            fobjs_ = self.fobj.to_Frags(I, eri_file=self.eri_file)
            fobjs_.sd(self.W, self.lmo_coeff, self.Nocc, thr_bath=self.thr_bath)

            self.Fobjs.append(fobjs_)

        self.all_fragment_MO_TA, frag_TA_index_per_frag = union_of_frag_MOs_and_index(
            self.Fobjs, self.mf.mol.intor("int1e_ovlp"), epsilon=1e-10
        )
        for fobj, frag_TA_offset in zip(self.Fobjs, frag_TA_index_per_frag):
            fobj.frag_TA_offset = frag_TA_offset

        eritransform_timer = Timer(f"Time to transform ERIs ({int_transform})")

        if not restart:
            # Transform ERIs for each fragment and store in the file
            # ERI Transform Decision Tree
            # Do we have full (ij|kl)?
            #   Yes -- ao2mo, incore version
            #   No  -- Do we have (ij|P) from density fitting?
            #       Yes -- ao2mo, outcore version, using saved (ij|P)
            #       No  -- if integral_direct_DF is requested, invoke on-the-fly routine
            if int_transform == "in-core":
                ensure(eri_ is not None, "ERIs have to be available in memory.")
                for I in range(self.fobj.n_frag):
                    eri = ao2mo.incore.full(eri_, self.Fobjs[I].TA, compact=True)
                    file_eri.create_dataset(self.Fobjs[I].dname, data=eri)
            elif int_transform == "out-core-DF":
                ensure(
                    hasattr(self.mf, "with_df") and self.mf.with_df is not None,
                    "Pyscf mean field object has to support `with_df`.",
                )
                # pyscf.ao2mo uses DF object in an outcore fashion using (ij|P)
                #   in pyscf temp directory
                for I in range(self.fobj.n_frag):
                    eri = self.mf.with_df.ao2mo(self.Fobjs[I].TA, compact=True)
                    file_eri.create_dataset(self.Fobjs[I].dname, data=eri)
            elif int_transform == "int-direct-DF":
                # If ERIs are not saved on memory, compute fragment ERIs integral-direct
                ensure(bool(self.auxbasis), "`auxbasis` has to be defined.")
                integral_direct_DF(
                    self.mf, self.Fobjs, file_eri, auxbasis=self.auxbasis
                )
                eri = None
            elif int_transform == "sparse-DF-cpp":
                ensure(bool(self.auxbasis), "`auxbasis` has to be defined.")
                transform_sparse_DF_integral_cpp(
                    self.mf,
                    self.Fobjs,
                    auxbasis=self.auxbasis,
                    file_eri_handler=file_eri,
                    MO_coeff_epsilon=self.MO_coeff_epsilon,
                    AO_coeff_epsilon=self.AO_coeff_epsilon,
<<<<<<< HEAD
                    n_threads=self.int_n_threads,
=======
                    n_threads=self.n_threads_integral_transform,
>>>>>>> 93433a5b
                )
                eri = None
            elif int_transform == "sparse-DF-cpp-gpu":
                from quemb.molbe.eri_sparse_DF import (  # noqa: PLC0415
                    transform_sparse_DF_integral_cpp_gpu,
                )

                ensure(bool(self.auxbasis), "`auxbasis` has to be defined.")
                transform_sparse_DF_integral_cpp_gpu(
                    self.mf,
                    self.Fobjs,
                    auxbasis=self.auxbasis,
                    file_eri_handler=file_eri,
                    MO_coeff_epsilon=self.MO_coeff_epsilon,
                    AO_coeff_epsilon=self.AO_coeff_epsilon,
<<<<<<< HEAD
                    n_threads=self.int_n_threads,
=======
                    n_threads=self.n_threads_integral_transform,
>>>>>>> 93433a5b
                )
                eri = None
            elif int_transform == "sparse-DF-nb":
                ensure(bool(self.auxbasis), "`auxbasis` has to be defined.")
                transform_sparse_DF_integral_nb(
                    self.mf,
                    self.Fobjs,
                    auxbasis=self.auxbasis,
                    file_eri_handler=file_eri,
                    MO_coeff_epsilon=self.MO_coeff_epsilon,
                    AO_coeff_epsilon=self.AO_coeff_epsilon,
<<<<<<< HEAD
                    n_threads=self.int_n_threads,
=======
                    n_threads=self.n_threads_integral_transform,
>>>>>>> 93433a5b
                )
                eri = None
            elif int_transform == "sparse-DF-nb-gpu":
                from quemb.molbe.eri_sparse_DF import (  # noqa: PLC0415
                    transform_sparse_DF_integral_nb_gpu,
                )

                ensure(bool(self.auxbasis), "`auxbasis` has to be defined.")
                transform_sparse_DF_integral_nb_gpu(
                    self.mf,
                    self.Fobjs,
                    auxbasis=self.auxbasis,
                    file_eri_handler=file_eri,
                    MO_coeff_epsilon=self.MO_coeff_epsilon,
                    AO_coeff_epsilon=self.AO_coeff_epsilon,
<<<<<<< HEAD
                    n_threads=self.int_n_threads,
=======
                    n_threads=self.n_threads_integral_transform,
>>>>>>> 93433a5b
                )
                eri = None
            else:
                assert_never(int_transform)
        else:
            eri = None
        if settings.PRINT_LEVEL >= 10:
            print(eritransform_timer.str_elapsed())

        for fobjs_ in self.Fobjs:
            # Process each fragment
            eri = array(file_eri.get(fobjs_.dname))
            _ = fobjs_.get_nsocc(self.S, self.C, self.Nocc, ncore=self.ncore)

            assert fobjs_.TA is not None
            fobjs_.h1 = multi_dot((fobjs_.TA.T, self.hcore, fobjs_.TA))

            if not restart:
                eri = ao2mo.restore(8, eri, fobjs_.nao)

            fobjs_.cons_fock(self.hf_veff, self.S, self.hf_dm, eri_=eri)

            fobjs_.heff = zeros_like(fobjs_.h1)
            fobjs_.scf(fs=True, eri=eri)

            assert fobjs_.h1 is not None and fobjs_.nsocc is not None
            fobjs_.dm0 = 2.0 * (
                fobjs_._mo_coeffs[:, : fobjs_.nsocc]
                @ fobjs_._mo_coeffs[:, : fobjs_.nsocc].conj().T
            )

            if compute_hf:
                fobjs_.update_ebe_hf()  # Updates fragment HF energy.
                E_hf += fobjs_.ebe_hf

        if not restart:
            file_eri.close()

        if compute_hf:
            self.ebe_hf = E_hf + self.enuc + self.E_core
            hf_err = self.hf_etot - self.ebe_hf
            print(f"HF-in-HF error                 :  {hf_err:>.4e} Ha")
            if abs(hf_err) > 1.0e-5:
                warn("Large HF-in-HF energy error")

        couti = 0
        for fobj in self.Fobjs:
            fobj.udim = couti
            couti = fobj.set_udim(couti)

    def oneshot(
        self,
        solver: Solvers = "CCSD",
        use_cumulant: bool = True,
        nproc: int = 1,
        ompnum: int = 4,
        solver_args: UserSolverArgs | None = None,
    ) -> None:
        """
        Perform a one-shot bootstrap embedding calculation.

        Parameters
        ----------
        solver :
            High-level quantum chemistry method, by default 'CCSD'. 'CCSD', 'FCI',
            and variants of selected CI are supported.
        use_cumulant :
            Whether to use the cumulant energy expression, by default True.
        nproc :
            Number of processors for parallel calculations, by default 1.
            If set to >1, multi-threaded parallel computation is invoked.
        ompnum :
            Number of OpenMP threads, by default 4.
        """
        oneshot_timer = Timer("Time to perform one-shot BE")
        if nproc == 1:
            rets = be_func(
                None,
                self.Fobjs,
                self.Nocc,
                solver,
                self.enuc,
                eeval=True,
                scratch_dir=self.scratch_dir,
                solver_args=solver_args,
                use_cumulant=use_cumulant,
                return_vec=False,
            )
        else:
            rets = be_func_parallel(
                None,
                self.Fobjs,
                self.Nocc,
                solver,
                self.enuc,
                eeval=True,
                nproc=nproc,
                ompnum=ompnum,
                scratch_dir=self.scratch_dir,
                solver_args=solver_args,
                use_cumulant=use_cumulant,
                return_vec=False,
            )

        print("-----------------------------------------------------", flush=True)
        print("             One Shot BE ", flush=True)
        print("             Solver : ", solver, flush=True)
        print("-----------------------------------------------------", flush=True)
        print(flush=True)
        if use_cumulant:
            print_energy_cumulant(
                rets[0], rets[1][1], rets[1][0] + rets[1][2], self.ebe_hf
            )
            self.ebe_tot = rets[0] + self.ebe_hf
        else:
            print_energy_noncumulant(
                rets[0], rets[1][0], rets[1][2], rets[1][1], self.ebe_hf, self.enuc
            )
            self.ebe_tot = rets[0] + self.enuc + self.ebe_hf
        if settings.PRINT_LEVEL >= 10:
            print(oneshot_timer.str_elapsed())

    def update_fock(self, heff: list[Matrix[floating]] | None = None) -> None:
        """
        Update the Fock matrix for each fragment with the effective Hamiltonian.

        Parameters
        ----------
        heff : list of numpy.ndarray, optional
            List of effective Hamiltonian matrices for each fragment, by default None.
        """
        if heff is None:
            for fobj in self.Fobjs:
                assert fobj.fock is not None and fobj.heff is not None
                fobj.fock += fobj.heff
        else:
            for idx, fobj in enumerate(self.Fobjs):
                assert fobj.fock is not None
                fobj.fock += heff[idx]

    def write_heff(self, heff_file: str = "bepotfile.h5") -> None:
        """
        Write the effective Hamiltonian to a file.

        Parameters
        ----------
        heff_file : str, optional
            Path to the file to store effective Hamiltonian, by default 'bepotfile.h5'.
        """
        with h5py.File(heff_file, "w") as filepot:
            for fobj in self.Fobjs:
                assert fobj.heff is not None
                print(fobj.heff.shape, fobj.dname, flush=True)
                filepot.create_dataset(fobj.dname, data=fobj.heff)

    def read_heff(self, heff_file="bepotfile.h5"):
        """
        Read the effective Hamiltonian from a file.

        Parameters
        ----------
        heff_file : str, optional
            Path to the file storing effective Hamiltonian, by default 'bepotfile.h5'.
        """
        with h5py.File(heff_file, "r") as filepot:
            for fobj in self.Fobjs:
                fobj.heff = filepot.get(fobj.dname)


def initialize_pot(n_frag, relAO_per_edge):
    """
    Initialize the potential array for bootstrap embedding.

    This function initializes a potential array for a given number of fragments
    (:python:`n_frag`) and their corresponding edge indices
    (:python:`relAO_per_edge`).
    The potential array is initialized with zeros for each pair of edge site indices
    within each fragment, followed by an
    additional zero for the global chemical potential.

    Parameters
    ----------
    n_frag: int
        Number of fragments.
    relAO_per_edge: list of list of list of int
        List of edge indices for each fragment. Each element is a list of lists,
        where each sublist contains the indices of edge sites for a particular fragment.

    Returns
    -------
    list of float
        Initialized potential array with zeros.
    """
    pot_ = []

    if relAO_per_edge:
        for I in range(n_frag):
            for i in relAO_per_edge[I]:
                for j in range(len(i)):
                    for k in range(len(i)):
                        if j > k:
                            continue
                        pot_.append(0.0)

    pot_.append(0.0)
    return pot_<|MERGE_RESOLUTION|>--- conflicted
+++ resolved
@@ -102,10 +102,6 @@
         auxbasis: str | None = None,
         MO_coeff_epsilon: float = 1e-4,
         AO_coeff_epsilon: float = 1e-10,
-<<<<<<< HEAD
-        int_n_threads: int = 1,
-=======
->>>>>>> 93433a5b
     ) -> None:
         r"""
         Constructor for BE object.
@@ -207,14 +203,10 @@
 
         self.MO_coeff_epsilon = MO_coeff_epsilon
         self.AO_coeff_epsilon = AO_coeff_epsilon
-<<<<<<< HEAD
-        self.int_n_threads = int_n_threads
-=======
 
         # We hardcode it here, because in practice it is far better
         # to use the parallelization in each fragment.
         self.n_threads_integral_transform: Final = 1
->>>>>>> 93433a5b
 
         self.unrestricted = False
         self.nproc = nproc
@@ -936,11 +928,7 @@
                     file_eri_handler=file_eri,
                     MO_coeff_epsilon=self.MO_coeff_epsilon,
                     AO_coeff_epsilon=self.AO_coeff_epsilon,
-<<<<<<< HEAD
-                    n_threads=self.int_n_threads,
-=======
                     n_threads=self.n_threads_integral_transform,
->>>>>>> 93433a5b
                 )
                 eri = None
             elif int_transform == "sparse-DF-cpp-gpu":
@@ -956,11 +944,7 @@
                     file_eri_handler=file_eri,
                     MO_coeff_epsilon=self.MO_coeff_epsilon,
                     AO_coeff_epsilon=self.AO_coeff_epsilon,
-<<<<<<< HEAD
-                    n_threads=self.int_n_threads,
-=======
                     n_threads=self.n_threads_integral_transform,
->>>>>>> 93433a5b
                 )
                 eri = None
             elif int_transform == "sparse-DF-nb":
@@ -972,11 +956,7 @@
                     file_eri_handler=file_eri,
                     MO_coeff_epsilon=self.MO_coeff_epsilon,
                     AO_coeff_epsilon=self.AO_coeff_epsilon,
-<<<<<<< HEAD
-                    n_threads=self.int_n_threads,
-=======
                     n_threads=self.n_threads_integral_transform,
->>>>>>> 93433a5b
                 )
                 eri = None
             elif int_transform == "sparse-DF-nb-gpu":
@@ -992,11 +972,7 @@
                     file_eri_handler=file_eri,
                     MO_coeff_epsilon=self.MO_coeff_epsilon,
                     AO_coeff_epsilon=self.AO_coeff_epsilon,
-<<<<<<< HEAD
-                    n_threads=self.int_n_threads,
-=======
                     n_threads=self.n_threads_integral_transform,
->>>>>>> 93433a5b
                 )
                 eri = None
             else:
