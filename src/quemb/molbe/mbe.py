--- conflicted
+++ resolved
@@ -5,11 +5,7 @@
 import h5py
 import numpy
 from attrs import define
-<<<<<<< HEAD
-from numpy import float64
-=======
 from numpy import floating
->>>>>>> c3bb4daa
 from pyscf import ao2mo, scf
 
 from quemb.molbe.be_parallel import be_func_parallel
@@ -30,25 +26,6 @@
 
 @define
 class storeBE:
-<<<<<<< HEAD
-    # TODO: some of the types are most likely wrong.
-    #  this has to be checked in a review
-    Nocc: int
-    hf_veff: Matrix[float64]
-    hcore: Matrix[float64]
-    S: Matrix[float64]
-    C: Matrix[float64]
-    hf_dm: Matrix[float64]
-    hf_etot: float
-    W: Matrix[float64]
-    lmo_coeff: Matrix[float64]
-    enuc: float
-    ek: float
-    E_core: float
-    C_core: float
-    P_core: float
-    core_veff: float
-=======
     Nocc: int
     hf_veff: Matrix[floating]
     hcore: Matrix[floating]
@@ -64,7 +41,6 @@
     C_core: Matrix[floating]
     P_core: Matrix[floating]
     core_veff: Matrix[floating]
->>>>>>> c3bb4daa
 
 
 class BE(MixinLocalize):
@@ -662,11 +638,7 @@
         only_chem: bool = False,
         conv_tol: float = 1.0e-6,
         relax_density: bool = False,
-<<<<<<< HEAD
-        J0: list[list[float]] | None = None,
-=======
         J0: Matrix[floating] | None = None,
->>>>>>> c3bb4daa
         nproc: int = 1,
         ompnum: int = 4,
         max_iter: int = 500,
@@ -746,11 +718,7 @@
             if only_chem:
                 J0 = numpy.array([[0.0]])
                 J0 = self.get_be_error_jacobian(jac_solver="HF")
-<<<<<<< HEAD
-                J0 = [[J0[-1][-1]]]
-=======
                 J0 = J0[-1:, -1:]
->>>>>>> c3bb4daa
             else:
                 J0 = self.get_be_error_jacobian(jac_solver="HF")
 
@@ -765,11 +733,7 @@
             raise ValueError("This optimization method for BE is not supported")
 
     @copy_docstring(_ext_get_be_error_jacobian)
-<<<<<<< HEAD
-    def get_be_error_jacobian(self, jac_solver: str = "HF") -> list[list[float]]:
-=======
     def get_be_error_jacobian(self, jac_solver: str = "HF") -> Matrix[floating]:
->>>>>>> c3bb4daa
         return _ext_get_be_error_jacobian(self.Nfrag, self.Fobjs, jac_solver)
 
     def print_ini(self):
@@ -1017,11 +981,7 @@
         if not calc_frag_energy:
             self.compute_energy_full(approx_cumulant=True, return_rdm=False)
 
-<<<<<<< HEAD
-    def update_fock(self, heff: list[Matrix[float64]] | None = None) -> None:
-=======
     def update_fock(self, heff: list[Matrix[floating]] | None = None) -> None:
->>>>>>> c3bb4daa
         """
         Update the Fock matrix for each fragment with the effective Hamiltonian.
 
