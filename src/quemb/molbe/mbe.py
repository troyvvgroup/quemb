# Author(s): Oinam Romesh Meitei

import pickle

import h5py
import numpy
from attrs import define
from numpy import array, diag_indices, einsum, float64, floating, zeros, zeros_like
from pyscf import ao2mo, scf

from quemb.molbe.be_parallel import be_func_parallel
from quemb.molbe.eri_onthefly import integral_direct_DF
from quemb.molbe.fragment import fragpart
from quemb.molbe.lo import MixinLocalize
from quemb.molbe.misc import print_energy_cumulant, print_energy_noncumulant
from quemb.molbe.opt import BEOPT
from quemb.molbe.pfrag import Frags
from quemb.molbe.solver import UserSolverArgs, be_func
from quemb.shared.external.optqn import (
    get_be_error_jacobian as _ext_get_be_error_jacobian,
)
from quemb.shared.helper import copy_docstring
from quemb.shared.manage_scratch import WorkDir
from quemb.shared.typing import Matrix, PathLike


@define
class storeBE:
    Nocc: int
    hf_veff: Matrix[floating]
    hcore: Matrix[floating]
    S: Matrix[floating]
    C: Matrix[floating]
    hf_dm: Matrix[floating]
    hf_etot: float
    W: Matrix[floating]
    lmo_coeff: Matrix[floating]
    enuc: float
    ek: float
    E_core: float
    C_core: Matrix[floating]
    P_core: Matrix[floating]
    core_veff: Matrix[floating]


class BE(MixinLocalize):
    """
    Class for handling bootstrap embedding (BE) calculations.

    This class encapsulates the functionalities required for performing
    bootstrap embedding calculations, including setting up the BE environment,
    initializing fragments, performing SCF calculations, and
    evaluating energies.

    Attributes
    ----------
    mf : pyscf.scf.hf.SCF
        PySCF mean-field object.
    fobj : quemb.molbe.fragment.fragpart
        Fragment object containing sites, centers, edges, and indices.
    eri_file : str
        Path to the file storing two-electron integrals.
    lo_method : str
        Method for orbital localization, default is 'lowdin'.
    """

    def __init__(
        self,
        mf: scf.hf.SCF,
        fobj: fragpart,
        eri_file: PathLike = "eri_file.h5",
        lo_method: str = "lowdin",
        pop_method: str | None = None,
        compute_hf: bool = True,
        restart: bool = False,
        restart_file: PathLike = "storebe.pk",
        nproc: int = 1,
        ompnum: int = 4,
        scratch_dir: WorkDir | None = None,
        integral_direct_DF: bool = False,
        auxbasis: str | None = None,
    ) -> None:
        """
        Constructor for BE object.

        Parameters
        ----------
        mf :
            PySCF mean-field object.
        fobj :
            Fragment object containing sites, centers, edges, and indices.
        eri_file :
            Path to the file storing two-electron integrals.
        lo_method :
            Method for orbital localization, by default 'lowdin'.
        pop_method :
            Method for calculating orbital population, by default 'meta-lowdin'
            See pyscf.lo for more details and options
        compute_hf :
            Whether to compute Hartree-Fock energy, by default True.
        restart :
            Whether to restart from a previous calculation, by default False.
        restart_file :
            Path to the file storing restart information, by default 'storebe.pk'.
        nproc :
            Number of processors for parallel calculations, by default 1. If set to >1,
            threaded parallel computation is invoked.
        ompnum :
            Number of OpenMP threads, by default 4.
        scratch_dir :
            Scratch directory.
        integral_direct_DF:
            If mf._eri is None (i.e. ERIs are not saved in memory using incore_anyway),
            this flag is used to determine if the ERIs are computed integral-directly
            using density fitting; by default False.
        auxbasis :
            Auxiliary basis for density fitting, by default None
            (uses default auxiliary basis defined in PySCF).
        """
        if restart:
            # Load previous calculation data from restart file
            with open(restart_file, "rb") as rfile:
                store_ = pickle.load(rfile)
            self.Nocc = store_.Nocc
            self.hf_veff = store_.hf_veff
            self.hcore = store_.hcore
            self.S = store_.S
            self.C = store_.C
            self.hf_dm = store_.hf_dm
            self.hf_etot = store_.hf_etot
            self.W = store_.W
            self.lmo_coeff = store_.lmo_coeff
            self.enuc = store_.enuc
            self.E_core = store_.E_core
            self.C_core = store_.C_core
            self.P_core = store_.P_core
            self.core_veff = store_.core_veff
            self.mo_energy = store_.mo_energy

        self.unrestricted = False
        self.nproc = nproc
        self.ompnum = ompnum
        self.integral_direct_DF = integral_direct_DF
        self.auxbasis = auxbasis

        # Fragment information from fobj
        self.fobj = fobj

        self.ebe_hf = 0.0
        self.ebe_tot = 0.0

        self.mf = mf
        if not restart:
            self.mo_energy = mf.mo_energy

            self.mf = mf
            self.Nocc = mf.mol.nelectron // 2
            self.enuc = mf.energy_nuc()

            self.hcore = mf.get_hcore()
            self.S = mf.get_ovlp()
            self.C = array(mf.mo_coeff)
            self.hf_dm = mf.make_rdm1()
            self.hf_veff = mf.get_veff()
            self.hf_etot = mf.e_tot
            self.W = None
            self.lmo_coeff = None
            self.cinv = None

        self.print_ini()
        self.Fobjs: list[Frags] = []
        self.pot = initialize_pot(self.fobj.Nfrag, self.fobj.edge_idx)

        if scratch_dir is None:
            self.scratch_dir = WorkDir.from_environment()
        else:
            self.scratch_dir = scratch_dir
        self.eri_file = self.scratch_dir / eri_file

        self.frozen_core = fobj.frozen_core
        self.ncore = 0
        if not restart:
            self.E_core = 0
            self.C_core = None
            self.P_core = None
            self.core_veff = None

        if self.frozen_core:
            # Handle frozen core orbitals
            self.ncore = fobj.ncore
            self.no_core_idx = fobj.no_core_idx
            self.core_list = fobj.core_list

            if not restart:
                self.Nocc -= self.ncore
                self.hf_dm = 2.0 * (
                    self.C[:, self.ncore : self.ncore + self.Nocc]
                    @ self.C[:, self.ncore : self.ncore + self.Nocc].T
                )
                self.C_core = self.C[:, : self.ncore]
                self.P_core = self.C_core @ self.C_core.T
                self.core_veff = mf.get_veff(dm=self.P_core * 2.0)
                self.E_core = einsum(
                    "ji,ji->", 2.0 * self.hcore + self.core_veff, self.P_core
                )
                self.hf_veff -= self.core_veff
                self.hcore += self.core_veff

        if not restart:
            # Localize orbitals
            self.localize(
                lo_method,
                pop_method=pop_method,
                valence_basis=fobj.valence_basis,
                valence_only=fobj.valence_only,
            )

            if fobj.valence_only and lo_method == "iao":
                self.Ciao_pao = self.localize(
                    lo_method,
                    pop_method=pop_method,
                    valence_basis=fobj.valence_basis,
                    hstack=True,
                    valence_only=False,
                    nosave=True,
                )

        if not restart:
            # Initialize fragments and perform initial calculations
            self.initialize(mf._eri, compute_hf)
        else:
            self.initialize(None, compute_hf, restart=True)

    def save(self, save_file: PathLike = "storebe.pk") -> None:
        """
        Save intermediate results for restart.

        Parameters
        ----------
        save_file :
            Path to the file storing restart information, by default 'storebe.pk'.
        """
        store_ = storeBE(
            self.Nocc,
            self.hf_veff,
            self.hcore,
            self.S,
            self.C,
            self.hf_dm,
            self.hf_etot,
            self.W,
            self.lmo_coeff,
            self.enuc,
            self.E_core,
            self.C_core,
            self.P_core,
            self.core_veff,
            self.mo_energy,
        )

        with open(save_file, "wb") as rfile:
            pickle.dump(store_, rfile, pickle.HIGHEST_PROTOCOL)

    def rdm1_fullbasis(
        self,
        return_ao=True,
        only_rdm1=False,
        only_rdm2=False,
        return_lo=False,
        return_RDM2=True,
        print_energy=False,
    ):
        """Compute the one- and two-particle reduced density matrices (RDM1 and RDM2).

        Parameters
        ----------
        return_ao : bool, optional
            Whether to return the RDMs in the AO basis. Default is True.
        only_rdm1 : bool, optional
            Whether to compute only the RDM1. Default is False.
        only_rdm2 : bool, optional
            Whether to compute only the RDM2. Default is False.
        return_lo : bool, optional
            Whether to return the RDMs in the localized orbital (LO) basis.
            Default is False.
        return_RDM2 : bool, optional
            Whether to return the two-particle RDM (RDM2). Default is True.
        print_energy : bool, optional
            Whether to print the energy contributions. Default is False.

        Returns
        -------
        rdm1AO : numpy.ndarray
            The one-particle RDM in the AO basis.
        rdm2AO : numpy.ndarray
            The two-particle RDM in the AO basis (if return_RDM2 is True).
        rdm1LO : numpy.ndarray
            The one-particle RDM in the LO basis (if return_lo is True).
        rdm2LO : numpy.ndarray
            The two-particle RDM in the LO basis
            (if return_lo and return_RDM2 are True).
        rdm1MO : numpy.ndarray
            The one-particle RDM in the molecular orbital (MO) basis
            (if return_ao is False).
        rdm2MO : numpy.ndarray
            The two-particle RDM in the MO basis
            (if return_ao is False and return_RDM2 is True).
        """
        # Copy the molecular orbital coefficients
        C_mo = self.C.copy()
        nao = C_mo.shape[0]

        # Initialize density matrices for atomic orbitals (AO)
        rdm1AO = zeros((nao, nao))
        rdm2AO = zeros((nao, nao, nao, nao))

        for fobjs in self.Fobjs:
            if return_RDM2:
                # Adjust the one-particle reduced density matrix (RDM1)
                drdm1 = fobjs.rdm1__.copy()
                drdm1[diag_indices(fobjs.nsocc)] -= 2.0

                # Compute the two-particle reduced density matrix (RDM2) and subtract
                #   non-connected component
                dm_nc = einsum(
                    "ij,kl->ijkl", drdm1, drdm1, dtype=numpy.float64, optimize=True
                ) - 0.5 * einsum(
                    "ij,kl->iklj", drdm1, drdm1, dtype=numpy.float64, optimize=True
                )
                fobjs.rdm2__ -= dm_nc

            # Generate the projection matrix
            cind = [fobjs.fsites[i] for i in fobjs.efac[1]]
            Pc_ = (
                fobjs.TA.T
                @ self.S
                @ self.W[:, cind]
                @ self.W[:, cind].T
                @ self.S
                @ fobjs.TA
            )

            if not only_rdm2:
                # Compute RDM1 in the localized orbital (LO) basis
                #   and transform to AO basis
                rdm1_eo = fobjs.mo_coeffs @ fobjs.rdm1__ @ fobjs.mo_coeffs.T
                rdm1_center = Pc_ @ rdm1_eo
                rdm1_ao = fobjs.TA @ rdm1_center @ fobjs.TA.T
                rdm1AO += rdm1_ao

            if not only_rdm1:
                # Transform RDM2 to AO basis
                rdm2s = einsum(
                    "ijkl,pi,qj,rk,sl->pqrs",
                    fobjs.rdm2__,
                    *([fobjs.mo_coeffs] * 4),
                    optimize=True,
                )
                rdm2_ao = einsum(
                    "xi,ijkl,px,qj,rk,sl->pqrs",
                    Pc_,
                    rdm2s,
                    fobjs.TA,
                    fobjs.TA,
                    fobjs.TA,
                    fobjs.TA,
                    optimize=True,
                )
                rdm2AO += rdm2_ao

        if not only_rdm1:
            # Symmetrize RDM2 and add the non-cumulant part if requested
            rdm2AO = (rdm2AO + rdm2AO.T) / 2.0
            if return_RDM2:
                nc_AO = (
                    einsum(
                        "ij,kl->ijkl",
                        rdm1AO,
                        rdm1AO,
                        dtype=numpy.float64,
                        optimize=True,
                    )
                    - einsum(
                        "ij,kl->iklj",
                        rdm1AO,
                        rdm1AO,
                        dtype=numpy.float64,
                        optimize=True,
                    )
                    * 0.5
                )
                rdm2AO = nc_AO + rdm2AO

            # Transform RDM2 to the molecular orbital (MO) basis if needed
            if not return_ao:
                CmoT_S = self.C.T @ self.S
                rdm2MO = einsum(
                    "ijkl,pi,qj,rk,sl->pqrs",
                    rdm2AO,
                    CmoT_S,
                    CmoT_S,
                    CmoT_S,
                    CmoT_S,
                    optimize=True,
                )

            # Transform RDM2 to the localized orbital (LO) basis if needed
            if return_lo:
                CloT_S = self.W.T @ self.S
                rdm2LO = einsum(
                    "ijkl,pi,qj,rk,sl->pqrs",
                    rdm2AO,
                    CloT_S,
                    CloT_S,
                    CloT_S,
                    CloT_S,
                    optimize=True,
                )

        if not only_rdm2:
            # Symmetrize RDM1
            rdm1AO = (rdm1AO + rdm1AO.T) / 2.0

            # Transform RDM1 to the MO basis if needed
            if not return_ao:
                rdm1MO = self.C.T @ self.S @ rdm1AO @ self.S @ self.C

            # Transform RDM1 to the LO basis if needed
            if return_lo:
                rdm1LO = self.W.T @ self.S @ rdm1AO @ self.S @ self.W

        if return_RDM2 and print_energy:
            # Compute and print energy contributions
            Eh1 = einsum("ij,ij", self.hcore, rdm1AO, optimize=True)
            eri = ao2mo.restore(1, self.mf._eri, self.mf.mo_coeff.shape[1])
            E2 = 0.5 * einsum("pqrs,pqrs", eri, rdm2AO, optimize=True)
            print(flush=True)
            print("-----------------------------------------------------", flush=True)
            print(" BE ENERGIES with cumulant-based expression", flush=True)

            print("-----------------------------------------------------", flush=True)

            print(" 1-elec E        : {:>15.8f} Ha".format(Eh1), flush=True)
            print(" 2-elec E        : {:>15.8f} Ha".format(E2), flush=True)
            E_tot = Eh1 + E2 + self.E_core + self.enuc
            print(" E_BE            : {:>15.8f} Ha".format(E_tot), flush=True)
            print(
                " Ecorr BE        : {:>15.8f} Ha".format((E_tot) - self.ebe_hf),
                flush=True,
            )
            print("-----------------------------------------------------", flush=True)
            print(flush=True)

        if only_rdm1:
            if return_ao:
                return rdm1AO
            else:
                return rdm1MO
        if only_rdm2:
            if return_ao:
                return rdm2AO
            else:
                return rdm2MO

        if return_lo and return_ao:
            return (rdm1AO, rdm2AO, rdm1LO, rdm2LO)
        if return_lo and not return_ao:
            return (rdm1MO, rdm2MO, rdm1LO, rdm2LO)

        if return_ao:
            return rdm1AO, rdm2AO
        if not return_ao:
            return rdm1MO, rdm2MO

    def compute_energy_full(
        self, approx_cumulant=False, use_full_rdm=False, return_rdm=True
    ):
        """Compute the total energy using rdms in the full basis.

        Parameters
        ----------
        approx_cumulant : bool, optional
            If True, use an approximate cumulant for the energy computation.
            Default is False.
        use_full_rdm : bool, optional
            If True, use the full two-particle RDM for energy computation.
            Default is False.
        return_rdm : bool, optional
            If True, return the computed reduced density matrices (RDMs).
            Default is True.

        Returns
        -------
        tuple of numpy.ndarray or None
            If :python:`return_rdm` is True, returns a tuple containing the one-particle
            and two-particle reduced density matrices (RDM1 and RDM2).
            Otherwise, returns None.

        Notes
        -----
        This function computes the total energy in the full basis, with options to use
        approximate or true cumulants, and to return the
        reduced density matrices (RDMs).  The energy components are printed as part
        of the function's output.
        """
        # Compute the one-particle reduced density matrix (RDM1) and the cumulant
        # (Kumul) in the full basis
        rdm1f, Kumul, _, _ = self.rdm1_fullbasis(
            return_lo=True, return_RDM2=False
        )  # rdm1f, Kumul, rdm1_lo, rdm2_lo !!

        if not approx_cumulant:
            # Compute the true two-particle reduced density matrix (RDM2) if not using
            # approximate cumulant
            Kumul_T = self.rdm1_fullbasis(only_rdm2=True)

        if return_rdm:
            # Construct the full RDM2 from RDM1
            RDM2_full = (
                einsum("ij,kl->ijkl", rdm1f, rdm1f, dtype=float64, optimize=True)
                - einsum("ij,kl->iklj", rdm1f, rdm1f, dtype=float64, optimize=True)
                * 0.5
            )

            # Add the cumulant part to RDM2
            if not approx_cumulant:
                RDM2_full += Kumul_T
            else:
                RDM2_full += Kumul

        # Compute the change in the one-particle density matrix (delta_gamma)
        del_gamma = rdm1f - self.hf_dm

        # Compute the effective potential
        veff = scf.hf.get_veff(self.fobj.mol, rdm1f, hermi=0)

        # Compute the one-electron energy
        Eh1 = einsum("ij,ij", self.hcore, rdm1f, optimize=True)

        # Compute the energy due to the effective potential
        EVeff = einsum("ij,ij", veff, rdm1f, optimize=True)

        # Compute the change in the one-electron energy
        Eh1_dg = einsum("ij,ij", self.hcore, del_gamma, optimize=True)

        # Compute the change in the effective potential energy
        Eveff_dg = einsum("ij,ij", self.hf_veff, del_gamma, optimize=True)

        # Restore the electron repulsion integrals (ERI)
        eri = ao2mo.restore(1, self.mf._eri, self.mf.mo_coeff.shape[1])

        # Compute the cumulant part of the two-electron energy
        EKumul = einsum("pqrs,pqrs", eri, Kumul, optimize=True)

        if not approx_cumulant:
            # Compute the true two-electron energy if not using approximate cumulant
            EKumul_T = einsum("pqrs,pqrs", eri, Kumul_T, optimize=True)

        if use_full_rdm and return_rdm:
            # Compute the full two-electron energy using the full RDM2
            E2 = einsum("pqrs,pqrs", eri, RDM2_full, optimize=True)

        # Compute the approximate BE total energy
        EKapprox = self.ebe_hf + Eh1_dg + Eveff_dg + EKumul / 2.0
        self.ebe_tot = EKapprox

        if not approx_cumulant:
            # Compute the true BE total energy if not using approximate cumulant
            EKtrue = Eh1 + EVeff / 2.0 + EKumul_T / 2.0 + self.enuc + self.E_core
            self.ebe_tot = EKtrue

        # Print energy results
        print("-----------------------------------------------------", flush=True)
        print(" BE ENERGIES with cumulant-based expression", flush=True)

        print("-----------------------------------------------------", flush=True)
        print(" E_BE = E_HF + Tr(F del g) + Tr(V K_approx)", flush=True)
        print(" E_HF            : {:>14.8f} Ha".format(self.ebe_hf), flush=True)
        print(" Tr(F del g)     : {:>14.8f} Ha".format(Eh1_dg + Eveff_dg), flush=True)
        print(" Tr(V K_aprrox)  : {:>14.8f} Ha".format(EKumul / 2.0), flush=True)
        print(" E_BE            : {:>14.8f} Ha".format(EKapprox), flush=True)
        print(
            " Ecorr BE        : {:>14.8f} Ha".format(EKapprox - self.ebe_hf), flush=True
        )

        if not approx_cumulant:
            print(flush=True)
            print(" E_BE = Tr(F[g] g) + Tr(V K_true)", flush=True)
            print(" Tr(h1 g)        : {:>14.8f} Ha".format(Eh1), flush=True)
            print(" Tr(Veff[g] g)   : {:>14.8f} Ha".format(EVeff / 2.0), flush=True)
            print(" Tr(V K_true)    : {:>14.8f} Ha".format(EKumul_T / 2.0), flush=True)
            print(" E_BE            : {:>14.8f} Ha".format(EKtrue), flush=True)
            if use_full_rdm and return_rdm:
                print(
                    " E(g+G)          : {:>14.8f} Ha".format(
                        Eh1 + 0.5 * E2 + self.E_core + self.enuc
                    ),
                    flush=True,
                )
            print(
                " Ecorr BE        : {:>14.8f} Ha".format(EKtrue - self.ebe_hf),
                flush=True,
            )
            print(flush=True)
            print(" True - approx   : {:>14.4e} Ha".format(EKtrue - EKapprox))
        print("-----------------------------------------------------", flush=True)

        print(flush=True)

        # Return the RDMs if requested
        if return_rdm:
            return (rdm1f, RDM2_full)

    def optimize(
        self,
        solver: str = "MP2",
        method: str = "QN",
        only_chem: bool = False,
        use_cumulant: bool = True,
        conv_tol: float = 1.0e-6,
        relax_density: bool = False,
        J0: Matrix[floating] | None = None,
        nproc: int = 1,
        ompnum: int = 4,
        max_iter: int = 500,
        trust_region: bool = False,
        solver_args: UserSolverArgs | None = None,
    ) -> None:
        """BE optimization function

        Interfaces BEOPT to perform bootstrap embedding optimization.

        Parameters
        ----------
        solver :
            High-level solver for the fragment, by default 'MP2'
        method :
            Optimization method, by default 'QN'
        only_chem :
            If true, density matching is not performed -- only global chemical potential
            is optimized, by default False
        use_cumulant :
            Whether to use the cumulant energy expression, by default True.
        conv_tol :
            Convergence tolerance, by default 1.e-6
        relax_density :
            Whether to use relaxed or unrelaxed densities, by default False
            This option is for using CCSD as solver. Relaxed density here uses
            Lambda amplitudes, whereas unrelaxed density only uses T amplitudes.
            c.f. See http://classic.chem.msu.su/cgi-bin/ceilidh.exe/gran/gamess/forum/?C34df668afbHW-7216-1405+00.htm
            for the distinction between the two
        max_iter :
            Maximum number of optimization steps, by default 500
        nproc :
            Total number of processors assigned for the optimization. Defaults to 1.
            When nproc > 1, Python multithreading is invoked.
        ompnum :
            If nproc > 1, ompnum sets the number of cores for OpenMP parallelization.
            Defaults to 4
        J0 :
            Initial Jacobian.
        trust_region :
            Use trust-region based QN optimization, by default False
        """
        # Check if only chemical potential optimization is required
        if not only_chem:
            pot = self.pot
            if self.fobj.be_type == "be1":
                raise ValueError(
                    "BE1 only works with chemical potential optimization. "
                    "Set only_chem=True"
                )
        else:
            pot = [0.0]

        # Initialize the BEOPT object
        be_ = BEOPT(
            pot,
            self.Fobjs,
            self.Nocc,
            self.enuc,
            nproc=nproc,
            ompnum=ompnum,
            scratch_dir=self.scratch_dir,
            max_space=max_iter,
            conv_tol=conv_tol,
            only_chem=only_chem,
            use_cumulant=use_cumulant,
            relax_density=relax_density,
            solver=solver,
            ebe_hf=self.ebe_hf,
            solver_args=solver_args,
        )

        if method == "QN":
            # Prepare the initial Jacobian matrix
            if only_chem:
                J0 = array([[0.0]])
                J0 = self.get_be_error_jacobian(jac_solver="HF")
                J0 = J0[-1:, -1:]
            else:
                J0 = self.get_be_error_jacobian(jac_solver="HF")

            # Perform the optimization
            be_.optimize(method, J0=J0, trust_region=trust_region)

            # Print the energy components
            if use_cumulant:
                self.ebe_tot = be_.Ebe[0] + self.ebe_hf
                print_energy_cumulant(
                    be_.Ebe[0],
                    be_.Ebe[1][1],
                    be_.Ebe[1][0] + be_.Ebe[1][2],
                    self.ebe_hf,
                )
            else:
                self.ebe_tot = be_.Ebe[0] + self.enuc
                print_energy_noncumulant(
                    be_.Ebe[0],
                    be_.Ebe[1][0],
                    be_.Ebe[1][2],
                    be_.Ebe[1][1],
                    self.ebe_hf,
                    self.enuc,
                )
        else:
            raise ValueError("This optimization method for BE is not supported")

    @copy_docstring(_ext_get_be_error_jacobian)
    def get_be_error_jacobian(self, jac_solver: str = "HF") -> Matrix[floating]:
        return _ext_get_be_error_jacobian(self.fobj.Nfrag, self.Fobjs, jac_solver)

    def print_ini(self):
        """
        Print initialization banner for the MOLBE calculation.
        """
        print("-----------------------------------------------------------", flush=True)

        print("  MMM     MMM    OOOO    LL           BBBBBBB    EEEEEEE ", flush=True)
        print("  M MM   MM M   OO  OO   LL           BB     B   EE      ", flush=True)
        print("  M  MM MM  M  OO    OO  LL           BB     B   EE      ", flush=True)
        print("  M   MMM   M  OO    OO  LL     ===   BBBBBBB    EEEEEEE ", flush=True)
        print("  M         M  OO    OO  LL           BB     B   EE      ", flush=True)
        print("  M         M   OO  OO   LL           BB     B   EE      ", flush=True)
        print("  M         M    OOOO    LLLLLL       BBBBBBB    EEEEEEE ", flush=True)

        print(flush=True)
        print("            MOLECULAR BOOTSTRAP EMBEDDING", flush=True)
        print("            BEn = ", self.fobj.be_type, flush=True)
        print("-----------------------------------------------------------", flush=True)
        print(flush=True)

    def initialize(self, eri_, compute_hf, restart=False) -> None:
        """
        Initialize the Bootstrap Embedding calculation.

        Parameters
        ----------
        eri_ : numpy.ndarray
            Electron repulsion integrals.
        compute_hf : bool
            Whether to compute Hartree-Fock energy.
        restart : bool, optional
            Whether to restart from a previous calculation, by default False.
        """
        if compute_hf:
            E_hf = 0.0

        # Create a file to store ERIs
        if not restart:
            file_eri = h5py.File(self.eri_file, "w")
        lentmp = len(self.fobj.edge_idx)
        for I in range(self.fobj.Nfrag):
            if lentmp:
                fobjs_ = Frags(
                    self.fobj.fsites[I],
                    I,
                    edge=self.fobj.edge[I],
                    eri_file=self.eri_file,
                    center=self.fobj.center[I],
                    edge_idx=self.fobj.edge_idx[I],
                    center_idx=self.fobj.center_idx[I],
                    efac=self.fobj.ebe_weight[I],
                    centerf_idx=self.fobj.centerf_idx[I],
                )
            else:
                fobjs_ = Frags(
                    self.fobj.fsites[I],
                    I,
                    edge=[],
                    center=[],
                    eri_file=self.eri_file,
                    edge_idx=[],
                    center_idx=[],
                    centerf_idx=[],
                    efac=self.fobj.ebe_weight[I],
                )
            fobjs_.sd(self.W, self.lmo_coeff, self.Nocc)

            self.Fobjs.append(fobjs_)

        if not restart:
            # Transform ERIs for each fragment and store in the file
            # ERI Transform Decision Tree
            # Do we have full (ij|kl)?
            #   Yes -- ao2mo, incore version
            #   No  -- Do we have (ij|P) from density fitting?
            #       Yes -- ao2mo, outcore version, using saved (ij|P)
            #       No  -- if integral_direct_DF is requested, invoke on-the-fly routine
            assert (
                (eri_ is not None)
                or (hasattr(self.mf, "with_df"))
                or (self.integral_direct_DF)
            ), "Input mean-field object is missing ERI (mf._eri) or DF (mf.with_df) "
            "object AND integral direct DF routine was not requested. "
            "Please check your inputs."
            if (
                eri_ is not None
            ):  # incore ao2mo using saved eri from mean-field calculation
                for I in range(self.fobj.Nfrag):
                    eri = ao2mo.incore.full(eri_, self.Fobjs[I].TA, compact=True)
                    file_eri.create_dataset(self.Fobjs[I].dname, data=eri)
            elif hasattr(self.mf, "with_df") and self.mf.with_df is not None:
                # pyscf.ao2mo uses DF object in an outcore fashion using (ij|P)
                #   in pyscf temp directory
                for I in range(self.fobj.Nfrag):
                    eri = self.mf.with_df.ao2mo(self.Fobjs[I].TA, compact=True)
                    file_eri.create_dataset(self.Fobjs[I].dname, data=eri)
            else:
                # If ERIs are not saved on memory, compute fragment ERIs integral-direct
                if (
                    self.integral_direct_DF
                ):  # Use density fitting to generate fragment ERIs on-the-fly
                    integral_direct_DF(
                        self.mf, self.Fobjs, file_eri, auxbasis=self.auxbasis
                    )
                else:  # Calculate ERIs on-the-fly to generate fragment ERIs
                    # TODO: Future feature to be implemented
                    # NOTE: Ideally, we want AO shell pair screening for this.
                    raise NotImplementedError
        else:
            eri = None

        for fobjs_ in self.Fobjs:
            # Process each fragment
            eri = array(file_eri.get(fobjs_.dname))
            _ = fobjs_.get_nsocc(self.S, self.C, self.Nocc, ncore=self.ncore)

            fobjs_.cons_h1(self.hcore)

            if not restart:
                eri = ao2mo.restore(8, eri, fobjs_.nao)

            fobjs_.cons_fock(self.hf_veff, self.S, self.hf_dm, eri_=eri)

            fobjs_.heff = zeros_like(fobjs_.h1)
            fobjs_.scf(fs=True, eri=eri)

            fobjs_.dm0 = 2.0 * (
                fobjs_._mo_coeffs[:, : fobjs_.nsocc]
                @ fobjs_._mo_coeffs[:, : fobjs_.nsocc].conj().T
            )

            if compute_hf:
                fobjs_.update_ebe_hf()  # Updates fragment HF energy.
                E_hf += fobjs_.ebe_hf

        if not restart:
            file_eri.close()

        if compute_hf:
            self.ebe_hf = E_hf + self.enuc + self.E_core
            hf_err = self.hf_etot - self.ebe_hf
            print(
                "HF-in-HF error                 :  {:>.4e} Ha".format(hf_err),
                flush=True,
            )
            if abs(hf_err) > 1.0e-5:
                print("WARNING!!! Large HF-in-HF energy error")

            print(flush=True)

        couti = 0
        for fobj in self.Fobjs:
            fobj.udim = couti
            couti = fobj.set_udim(couti)

    def oneshot(
        self,
        solver: str = "MP2",
        use_cumulant: bool = True,
        nproc: int = 1,
        ompnum: int = 4,
        solver_args: UserSolverArgs | None = None,
    ) -> None:
        """
        Perform a one-shot bootstrap embedding calculation.

        Parameters
        ----------
        solver :
            High-level quantum chemistry method, by default 'MP2'. 'CCSD', 'FCI',
            and variants of selected CI are supported.
        use_cumulant :
            Whether to use the cumulant energy expression, by default True.
        nproc :
            Number of processors for parallel calculations, by default 1.
            If set to >1, multi-threaded parallel computation is invoked.
        ompnum :
            Number of OpenMP threads, by default 4.
        """
        if nproc == 1:
            rets = be_func(
                None,
                self.Fobjs,
                self.Nocc,
                solver,
                self.enuc,
                nproc=ompnum,
                eeval=True,
                scratch_dir=self.scratch_dir,
                solver_args=solver_args,
                use_cumulant=use_cumulant,
                return_vec=False,
            )
        else:
            rets = be_func_parallel(
                None,
                self.Fobjs,
                self.Nocc,
                solver,
                self.enuc,
                eeval=True,
                nproc=nproc,
                ompnum=ompnum,
                scratch_dir=self.scratch_dir,
                solver_args=solver_args,
                use_cumulant=use_cumulant,
                return_vec=False,
            )

        print("-----------------------------------------------------", flush=True)
        print("             One Shot BE ", flush=True)
        print("             Solver : ", solver, flush=True)
        print("-----------------------------------------------------", flush=True)
        print(flush=True)
        if use_cumulant:
            print_energy_cumulant(
                rets[0], rets[1][1], rets[1][0] + rets[1][2], self.ebe_hf
<<<<<<< HEAD
            )
            self.ebe_tot = rets[0] + self.ebe_hf
        else:
            print_energy_noncumulant(
                rets[0], rets[1][0], rets[1][2], rets[1][1], self.ebe_hf, self.enuc
            )
=======
            )
            self.ebe_tot = rets[0]
        else:
            print_energy_noncumulant(
                rets[0], rets[1][0], rets[1][2], rets[1][1], self.ebe_hf, self.enuc
            )
>>>>>>> 0eefb8c8
            self.ebe_tot = rets[0] + self.enuc

    def update_fock(self, heff: list[Matrix[floating]] | None = None) -> None:
        """
        Update the Fock matrix for each fragment with the effective Hamiltonian.

        Parameters
        ----------
        heff : list of numpy.ndarray, optional
            List of effective Hamiltonian matrices for each fragment, by default None.
        """
        if heff is None:
            for fobj in self.Fobjs:
                fobj.fock += fobj.heff
        else:
            for idx, fobj in enumerate(self.Fobjs):
                fobj.fock += heff[idx]

    def write_heff(self, heff_file: str = "bepotfile.h5") -> None:
        """
        Write the effective Hamiltonian to a file.

        Parameters
        ----------
        heff_file : str, optional
            Path to the file to store effective Hamiltonian, by default 'bepotfile.h5'.
        """
        with h5py.File(heff_file, "w") as filepot:
            for fobj in self.Fobjs:
                print(fobj.heff.shape, fobj.dname, flush=True)
                filepot.create_dataset(fobj.dname, data=fobj.heff)

    def read_heff(self, heff_file="bepotfile.h5"):
        """
        Read the effective Hamiltonian from a file.

        Parameters
        ----------
        heff_file : str, optional
            Path to the file storing effective Hamiltonian, by default 'bepotfile.h5'.
        """
        with h5py.File(heff_file, "r") as filepot:
            for fobj in self.Fobjs:
                fobj.heff = filepot.get(fobj.dname)


def initialize_pot(Nfrag, edge_idx):
    """
    Initialize the potential array for bootstrap embedding.

    This function initializes a potential array for a given number of fragments
    (:python:`Nfrag`) and their corresponding edge indices (:python:`edge_idx`).
    The potential array is initialized with zeros for each pair of edge site indices
    within each fragment, followed by an
    additional zero for the global chemical potential.

    Parameters
    ----------
    Nfrag : int
        Number of fragments.
    edge_idx : list of list of list of int
        List of edge indices for each fragment. Each element is a list of lists,
        where each sublist contains the indices of edge sites for a particular fragment.

    Returns
    -------
    list of float
        Initialized potential array with zeros.
    """
    pot_ = []

    if not len(edge_idx) == 0:
        for I in range(Nfrag):
            for i in edge_idx[I]:
                for j in range(len(i)):
                    for k in range(len(i)):
                        if j > k:
                            continue
                        pot_.append(0.0)

    pot_.append(0.0)
    return pot_<|MERGE_RESOLUTION|>--- conflicted
+++ resolved
@@ -947,21 +947,13 @@
         if use_cumulant:
             print_energy_cumulant(
                 rets[0], rets[1][1], rets[1][0] + rets[1][2], self.ebe_hf
-<<<<<<< HEAD
             )
             self.ebe_tot = rets[0] + self.ebe_hf
         else:
             print_energy_noncumulant(
                 rets[0], rets[1][0], rets[1][2], rets[1][1], self.ebe_hf, self.enuc
             )
-=======
-            )
-            self.ebe_tot = rets[0]
-        else:
-            print_energy_noncumulant(
-                rets[0], rets[1][0], rets[1][2], rets[1][1], self.ebe_hf, self.enuc
-            )
->>>>>>> 0eefb8c8
+
             self.ebe_tot = rets[0] + self.enuc
 
     def update_fock(self, heff: list[Matrix[floating]] | None = None) -> None:
