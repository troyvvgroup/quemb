--- conflicted
+++ resolved
@@ -3,10 +3,6 @@
 import os
 import pickle
 import sys
-<<<<<<< HEAD
-from functools import wraps
-=======
->>>>>>> e8a760c8
 
 import h5py
 import numpy
@@ -23,10 +19,7 @@
 from quemb.shared.external.optqn import (
     get_be_error_jacobian as _ext_get_be_error_jacobian,
 )
-<<<<<<< HEAD
-=======
 from quemb.shared.helper import copy_docstring
->>>>>>> e8a760c8
 
 
 class storeBE:
@@ -780,11 +773,7 @@
             print("This optimization method for BE is not supported")
             sys.exit()
 
-<<<<<<< HEAD
-    @wraps(_ext_get_be_error_jacobian)
-=======
     @copy_docstring(_ext_get_be_error_jacobian)
->>>>>>> e8a760c8
     def get_be_error_jacobian(self, jac_solver="HF"):
         return _ext_get_be_error_jacobian(self.Nfrag, self.Fobjs, jac_solver)
 
