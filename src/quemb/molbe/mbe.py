# Author(s): Oinam Romesh Meitei

import pickle
from warnings import warn

import h5py
import numpy
from attrs import define
from numpy import array, diag_indices, einsum, float64, floating, zeros, zeros_like
from pyscf import ao2mo, scf

from quemb.molbe.be_parallel import be_func_parallel
from quemb.molbe.eri_onthefly import integral_direct_DF
from quemb.molbe.fragment import fragpart
from quemb.molbe.lo import MixinLocalize
from quemb.molbe.misc import print_energy_cumulant, print_energy_noncumulant
from quemb.molbe.opt import BEOPT
from quemb.molbe.pfrag import Frags
from quemb.molbe.solver import UserSolverArgs, be_func
from quemb.shared.config import settings
from quemb.shared.external.optqn import (
    get_be_error_jacobian as _ext_get_be_error_jacobian,
)
from quemb.shared.helper import Timer, copy_docstring
from quemb.shared.manage_scratch import WorkDir
from quemb.shared.typing import Matrix, PathLike


@define
class storeBE:
    Nocc: int
    hf_veff: Matrix[floating]
    hcore: Matrix[floating]
    S: Matrix[floating]
    C: Matrix[floating]
    hf_dm: Matrix[floating]
    hf_etot: float
    W: Matrix[floating]
    lmo_coeff: Matrix[floating]
    enuc: float
    ek: float
    E_core: float
    C_core: Matrix[floating]
    P_core: Matrix[floating]
    core_veff: Matrix[floating]


class BE(MixinLocalize):
    """
    Class for handling bootstrap embedding (BE) calculations.

    This class encapsulates the functionalities required for performing
    bootstrap embedding calculations, including setting up the BE environment,
    initializing fragments, performing SCF calculations, and
    evaluating energies.

    Attributes
    ----------
    mf : pyscf.scf.hf.SCF
        PySCF mean-field object.
    fobj : quemb.molbe.fragment.fragpart
        Fragment object containing sites, centers, edges, and indices.
    eri_file : str
        Path to the file storing two-electron integrals.
    lo_method : str
        Method for orbital localization, default is 'lowdin'.
    """

    def __init__(
        self,
        mf: scf.hf.SCF,
        fobj: fragpart,
        eri_file: PathLike = "eri_file.h5",
        lo_method: str = "lowdin",
        iao_loc_method: str | None = "SO",
        pop_method: str | None = None,
        compute_hf: bool = True,
        restart: bool = False,
        restart_file: PathLike = "storebe.pk",
        nproc: int = 1,
        ompnum: int = 4,
        scratch_dir: WorkDir | None = None,
        integral_direct_DF: bool = False,
        auxbasis: str | None = None,
    ) -> None:
        """
        Constructor for BE object.

        Parameters
        ----------
        mf :
            PySCF mean-field object.
        fobj :
            Fragment object containing sites, centers, edges, and indices.
        eri_file :
            Path to the file storing two-electron integrals.
        lo_method :
            Method for orbital localization, by default 'lowdin'.
        iao_loc_method :
            Method for IAO localization, by default "SO"
        pop_method :
            Method for calculating orbital population, by default 'meta-lowdin'
            See pyscf.lo for more details and options
        compute_hf :
            Whether to compute Hartree-Fock energy, by default True.
        restart :
            Whether to restart from a previous calculation, by default False.
        restart_file :
            Path to the file storing restart information, by default 'storebe.pk'.
        nproc :
            Number of processors for parallel calculations, by default 1. If set to >1,
            threaded parallel computation is invoked.
        ompnum :
            Number of OpenMP threads, by default 4.
        scratch_dir :
            Scratch directory.
        integral_direct_DF:
            If mf._eri is None (i.e. ERIs are not saved in memory using incore_anyway),
            this flag is used to determine if the ERIs are computed integral-directly
            using density fitting; by default False.
        auxbasis :
            Auxiliary basis for density fitting, by default None
            (uses default auxiliary basis defined in PySCF).
        """
        init_timer = Timer("Time to initialize BE object")
        if restart:
            # Load previous calculation data from restart file
            with open(restart_file, "rb") as rfile:
                store_ = pickle.load(rfile)
            self.Nocc = store_.Nocc
            self.hf_veff = store_.hf_veff
            self.hcore = store_.hcore
            self.S = store_.S
            self.C = store_.C
            self.hf_dm = store_.hf_dm
            self.hf_etot = store_.hf_etot
            self.W = store_.W
            self.lmo_coeff = store_.lmo_coeff
            self.enuc = store_.enuc
            self.E_core = store_.E_core
            self.C_core = store_.C_core
            self.P_core = store_.P_core
            self.core_veff = store_.core_veff
            self.mo_energy = store_.mo_energy

        self.unrestricted = False
        self.nproc = nproc
        self.ompnum = ompnum
        self.integral_direct_DF = integral_direct_DF
        self.auxbasis = auxbasis

        # Fragment information from fobj
        self.fobj = fobj

        self.ebe_hf = 0.0
        self.ebe_tot = 0.0

        self.mf = mf
        if not restart:
            self.mo_energy = mf.mo_energy

            self.mf = mf
            self.Nocc = mf.mol.nelectron // 2
            self.enuc = mf.energy_nuc()

            self.hcore = mf.get_hcore()
            self.S = mf.get_ovlp()
            self.C = array(mf.mo_coeff)
            self.hf_dm = mf.make_rdm1()
            self.hf_veff = mf.get_veff()
            self.hf_etot = mf.e_tot
            self.W = None
            self.lmo_coeff = None
            self.cinv = None

        self.print_ini()
        self.Fobjs: list[Frags] = []
        self.pot = initialize_pot(self.fobj.Nfrag, self.fobj.edge_idx)

        if scratch_dir is None:
            self.scratch_dir = WorkDir.from_environment()
        else:
            self.scratch_dir = scratch_dir
        self.eri_file = self.scratch_dir / eri_file

        self.frozen_core = fobj.frozen_core
        self.ncore = 0
        if not restart:
            self.E_core = 0
            self.C_core = None
            self.P_core = None
            self.core_veff = None

        if self.frozen_core:
            # Handle frozen core orbitals
            self.ncore = fobj.ncore
            self.no_core_idx = fobj.no_core_idx
            self.core_list = fobj.core_list

            if not restart:
                self.Nocc -= self.ncore
                self.hf_dm = 2.0 * (
                    self.C[:, self.ncore : self.ncore + self.Nocc]
                    @ self.C[:, self.ncore : self.ncore + self.Nocc].T
                )
                self.C_core = self.C[:, : self.ncore]
                self.P_core = self.C_core @ self.C_core.T
                self.core_veff = mf.get_veff(dm=self.P_core * 2.0)
                self.E_core = einsum(
                    "ji,ji->", 2.0 * self.hcore + self.core_veff, self.P_core
                )
                self.hf_veff -= self.core_veff
                self.hcore += self.core_veff

        if not restart:
            # Localize orbitals
            self.localize(
                lo_method,
                iao_valence_basis=fobj.iao_valence_basis,
                iao_loc_method=iao_loc_method,
                iao_valence_only=fobj.iao_valence_only,
                pop_method=pop_method,
            )

            if fobj.iao_valence_only and lo_method.upper() == "IAO":
                self.Ciao_pao = self.localize(
                    lo_method,
                    iao_valence_basis=fobj.iao_valence_basis,
                    iao_loc_method=iao_loc_method,
                    iao_valence_only=False,
                    pop_method=pop_method,
                    hstack=True,
                    nosave=True,
                )

        if not restart:
            # Initialize fragments and perform initial calculations
            self.initialize(mf._eri, compute_hf)
        else:
            self.initialize(None, compute_hf, restart=True)
        if settings.PRINT_LEVEL >= 10:
            print(init_timer.str_elapsed())

    def save(self, save_file: PathLike = "storebe.pk") -> None:
        """
        Save intermediate results for restart.

        Parameters
        ----------
        save_file :
            Path to the file storing restart information, by default 'storebe.pk'.
        """
        store_ = storeBE(
            self.Nocc,
            self.hf_veff,
            self.hcore,
            self.S,
            self.C,
            self.hf_dm,
            self.hf_etot,
            self.W,
            self.lmo_coeff,
            self.enuc,
            self.E_core,
            self.C_core,
            self.P_core,
            self.core_veff,
            self.mo_energy,
        )

        with open(save_file, "wb") as rfile:
            pickle.dump(store_, rfile, pickle.HIGHEST_PROTOCOL)

    def rdm1_fullbasis(
        self,
        return_ao=True,
        only_rdm1=False,
        only_rdm2=False,
        return_lo=False,
        return_RDM2=True,
        print_energy=False,
    ):
        """Compute the one- and two-particle reduced density matrices (RDM1 and RDM2).

        Parameters
        ----------
        return_ao : bool, optional
            Whether to return the RDMs in the AO basis. Default is True.
        only_rdm1 : bool, optional
            Whether to compute only the RDM1. Default is False.
        only_rdm2 : bool, optional
            Whether to compute only the RDM2. Default is False.
        return_lo : bool, optional
            Whether to return the RDMs in the localized orbital (LO) basis.
            Default is False.
        return_RDM2 : bool, optional
            Whether to return the two-particle RDM (RDM2). Default is True.
        print_energy : bool, optional
            Whether to print the energy contributions. Default is False.

        Returns
        -------
        rdm1AO : numpy.ndarray
            The one-particle RDM in the AO basis.
        rdm2AO : numpy.ndarray
            The two-particle RDM in the AO basis (if return_RDM2 is True).
        rdm1LO : numpy.ndarray
            The one-particle RDM in the LO basis (if return_lo is True).
        rdm2LO : numpy.ndarray
            The two-particle RDM in the LO basis
            (if return_lo and return_RDM2 are True).
        rdm1MO : numpy.ndarray
            The one-particle RDM in the molecular orbital (MO) basis
            (if return_ao is False).
        rdm2MO : numpy.ndarray
            The two-particle RDM in the MO basis
            (if return_ao is False and return_RDM2 is True).
        """
        # Copy the molecular orbital coefficients
        C_mo = self.C.copy()
        nao = C_mo.shape[0]

        # Initialize density matrices for atomic orbitals (AO)
        rdm1AO = zeros((nao, nao))
        rdm2AO = zeros((nao, nao, nao, nao))

        for fobjs in self.Fobjs:
            if return_RDM2:
                # Adjust the one-particle reduced density matrix (RDM1)
                drdm1 = fobjs.rdm1__.copy()
                drdm1[diag_indices(fobjs.nsocc)] -= 2.0

                # Compute the two-particle reduced density matrix (RDM2) and subtract
                #   non-connected component
                dm_nc = einsum(
                    "ij,kl->ijkl", drdm1, drdm1, dtype=numpy.float64, optimize=True
                ) - 0.5 * einsum(
                    "ij,kl->iklj", drdm1, drdm1, dtype=numpy.float64, optimize=True
                )
                fobjs.rdm2__ -= dm_nc

            # Generate the projection matrix
            cind = [fobjs.fsites[i] for i in fobjs.efac[1]]
            Pc_ = (
                fobjs.TA.T
                @ self.S
                @ self.W[:, cind]
                @ self.W[:, cind].T
                @ self.S
                @ fobjs.TA
            )

            if not only_rdm2:
                # Compute RDM1 in the localized orbital (LO) basis
                #   and transform to AO basis
                rdm1_eo = fobjs.mo_coeffs @ fobjs.rdm1__ @ fobjs.mo_coeffs.T
                rdm1_center = Pc_ @ rdm1_eo
                rdm1_ao = fobjs.TA @ rdm1_center @ fobjs.TA.T
                rdm1AO += rdm1_ao

            if not only_rdm1:
                # Transform RDM2 to AO basis
                rdm2s = einsum(
                    "ijkl,pi,qj,rk,sl->pqrs",
                    fobjs.rdm2__,
                    *([fobjs.mo_coeffs] * 4),
                    optimize=True,
                )
                rdm2_ao = einsum(
                    "xi,ijkl,px,qj,rk,sl->pqrs",
                    Pc_,
                    rdm2s,
                    fobjs.TA,
                    fobjs.TA,
                    fobjs.TA,
                    fobjs.TA,
                    optimize=True,
                )
                rdm2AO += rdm2_ao

        if not only_rdm1:
            # Symmetrize RDM2 and add the non-cumulant part if requested
            rdm2AO = (rdm2AO + rdm2AO.T) / 2.0
            if return_RDM2:
                nc_AO = (
                    einsum(
                        "ij,kl->ijkl",
                        rdm1AO,
                        rdm1AO,
                        dtype=numpy.float64,
                        optimize=True,
                    )
                    - einsum(
                        "ij,kl->iklj",
                        rdm1AO,
                        rdm1AO,
                        dtype=numpy.float64,
                        optimize=True,
                    )
                    * 0.5
                )
                rdm2AO = nc_AO + rdm2AO

            # Transform RDM2 to the molecular orbital (MO) basis if needed
            if not return_ao:
                CmoT_S = self.C.T @ self.S
                rdm2MO = einsum(
                    "ijkl,pi,qj,rk,sl->pqrs",
                    rdm2AO,
                    CmoT_S,
                    CmoT_S,
                    CmoT_S,
                    CmoT_S,
                    optimize=True,
                )

            # Transform RDM2 to the localized orbital (LO) basis if needed
            if return_lo:
                CloT_S = self.W.T @ self.S
                rdm2LO = einsum(
                    "ijkl,pi,qj,rk,sl->pqrs",
                    rdm2AO,
                    CloT_S,
                    CloT_S,
                    CloT_S,
                    CloT_S,
                    optimize=True,
                )

        if not only_rdm2:
            # Symmetrize RDM1
            rdm1AO = (rdm1AO + rdm1AO.T) / 2.0

            # Transform RDM1 to the MO basis if needed
            if not return_ao:
                rdm1MO = self.C.T @ self.S @ rdm1AO @ self.S @ self.C

            # Transform RDM1 to the LO basis if needed
            if return_lo:
                rdm1LO = self.W.T @ self.S @ rdm1AO @ self.S @ self.W

        if return_RDM2 and print_energy:
            # Compute and print energy contributions
            Eh1 = einsum("ij,ij", self.hcore, rdm1AO, optimize=True)
            eri = ao2mo.restore(1, self.mf._eri, self.mf.mo_coeff.shape[1])
            E2 = 0.5 * einsum("pqrs,pqrs", eri, rdm2AO, optimize=True)
            print(flush=True)
            print("-----------------------------------------------------", flush=True)
            print(" BE ENERGIES with cumulant-based expression", flush=True)

            print("-----------------------------------------------------", flush=True)

            print(f" 1-elec E        : {Eh1:>15.8f} Ha", flush=True)
            print(f" 2-elec E        : {E2:>15.8f} Ha", flush=True)
            E_tot = Eh1 + E2 + self.E_core + self.enuc
            print(f" E_BE            : {E_tot:>15.8f} Ha", flush=True)
            print(
                f" Ecorr BE        : {(E_tot) - self.ebe_hf:>15.8f} Ha",
                flush=True,
            )
            print("-----------------------------------------------------", flush=True)
            print(flush=True)

        if only_rdm1:
            if return_ao:
                return rdm1AO
            else:
                return rdm1MO
        if only_rdm2:
            if return_ao:
                return rdm2AO
            else:
                return rdm2MO

        if return_lo and return_ao:
            return (rdm1AO, rdm2AO, rdm1LO, rdm2LO)
        if return_lo and not return_ao:
            return (rdm1MO, rdm2MO, rdm1LO, rdm2LO)

        if return_ao:
            return rdm1AO, rdm2AO
        if not return_ao:
            return rdm1MO, rdm2MO

    def compute_energy_full(
        self, approx_cumulant=False, use_full_rdm=False, return_rdm=True
    ):
        """Compute the total energy using rdms in the full basis.

        Parameters
        ----------
        approx_cumulant : bool, optional
            If True, use an approximate cumulant for the energy computation.
            Default is False.
        use_full_rdm : bool, optional
            If True, use the full two-particle RDM for energy computation.
            Default is False.
        return_rdm : bool, optional
            If True, return the computed reduced density matrices (RDMs).
            Default is True.

        Returns
        -------
        tuple of numpy.ndarray or None
            If :python:`return_rdm` is True, returns a tuple containing the one-particle
            and two-particle reduced density matrices (RDM1 and RDM2).
            Otherwise, returns None.

        Notes
        -----
        This function computes the total energy in the full basis, with options to use
        approximate or true cumulants, and to return the
        reduced density matrices (RDMs).  The energy components are printed as part
        of the function's output.
        """
        # Compute the one-particle reduced density matrix (RDM1) and the cumulant
        # (Kumul) in the full basis
        rdm1f, Kumul, _, _ = self.rdm1_fullbasis(
            return_lo=True, return_RDM2=False
        )  # rdm1f, Kumul, rdm1_lo, rdm2_lo !!

        if not approx_cumulant:
            # Compute the true two-particle reduced density matrix (RDM2) if not using
            # approximate cumulant
            Kumul_T = self.rdm1_fullbasis(only_rdm2=True)

        if return_rdm:
            # Construct the full RDM2 from RDM1
            RDM2_full = (
                einsum("ij,kl->ijkl", rdm1f, rdm1f, dtype=float64, optimize=True)
                - einsum("ij,kl->iklj", rdm1f, rdm1f, dtype=float64, optimize=True)
                * 0.5
            )

            # Add the cumulant part to RDM2
            if not approx_cumulant:
                RDM2_full += Kumul_T
            else:
                RDM2_full += Kumul

        # Compute the change in the one-particle density matrix (delta_gamma)
        del_gamma = rdm1f - self.hf_dm

        # Compute the effective potential
        veff = scf.hf.get_veff(self.fobj.mol, rdm1f, hermi=0)

        # Compute the one-electron energy
        Eh1 = einsum("ij,ij", self.hcore, rdm1f, optimize=True)

        # Compute the energy due to the effective potential
        EVeff = einsum("ij,ij", veff, rdm1f, optimize=True)

        # Compute the change in the one-electron energy
        Eh1_dg = einsum("ij,ij", self.hcore, del_gamma, optimize=True)

        # Compute the change in the effective potential energy
        Eveff_dg = einsum("ij,ij", self.hf_veff, del_gamma, optimize=True)

        # Restore the electron repulsion integrals (ERI)
        eri = ao2mo.restore(1, self.mf._eri, self.mf.mo_coeff.shape[1])

        # Compute the cumulant part of the two-electron energy
        EKumul = einsum("pqrs,pqrs", eri, Kumul, optimize=True)

        if not approx_cumulant:
            # Compute the true two-electron energy if not using approximate cumulant
            EKumul_T = einsum("pqrs,pqrs", eri, Kumul_T, optimize=True)

        if use_full_rdm and return_rdm:
            # Compute the full two-electron energy using the full RDM2
            E2 = einsum("pqrs,pqrs", eri, RDM2_full, optimize=True)

        # Compute the approximate BE total energy
        EKapprox = self.ebe_hf + Eh1_dg + Eveff_dg + EKumul / 2.0
        self.ebe_tot = EKapprox

        if not approx_cumulant:
            # Compute the true BE total energy if not using approximate cumulant
            EKtrue = Eh1 + EVeff / 2.0 + EKumul_T / 2.0 + self.enuc + self.E_core
            self.ebe_tot = EKtrue

        # Print energy results
        print("-----------------------------------------------------", flush=True)
        print(" BE ENERGIES with cumulant-based expression", flush=True)

        print("-----------------------------------------------------", flush=True)
        print(" E_BE = E_HF + Tr(F del g) + Tr(V K_approx)", flush=True)
        print(f" E_HF            : {self.ebe_hf:>14.8f} Ha", flush=True)
        print(f" Tr(F del g)     : {Eh1_dg + Eveff_dg:>14.8f} Ha", flush=True)
        print(f" Tr(V K_aprrox)  : {EKumul / 2.0:>14.8f} Ha", flush=True)
        print(f" E_BE            : {EKapprox:>14.8f} Ha", flush=True)
        print(f" Ecorr BE        : {EKapprox - self.ebe_hf:>14.8f} Ha", flush=True)

        if not approx_cumulant:
            print(flush=True)
            print(" E_BE = Tr(F[g] g) + Tr(V K_true)", flush=True)
            print(f" Tr(h1 g)        : {Eh1:>14.8f} Ha", flush=True)
            print(f" Tr(Veff[g] g)   : {EVeff / 2.0:>14.8f} Ha", flush=True)
            print(f" Tr(V K_true)    : {EKumul_T / 2.0:>14.8f} Ha", flush=True)
            print(f" E_BE            : {EKtrue:>14.8f} Ha", flush=True)
            if use_full_rdm and return_rdm:
                print(
                    " E(g+G)          : {:>14.8f} Ha".format(
                        Eh1 + 0.5 * E2 + self.E_core + self.enuc
                    ),
                    flush=True,
                )
            print(
                f" Ecorr BE        : {EKtrue - self.ebe_hf:>14.8f} Ha",
                flush=True,
            )
            print(flush=True)
            print(f" True - approx   : {EKtrue - EKapprox:>14.4e} Ha")
        print("-----------------------------------------------------", flush=True)

        print(flush=True)

        # Return the RDMs if requested
        if return_rdm:
            return (rdm1f, RDM2_full)

    def optimize(
        self,
        solver: str = "MP2",
        method: str = "QN",
        only_chem: bool = False,
        use_cumulant: bool = True,
        conv_tol: float = 1.0e-6,
        relax_density: bool = False,
        jac_solver: str = "HF",
        nproc: int = 1,
        ompnum: int = 4,
        max_iter: int = 500,
        trust_region: bool = False,
        solver_args: UserSolverArgs | None = None,
    ) -> None:
        """BE optimization function

        Interfaces BEOPT to perform bootstrap embedding optimization.

        Parameters
        ----------
        solver :
            High-level solver for the fragment, by default 'MP2'
        method :
            Optimization method, by default 'QN'
        only_chem :
            If true, density matching is not performed -- only global chemical potential
            is optimized, by default False
        use_cumulant :
            Whether to use the cumulant energy expression, by default True.
        conv_tol :
            Convergence tolerance, by default 1.e-6
        relax_density :
            Whether to use relaxed or unrelaxed densities, by default False
            This option is for using CCSD as solver. Relaxed density here uses
            Lambda amplitudes, whereas unrelaxed density only uses T amplitudes.
            c.f. See http://classic.chem.msu.su/cgi-bin/ceilidh.exe/gran/gamess/forum/?C34df668afbHW-7216-1405+00.htm
            for the distinction between the two
        max_iter :
            Maximum number of optimization steps, by default 500
        nproc :
            Total number of processors assigned for the optimization. Defaults to 1.
            When nproc > 1, Python multithreading is invoked.
        ompnum :
            If nproc > 1, ompnum sets the number of cores for OpenMP parallelization.
            Defaults to 4
        jac_solver :
            Method to form Jacobian used in optimization routine, by default HF.
            Options include HF, MP2, CCSD
        trust_region :
            Use trust-region based QN optimization, by default False
        """
        # Check if only chemical potential optimization is required
        if not only_chem:
            pot = self.pot
            if self.fobj.be_type == "be1":
                raise ValueError(
                    "BE1 only works with chemical potential optimization. "
                    "Set only_chem=True"
                )
        else:
            pot = [0.0]

        # Initialize the BEOPT object
        be_ = BEOPT(
            pot,
            self.Fobjs,
            self.Nocc,
            self.enuc,
            nproc=nproc,
            ompnum=ompnum,
            scratch_dir=self.scratch_dir,
            max_space=max_iter,
            conv_tol=conv_tol,
            only_chem=only_chem,
            use_cumulant=use_cumulant,
            relax_density=relax_density,
            solver=solver,
            ebe_hf=self.ebe_hf,
            solver_args=solver_args,
        )

        if method == "QN":
            # Prepare the initial Jacobian matrix
            if only_chem:
                J0 = array([[0.0]])
                J0 = self.get_be_error_jacobian(jac_solver=jac_solver)
                J0 = J0[-1:, -1:]
            else:
                J0 = self.get_be_error_jacobian(jac_solver=jac_solver)

            # Perform the optimization
            be_.optimize(method, J0=J0, trust_region=trust_region)

            # Print the energy components
            if use_cumulant:
                self.ebe_tot = be_.Ebe[0] + self.ebe_hf
                print_energy_cumulant(
                    be_.Ebe[0],
                    be_.Ebe[1][1],
                    be_.Ebe[1][0] + be_.Ebe[1][2],
                    self.ebe_hf,
                )
            else:
                self.ebe_tot = be_.Ebe[0] + self.enuc
                print_energy_noncumulant(
                    be_.Ebe[0],
                    be_.Ebe[1][0],
                    be_.Ebe[1][2],
                    be_.Ebe[1][1],
                    self.ebe_hf,
                    self.enuc,
                )
        else:
            raise ValueError("This optimization method for BE is not supported")

    @copy_docstring(_ext_get_be_error_jacobian)
    def get_be_error_jacobian(self, jac_solver: str = "HF") -> Matrix[floating]:
        return _ext_get_be_error_jacobian(self.fobj.Nfrag, self.Fobjs, jac_solver)

    def print_ini(self):
        """
        Print initialization banner for the MOLBE calculation.
        """
        print("-----------------------------------------------------------", flush=True)

        print("  MMM     MMM    OOOO    LL           BBBBBBB    EEEEEEE ", flush=True)
        print("  M MM   MM M   OO  OO   LL           BB     B   EE      ", flush=True)
        print("  M  MM MM  M  OO    OO  LL           BB     B   EE      ", flush=True)
        print("  M   MMM   M  OO    OO  LL     ===   BBBBBBB    EEEEEEE ", flush=True)
        print("  M         M  OO    OO  LL           BB     B   EE      ", flush=True)
        print("  M         M   OO  OO   LL           BB     B   EE      ", flush=True)
        print("  M         M    OOOO    LLLLLL       BBBBBBB    EEEEEEE ", flush=True)

        print(flush=True)
        print("            MOLECULAR BOOTSTRAP EMBEDDING", flush=True)
        print("            BEn = ", self.fobj.be_type, flush=True)
        print("-----------------------------------------------------------", flush=True)
        print(flush=True)

    def initialize(self, eri_, compute_hf, restart=False) -> None:
        """
        Initialize the Bootstrap Embedding calculation.

        Parameters
        ----------
        eri_ : numpy.ndarray
            Electron repulsion integrals.
        compute_hf : bool
            Whether to compute Hartree-Fock energy.
        restart : bool, optional
            Whether to restart from a previous calculation, by default False.
        """
        if compute_hf:
            E_hf = 0.0

        # Create a file to store ERIs
        if not restart:
            file_eri = h5py.File(self.eri_file, "w")
        lentmp = len(self.fobj.edge_idx)
        for I in range(self.fobj.Nfrag):
            if lentmp:
                fobjs_ = Frags(
                    self.fobj.fsites[I],
                    I,
                    edge=self.fobj.edge_sites[I],
                    eri_file=self.eri_file,
                    center=self.fobj.center[I],
                    edge_idx=self.fobj.edge_idx[I],
                    center_idx=self.fobj.center_idx[I],
                    efac=self.fobj.ebe_weight[I],
                    centerf_idx=self.fobj.centerf_idx[I],
                )
            else:
                fobjs_ = Frags(
                    self.fobj.fsites[I],
                    I,
                    edge=[],
                    center=[],
                    eri_file=self.eri_file,
                    edge_idx=[],
                    center_idx=[],
                    centerf_idx=[],
                    efac=self.fobj.ebe_weight[I],
                )
            fobjs_.sd(self.W, self.lmo_coeff, self.Nocc)

            self.Fobjs.append(fobjs_)

        eritransform_timer = Timer("Time to transform ERIs")
        if not restart:
            # Transform ERIs for each fragment and store in the file
            # ERI Transform Decision Tree
            # Do we have full (ij|kl)?
            #   Yes -- ao2mo, incore version
            #   No  -- Do we have (ij|P) from density fitting?
            #       Yes -- ao2mo, outcore version, using saved (ij|P)
            #       No  -- if integral_direct_DF is requested, invoke on-the-fly routine
            assert (
                (eri_ is not None)
                or (hasattr(self.mf, "with_df"))
                or (self.integral_direct_DF)
            ), "Input mean-field object is missing ERI (mf._eri) or DF (mf.with_df) "
            "object AND integral direct DF routine was not requested. "
            "Please check your inputs."
            if (
                eri_ is not None
            ):  # incore ao2mo using saved eri from mean-field calculation
                for I in range(self.fobj.Nfrag):
                    eri = ao2mo.incore.full(eri_, self.Fobjs[I].TA, compact=True)
                    file_eri.create_dataset(self.Fobjs[I].dname, data=eri)
            elif hasattr(self.mf, "with_df") and self.mf.with_df is not None:
                # pyscf.ao2mo uses DF object in an outcore fashion using (ij|P)
                #   in pyscf temp directory
                for I in range(self.fobj.Nfrag):
                    eri = self.mf.with_df.ao2mo(self.Fobjs[I].TA, compact=True)
                    file_eri.create_dataset(self.Fobjs[I].dname, data=eri)
            else:
                # If ERIs are not saved on memory, compute fragment ERIs integral-direct
                if (
                    self.integral_direct_DF
                ):  # Use density fitting to generate fragment ERIs on-the-fly
                    integral_direct_DF(
                        self.mf, self.Fobjs, file_eri, auxbasis=self.auxbasis
                    )
                else:  # Calculate ERIs on-the-fly to generate fragment ERIs
                    # TODO: Future feature to be implemented
                    # NOTE: Ideally, we want AO shell pair screening for this.
                    raise NotImplementedError
        else:
            eri = None
        if settings.PRINT_LEVEL >= 10:
            print(eritransform_timer.str_elapsed())

        for fobjs_ in self.Fobjs:
            # Process each fragment
            eri = array(file_eri.get(fobjs_.dname))
            _ = fobjs_.get_nsocc(self.S, self.C, self.Nocc, ncore=self.ncore)

            fobjs_.cons_h1(self.hcore)

            if not restart:
                eri = ao2mo.restore(8, eri, fobjs_.nao)

            fobjs_.cons_fock(self.hf_veff, self.S, self.hf_dm, eri_=eri)

            fobjs_.heff = zeros_like(fobjs_.h1)
            fobjs_.scf(fs=True, eri=eri)

            fobjs_.dm0 = 2.0 * (
                fobjs_._mo_coeffs[:, : fobjs_.nsocc]
                @ fobjs_._mo_coeffs[:, : fobjs_.nsocc].conj().T
            )

            if compute_hf:
                fobjs_.update_ebe_hf()  # Updates fragment HF energy.
                E_hf += fobjs_.ebe_hf

        if not restart:
            file_eri.close()

        if compute_hf:
            self.ebe_hf = E_hf + self.enuc + self.E_core
            hf_err = self.hf_etot - self.ebe_hf
            print(
<<<<<<< HEAD
                "HF-in-HF error                 :  {:>.4e} Ha".format(hf_err),
=======
                f"HF-in-HF error                 :  {hf_err:>.4e} Ha",
                flush=True,
>>>>>>> 26001bdc
            )
            if abs(hf_err) > 1.0e-5:
                warn("Large HF-in-HF energy error")

        couti = 0
        for fobj in self.Fobjs:
            fobj.udim = couti
            couti = fobj.set_udim(couti)

    def oneshot(
        self,
        solver: str = "MP2",
        use_cumulant: bool = True,
        nproc: int = 1,
        ompnum: int = 4,
        solver_args: UserSolverArgs | None = None,
    ) -> None:
        """
        Perform a one-shot bootstrap embedding calculation.

        Parameters
        ----------
        solver :
            High-level quantum chemistry method, by default 'MP2'. 'CCSD', 'FCI',
            and variants of selected CI are supported.
        use_cumulant :
            Whether to use the cumulant energy expression, by default True.
        nproc :
            Number of processors for parallel calculations, by default 1.
            If set to >1, multi-threaded parallel computation is invoked.
        ompnum :
            Number of OpenMP threads, by default 4.
        """
        oneshot_timer = Timer("Time to perform one-shot BE")
        if nproc == 1:
            rets = be_func(
                None,
                self.Fobjs,
                self.Nocc,
                solver,
                self.enuc,
                nproc=ompnum,
                eeval=True,
                scratch_dir=self.scratch_dir,
                solver_args=solver_args,
                use_cumulant=use_cumulant,
                return_vec=False,
            )
        else:
            rets = be_func_parallel(
                None,
                self.Fobjs,
                self.Nocc,
                solver,
                self.enuc,
                eeval=True,
                nproc=nproc,
                ompnum=ompnum,
                scratch_dir=self.scratch_dir,
                solver_args=solver_args,
                use_cumulant=use_cumulant,
                return_vec=False,
            )

        print("-----------------------------------------------------", flush=True)
        print("             One Shot BE ", flush=True)
        print("             Solver : ", solver, flush=True)
        print("-----------------------------------------------------", flush=True)
        print(flush=True)
        if use_cumulant:
            print_energy_cumulant(
                rets[0], rets[1][1], rets[1][0] + rets[1][2], self.ebe_hf
            )
            self.ebe_tot = rets[0] + self.ebe_hf
        else:
            print_energy_noncumulant(
                rets[0], rets[1][0], rets[1][2], rets[1][1], self.ebe_hf, self.enuc
            )
            self.ebe_tot = rets[0] + self.enuc + self.ebe_hf
        if settings.PRINT_LEVEL >= 10:
            print(oneshot_timer.str_elapsed())

    def update_fock(self, heff: list[Matrix[floating]] | None = None) -> None:
        """
        Update the Fock matrix for each fragment with the effective Hamiltonian.

        Parameters
        ----------
        heff : list of numpy.ndarray, optional
            List of effective Hamiltonian matrices for each fragment, by default None.
        """
        if heff is None:
            for fobj in self.Fobjs:
                fobj.fock += fobj.heff
        else:
            for idx, fobj in enumerate(self.Fobjs):
                fobj.fock += heff[idx]

    def write_heff(self, heff_file: str = "bepotfile.h5") -> None:
        """
        Write the effective Hamiltonian to a file.

        Parameters
        ----------
        heff_file : str, optional
            Path to the file to store effective Hamiltonian, by default 'bepotfile.h5'.
        """
        with h5py.File(heff_file, "w") as filepot:
            for fobj in self.Fobjs:
                print(fobj.heff.shape, fobj.dname, flush=True)
                filepot.create_dataset(fobj.dname, data=fobj.heff)

    def read_heff(self, heff_file="bepotfile.h5"):
        """
        Read the effective Hamiltonian from a file.

        Parameters
        ----------
        heff_file : str, optional
            Path to the file storing effective Hamiltonian, by default 'bepotfile.h5'.
        """
        with h5py.File(heff_file, "r") as filepot:
            for fobj in self.Fobjs:
                fobj.heff = filepot.get(fobj.dname)


def initialize_pot(Nfrag, edge_idx):
    """
    Initialize the potential array for bootstrap embedding.

    This function initializes a potential array for a given number of fragments
    (:python:`Nfrag`) and their corresponding edge indices (:python:`edge_idx`).
    The potential array is initialized with zeros for each pair of edge site indices
    within each fragment, followed by an
    additional zero for the global chemical potential.

    Parameters
    ----------
    Nfrag : int
        Number of fragments.
    edge_idx : list of list of list of int
        List of edge indices for each fragment. Each element is a list of lists,
        where each sublist contains the indices of edge sites for a particular fragment.

    Returns
    -------
    list of float
        Initialized potential array with zeros.
    """
    pot_ = []

    if not len(edge_idx) == 0:
        for I in range(Nfrag):
            for i in edge_idx[I]:
                for j in range(len(i)):
                    for k in range(len(i)):
                        if j > k:
                            continue
                        pot_.append(0.0)

    pot_.append(0.0)
    return pot_<|MERGE_RESOLUTION|>--- conflicted
+++ resolved
@@ -883,14 +883,7 @@
         if compute_hf:
             self.ebe_hf = E_hf + self.enuc + self.E_core
             hf_err = self.hf_etot - self.ebe_hf
-            print(
-<<<<<<< HEAD
-                "HF-in-HF error                 :  {:>.4e} Ha".format(hf_err),
-=======
-                f"HF-in-HF error                 :  {hf_err:>.4e} Ha",
-                flush=True,
->>>>>>> 26001bdc
-            )
+            print(f"HF-in-HF error                 :  {hf_err:>.4e} Ha")
             if abs(hf_err) > 1.0e-5:
                 warn("Large HF-in-HF energy error")
 
