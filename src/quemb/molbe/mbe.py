# Author(s): Oinam Romesh Meitei
import logging
import os
import pickle
from typing import Final, Literal, TypeAlias
from warnings import warn

import h5py
import numpy
import numpy as np
from attrs import define
from numpy import (
    allclose,
    array,
    diag,
    diag_indices,
    einsum,
    eye,
    float64,
    floating,
    sqrt,
    where,
    zeros,
    zeros_like,
)
from numpy.linalg import eigh, multi_dot, svd
from pyscf import ao2mo, scf
from pyscf.gto import Mole
from typing_extensions import assert_never

from quemb.molbe.be_parallel import be_func_parallel
from quemb.molbe.cno_utils import CNOArgs, augment_w_cnos, choose_cnos, get_cnos
from quemb.molbe.eri_onthefly import integral_direct_DF
from quemb.molbe.eri_sparse_DF import (
    transform_sparse_DF_integral_cpp,
    transform_sparse_DF_integral_nb,
)
from quemb.molbe.fragment import FragPart
from quemb.molbe.lo import (
    IAO_LocMethods,
    LocMethods,
    get_iao,
    get_loc,
    get_pao,
    get_xovlp,
    remove_core_mo,
)
from quemb.molbe.misc import print_energy_cumulant, print_energy_noncumulant
from quemb.molbe.opt import BEOPT
from quemb.molbe.pfrag import Frags, union_of_frag_MOs_and_index
from quemb.molbe.solver import Solvers, UserSolverArgs, be_func
from quemb.shared.external.lo_helper import (
    get_aoind_by_atom,
    reorder_by_atom_,
)
from quemb.shared.external.optqn import (
    get_be_error_jacobian as _ext_get_be_error_jacobian,
)
from quemb.shared.helper import copy_docstring, ensure, ncore_, timer, unused
from quemb.shared.manage_scratch import WorkDir
from quemb.shared.typing import Matrix, PathLike

IntTransforms: TypeAlias = Literal[
    "in-core",
    "out-core-DF",
    "int-direct-DF",
    "sparse-DF-cpp",  # screen AOs and MOs via S_abs
    "sparse-DF-nb",  # screen AOs and MOs via S_abs and use jitted numba
    "sparse-DF-cpp-gpu",  # screen AOs and MOs via S_abs
    "sparse-DF-nb-gpu",  # screen AOs and MOs via S_abs and use jitted numba
]
"""Literal type describing allowed transformation strategies."""

AdditionalArgs: TypeAlias = CNOArgs

logger = logging.getLogger(__name__)


@define
class storeBE:
    Nocc: int
    hf_veff: Matrix[floating]
    hcore: Matrix[floating]
    S: Matrix[floating]
    C: Matrix[floating]
    hf_dm: Matrix[floating]
    hf_etot: float
    W: Matrix[floating]
    lmo_coeff: Matrix[floating]
    enuc: float
    ek: float
    E_core: float
    C_core: Matrix[floating]
    P_core: Matrix[floating]
    core_veff: Matrix[floating]


class BE:
    """
    Class for handling bootstrap embedding (BE) calculations.

    This class encapsulates the functionalities required for performing
    bootstrap embedding calculations, including setting up the BE environment,
    initializing fragments, performing SCF calculations, and
    evaluating energies.

    Attributes
    ----------
    mf : pyscf.scf.hf.SCF
        PySCF mean-field object.
    fobj : quemb.molbe.autofrag.FragPart
        Fragment object containing sites, centers, edges, and indices.
    eri_file : str
        Path to the file storing two-electron integrals.
    lo_method :
        Method for orbital localization, default is "lowdin".
    """

    @timer.timeit
    def __init__(
        self,
        mf: scf.hf.SCF,
        fobj: FragPart[Mole],
        *,
        eri_file: PathLike = "eri_file.h5",
        lo_method: LocMethods = "lowdin",
        iao_loc_method: IAO_LocMethods = "lowdin",
        lo_bath_post_schmidt: Literal["cholesky", "ER", "PM", "boys"] | None = None,
        pop_method: str | None = None,
        add_cnos: bool = False,
        restart: bool = False,
        restart_file: PathLike = "storebe.pk",
        nproc: int = 1,
        ompnum: int = 4,
        thr_bath: float = 1.0e-10,
        scratch_dir: WorkDir | None = None,
        int_transform: IntTransforms = "in-core",
        auxbasis: str | None = None,
        MO_coeff_epsilon: float = 1e-5,
        AO_coeff_epsilon: float = 1e-10,
<<<<<<< HEAD
        additional_args: AdditionalArgs | None = None,
=======
        re_eval_HF: bool = False,
>>>>>>> 5f0b315a
    ) -> None:
        r"""
        Constructor for BE object.

        Parameters
        ----------
        mf :
            PySCF mean-field object.
        fobj :
            Fragment object containing sites, centers, edges, and indices.
        eri_file :
            Path to the file storing two-electron integrals.
        lo_method :
            Method for orbital localization, by default "lowdin".
        iao_loc_method :
            Method for IAO localization, by default "lowdin"
        lo_method_bath_post_schmidt :
            If not :python:`None`, then perform a localization of the bath orbitals
            **after** the Schmidt decomposition.
        pop_method :
            Method for calculating orbital population, by default 'meta-lowdin'
            See pyscf.lo for more details and options
        add_cnos : 
            Whether to run the CNO routine and return cluster natural orbitals to pad
            the Schmidt space. Default is False
        restart :
            Whether to restart from a previous calculation, by default False.
        restart_file :
            Path to the file storing restart information, by default 'storebe.pk'.
        nproc :
            Number of processors for parallel calculations, by default 1. If set to >1,
            threaded parallel computation is invoked.
        ompnum :
            Number of OpenMP threads, by default 4.
        thr_bath : float,
            Threshold for bath orbitals in Schmidt decomposition
        scratch_dir :
            Scratch directory.
        int_transform :
            The possible integral transformations.

            - :python:`"in-core"` (default): Use a dense representation of integrals
              in memory without density fitting (DF) and transform in-memory.
            - :python:`"out-core-DF"`: Use a dense, DF representation of integrals,
              the DF integrals :math:`(\mu, \nu | P)` are stored on disc.
            - :python:`"int-direct-DF"`: Use a dense, DF representation of integrals,
              the required DF integrals :math:`(\mu, \nu | P)` are computed and fitted
              on-demand for each fragment.
            - :python:`"sparse-DF-cpp"`:
              Use a sparse, DF representation of integrals,
              and avoid recomputation of elements that are shared across fragments.
              Uses a ``C++`` implementation for performance heavy code.
            - :python:`"sparse-DF-nb"`:
              Use a sparse, DF representation of integrals,
              and avoid recomputation of elements that are shared across fragments.
              Uses a numba implementation for performance heavy code.
            - :python:`"sparse-DF-cpp-gpu"`:
              Use a sparse, DF representation of integrals,
              and avoid recomputation of elements that are shared across fragments.
              Uses a ``C++`` + ``CUDDA`` implementation for performance heavy code,
              only available when compiled with CUDABlas.
            - :python:`"sparse-DF-nb-gpu"`:
              Use a sparse, DF representation of integrals,
              and avoid recomputation of elements that are shared across fragments.
              Uses a numba implementation + ``cupy`` for performance heavy code.
              Only available if ``cupy`` is installed.

        auxbasis :
            Auxiliary basis for density fitting, by default None
            (uses default auxiliary basis defined in PySCF).
            Only relevant for :python:`int_transform in {"int-direct-DF", "sparse-DF"}`.
        MO_coeff_epsilon:
            The cutoff value of the absolute overlap
            :math:`\int |\phi_i| |\varphi_{\mu}|`
            when a MO coefficient :math:`i` and an AO coefficient
            :math:`\mu` are considered to be connected for sparsity screening.
            Smaller value means less screening.
        AO_coeff_epsilon:
            The cutoff value of the absolute overlap
            :math:`\int |\varphi_{\mu}| |\varphi_{\nu}|`
            when two AO coefficient :math:`\mu, \nu`
            are considered to be connected for sparsity screening.
            Here the absolute overlap matrix is used.
            Smaller value means less screening.
        re_eval_HF:
            Re-evaluate the Fock matrix from the given MO-coefficients to determine
            the HF-in-HF error.
            This is False by default and has no relevance for "normal", unscreened
            Hartree-Fock calculations.
            However, if the Hartree-Fock was obtained from methods that never build
            one global Fock matrix in the traditional sense, such as ORCA's RIJCOSX,
            then the energy obtained by building the Fock matrix from the
            MO coefficients can actually differ from the reported HF energy.
        """
        if restart:
            # Load previous calculation data from restart file
            with open(restart_file, "rb") as rfile:
                store_ = pickle.load(rfile)
            self.Nocc = store_.Nocc
            self.hf_veff = store_.hf_veff
            self.hcore = store_.hcore
            self.S = store_.S
            self.C = store_.C
            self.hf_dm = store_.hf_dm
            self.hf_etot = store_.hf_etot
            self.W = store_.W
            self.lmo_coeff = store_.lmo_coeff
            self.enuc = store_.enuc
            self.E_core = store_.E_core
            self.C_core = store_.C_core
            self.P_core = store_.P_core
            self.core_veff = store_.core_veff
            self.mo_energy = store_.mo_energy

        self.MO_coeff_epsilon = MO_coeff_epsilon
        self.AO_coeff_epsilon = AO_coeff_epsilon

        # We hardcode it here, because in practice it is far better
        # to use the parallelization in each fragment.
        self.n_threads_integral_transform: Final = 1

        self.unrestricted = False
        self.nproc = nproc
        self.ompnum = ompnum
        self.integral_transform = int_transform
        self.auxbasis = auxbasis
        self.thr_bath = thr_bath

        # CNO Parameters
        self.add_cnos = add_cnos
        self.additional_args = additional_args

        # Fragment information from fobj
        self.fobj = fobj
        if not ((lo_method == "IAO") == (self.fobj.iao_valence_basis is not None)):
            raise ValueError(
                "If lo_method = 'IAO', "
                "then the fobj has to have an iao_valence_basis defined.\n"
                "Likewise, if lo_method != 'IAO', then fobj must not have "
                "an iao_valence_basis defined."
            )

        if int_transform[:9] == "sparse-DF" and (lo_method != "IAO"):
            warn(
                r'Sparse integral screening (int_transform="sparse-DF*") '
                'works best if lo_method="IAO".\n'
                "If you anyway used a minimal basis, you can ignore this warning."
            )

        self.lo_bath_post_schmidt: Literal["cholesky", "ER", "PM", "boys"] | None = (
            lo_bath_post_schmidt
        )

        self.ebe_hf = 0.0
        self.ebe_tot = 0.0

        self.mf = mf
        self.re_eval_HF = re_eval_HF

        if not restart:
            self.mo_energy = mf.mo_energy

            self.mf = mf
            self.Nocc = mf.mol.nelectron // 2
            self.enuc = mf.energy_nuc()

            self.hcore = mf.get_hcore()
            self.S = mf.get_ovlp()
            self.C = array(mf.mo_coeff)
            self.hf_dm = mf.make_rdm1()
            self.hf_veff = mf.get_veff()
            self.hf_etot = mf.e_tot
            self.W = None
            self.lmo_coeff = None
            self.cinv = None

        self.print_ini()
        self.Fobjs: list[Frags] = []
        self.pot = initialize_pot(self.fobj.n_frag, self.fobj.relAO_per_edge_per_frag)

        if scratch_dir is None:
            self.scratch_dir = WorkDir.from_environment()
        else:
            self.scratch_dir = scratch_dir
        print(f"Scratch dir is in: {self.scratch_dir.path}")
        self.eri_file = self.scratch_dir / eri_file

        self.frozen_core = fobj.frozen_core
        self.ncore = 0
        if not restart:
            self.E_core = 0
            self.C_core = None
            self.P_core = None
            self.core_veff = None

        if self.frozen_core:
            # Handle frozen core orbitals
            assert not (
                fobj.ncore is None or fobj.no_core_idx is None or fobj.core_list is None
            )
            self.ncore = fobj.ncore
            self.no_core_idx = fobj.no_core_idx
            self.core_list = fobj.core_list

            if not restart:
                self.Nocc -= self.ncore
                self.hf_dm = 2.0 * (
                    self.C[:, self.ncore : self.ncore + self.Nocc]
                    @ self.C[:, self.ncore : self.ncore + self.Nocc].T
                )
                self.C_core = self.C[:, : self.ncore]
                self.P_core = self.C_core @ self.C_core.T
                self.core_veff = mf.get_veff(dm=self.P_core * 2.0)
                self.E_core = einsum(
                    "ji,ji->", 2.0 * self.hcore + self.core_veff, self.P_core
                )
                self.hf_veff -= self.core_veff
                self.hcore += self.core_veff

        if not restart:
            # Localize orbitals
            self.localize(
                lo_method,
                fobj=fobj,
                iao_loc_method=iao_loc_method,
                iao_valence_only=fobj.iao_valence_only,
                pop_method=pop_method,
            )

            if fobj.iao_valence_only and lo_method == "IAO":
                self.Ciao_pao = self.localize(
                    lo_method,
                    fobj=fobj,
                    iao_loc_method=iao_loc_method,
                    iao_valence_only=False,
                    pop_method=pop_method,
                    hstack=True,
                    save=False,
                )

        if not restart:
            # Initialize fragments and perform initial calculations
            self.initialize(mf._eri, restart=False, int_transform=int_transform)
        else:
            self.initialize(None, restart=True, int_transform=int_transform)

    def save(self, save_file: PathLike = "storebe.pk") -> None:
        """
        Save intermediate results for restart.

        Parameters
        ----------
        save_file :
            Path to the file storing restart information, by default 'storebe.pk'.
        """
        store_ = storeBE(
            self.Nocc,
            self.hf_veff,
            self.hcore,
            self.S,
            self.C,
            self.hf_dm,
            self.hf_etot,
            self.W,
            self.lmo_coeff,
            self.enuc,
            self.E_core,
            self.C_core,
            self.P_core,
            self.core_veff,
            self.mo_energy,
        )

        with open(save_file, "wb") as rfile:
            pickle.dump(store_, rfile, pickle.HIGHEST_PROTOCOL)

    def rdm1_fullbasis(
        self,
        return_ao=True,
        only_rdm1=False,
        only_rdm2=False,
        return_lo=False,
        return_RDM2=True,
        print_energy=False,
    ):
        """Compute the one- and two-particle reduced density matrices (RDM1 and RDM2).

        Parameters
        ----------
        return_ao : bool, optional
            Whether to return the RDMs in the AO basis. Default is True.
        only_rdm1 : bool, optional
            Whether to compute only the RDM1. Default is False.
        only_rdm2 : bool, optional
            Whether to compute only the RDM2. Default is False.
        return_lo : bool, optional
            Whether to return the RDMs in the localized orbital (LO) basis.
            Default is False.
        return_RDM2 : bool, optional
            Whether to return the two-particle RDM (RDM2). Default is True.
        print_energy : bool, optional
            Whether to print the energy contributions. Default is False.

        Returns
        -------
        rdm1AO : numpy.ndarray
            The one-particle RDM in the AO basis.
        rdm2AO : numpy.ndarray
            The two-particle RDM in the AO basis (if return_RDM2 is True).
        rdm1LO : numpy.ndarray
            The one-particle RDM in the LO basis (if return_lo is True).
        rdm2LO : numpy.ndarray
            The two-particle RDM in the LO basis
            (if return_lo and return_RDM2 are True).
        rdm1MO : numpy.ndarray
            The one-particle RDM in the molecular orbital (MO) basis
            (if return_ao is False).
        rdm2MO : numpy.ndarray
            The two-particle RDM in the MO basis
            (if return_ao is False and return_RDM2 is True).
        """
        # Copy the molecular orbital coefficients
        C_mo = self.C.copy()
        nao = C_mo.shape[0]

        # Initialize density matrices for atomic orbitals (AO)
        rdm1AO = zeros((nao, nao))
        rdm2AO = zeros((nao, nao, nao, nao))

        for fobjs in self.Fobjs:
            rdm2 = fobjs.rdm2__.copy()
            if return_RDM2:
                # Adjust the one-particle reduced density matrix (RDM1)
                drdm1 = fobjs.rdm1__.copy()
                drdm1[diag_indices(fobjs.nsocc)] -= 2.0

                # Compute the two-particle reduced density matrix (RDM2) and subtract
                #   non-connected component
                dm_nc = einsum(
                    "ij,kl->ijkl", drdm1, drdm1, dtype=numpy.float64, optimize=True
                ) - 0.5 * einsum(
                    "ij,kl->iklj", drdm1, drdm1, dtype=numpy.float64, optimize=True
                )
                rdm2 -= dm_nc

            # Generate the projection matrix
            cind = [fobjs.AO_in_frag[i] for i in fobjs.weight_and_relAO_per_center[1]]
            Pc_ = (
                fobjs.TA.T
                @ self.S
                @ self.W[:, cind]
                @ self.W[:, cind].T
                @ self.S
                @ fobjs.TA
            )

            if not only_rdm2:
                # Compute RDM1 in the localized orbital (LO) basis
                #   and transform to AO basis
                rdm1_eo = fobjs.mo_coeffs @ fobjs.rdm1__ @ fobjs.mo_coeffs.T
                rdm1_center = Pc_ @ rdm1_eo
                rdm1_ao = fobjs.TA @ rdm1_center @ fobjs.TA.T
                rdm1AO += rdm1_ao

            if not only_rdm1:
                # Transform RDM2 to AO basis
                rdm2s = einsum(
                    "ijkl,pi,qj,rk,sl->pqrs",
                    rdm2,
                    *([fobjs.mo_coeffs] * 4),
                    optimize=True,
                )
                rdm2_ao = einsum(
                    "xi,ijkl,px,qj,rk,sl->pqrs",
                    Pc_,
                    rdm2s,
                    fobjs.TA,
                    fobjs.TA,
                    fobjs.TA,
                    fobjs.TA,
                    optimize=True,
                )
                rdm2AO += rdm2_ao

        if not only_rdm1:
            # Symmetrize RDM2 and add the non-cumulant part if requested
            rdm2AO = (rdm2AO + rdm2AO.T) / 2.0
            if return_RDM2:
                nc_AO = (
                    einsum(
                        "ij,kl->ijkl",
                        rdm1AO,
                        rdm1AO,
                        dtype=numpy.float64,
                        optimize=True,
                    )
                    - einsum(
                        "ij,kl->iklj",
                        rdm1AO,
                        rdm1AO,
                        dtype=numpy.float64,
                        optimize=True,
                    )
                    * 0.5
                )
                rdm2AO = nc_AO + rdm2AO

            # Transform RDM2 to the molecular orbital (MO) basis if needed
            if not return_ao:
                CmoT_S = self.C.T @ self.S
                rdm2MO = einsum(
                    "ijkl,pi,qj,rk,sl->pqrs",
                    rdm2AO,
                    CmoT_S,
                    CmoT_S,
                    CmoT_S,
                    CmoT_S,
                    optimize=True,
                )

            # Transform RDM2 to the localized orbital (LO) basis if needed
            if return_lo:
                CloT_S = self.W.T @ self.S
                rdm2LO = einsum(
                    "ijkl,pi,qj,rk,sl->pqrs",
                    rdm2AO,
                    CloT_S,
                    CloT_S,
                    CloT_S,
                    CloT_S,
                    optimize=True,
                )

        if not only_rdm2:
            # Symmetrize RDM1
            rdm1AO = (rdm1AO + rdm1AO.T) / 2.0

            # Transform RDM1 to the MO basis if needed
            if not return_ao:
                rdm1MO = self.C.T @ self.S @ rdm1AO @ self.S @ self.C

            # Transform RDM1 to the LO basis if needed
            if return_lo:
                rdm1LO = self.W.T @ self.S @ rdm1AO @ self.S @ self.W

        if return_RDM2 and print_energy:
            # Compute and print energy contributions
            Eh1 = einsum("ij,ij", self.hcore, rdm1AO, optimize=True)
            eri = ao2mo.restore(1, self.mf._eri, self.mf.mo_coeff.shape[1])
            E2 = 0.5 * einsum("pqrs,pqrs", eri, rdm2AO, optimize=True)
            print(flush=True)
            print("-----------------------------------------------------", flush=True)
            print(" BE ENERGIES with cumulant-based expression", flush=True)

            print("-----------------------------------------------------", flush=True)

            print(f" 1-elec E        : {Eh1:>15.8f} Ha", flush=True)
            print(f" 2-elec E        : {E2:>15.8f} Ha", flush=True)
            E_tot = Eh1 + E2 + self.E_core + self.enuc
            print(f" E_BE            : {E_tot:>15.8f} Ha", flush=True)
            print(
                f" Ecorr BE        : {(E_tot) - self.ebe_hf:>15.8f} Ha",
                flush=True,
            )
            print("-----------------------------------------------------", flush=True)
            print(flush=True)

        if only_rdm1:
            if return_ao:
                return rdm1AO
            else:
                return rdm1MO
        if only_rdm2:
            if return_ao:
                return rdm2AO
            else:
                return rdm2MO

        if return_lo and return_ao:
            return (rdm1AO, rdm2AO, rdm1LO, rdm2LO)
        if return_lo and not return_ao:
            return (rdm1MO, rdm2MO, rdm1LO, rdm2LO)

        if return_ao:
            return rdm1AO, rdm2AO
        if not return_ao:
            return rdm1MO, rdm2MO

    def compute_energy_full(
        self, approx_cumulant=False, use_full_rdm=False, return_rdm=True
    ):
        """Compute the total energy using rdms in the full basis.

        Parameters
        ----------
        approx_cumulant : bool, optional
            If True, use an approximate cumulant for the energy computation.
            Default is False.
        use_full_rdm : bool, optional
            If True, use the full two-particle RDM for energy computation.
            Default is False.
        return_rdm : bool, optional
            If True, return the computed reduced density matrices (RDMs).
            Default is True.

        Returns
        -------
        tuple of numpy.ndarray or None
            If :python:`return_rdm` is True, returns a tuple containing the one-particle
            and two-particle reduced density matrices (RDM1 and RDM2).
            Otherwise, returns None.

        Notes
        -----
        This function computes the total energy in the full basis, with options to use
        approximate or true cumulants, and to return the
        reduced density matrices (RDMs).  The energy components are printed as part
        of the function's output.
        """
        # Compute the one-particle reduced density matrix (RDM1) and the cumulant
        # (Kumul) in the full basis
        rdm1f, Kumul, _, _ = self.rdm1_fullbasis(
            return_lo=True, return_RDM2=False
        )  # rdm1f, Kumul, rdm1_lo, rdm2_lo !!

        if not approx_cumulant:
            # Compute the true two-particle reduced density matrix (RDM2) if not using
            # approximate cumulant
            Kumul_T = self.rdm1_fullbasis(only_rdm2=True)

        if return_rdm:
            # Construct the full RDM2 from RDM1
            RDM2_full = (
                einsum("ij,kl->ijkl", rdm1f, rdm1f, dtype=float64, optimize=True)
                - einsum("ij,kl->iklj", rdm1f, rdm1f, dtype=float64, optimize=True)
                * 0.5
            )

            # Add the cumulant part to RDM2
            if not approx_cumulant:
                RDM2_full += Kumul_T
            else:
                RDM2_full += Kumul

        # Compute the change in the one-particle density matrix (delta_gamma)
        del_gamma = rdm1f - self.hf_dm

        # Compute the effective potential
        veff = scf.hf.get_veff(self.fobj.mol, rdm1f, hermi=0)

        # Compute the one-electron energy
        Eh1 = einsum("ij,ij", self.hcore, rdm1f, optimize=True)

        # Compute the energy due to the effective potential
        EVeff = einsum("ij,ij", veff, rdm1f, optimize=True)

        # Compute the change in the one-electron energy
        Eh1_dg = einsum("ij,ij", self.hcore, del_gamma, optimize=True)

        # Compute the change in the effective potential energy
        Eveff_dg = einsum("ij,ij", self.hf_veff, del_gamma, optimize=True)

        # Restore the electron repulsion integrals (ERI)
        eri = ao2mo.restore(1, self.mf._eri, self.mf.mo_coeff.shape[1])

        # Compute the cumulant part of the two-electron energy
        EKumul = einsum("pqrs,pqrs", eri, Kumul, optimize=True)

        if not approx_cumulant:
            # Compute the true two-electron energy if not using approximate cumulant
            EKumul_T = einsum("pqrs,pqrs", eri, Kumul_T, optimize=True)

        if use_full_rdm and return_rdm:
            # Compute the full two-electron energy using the full RDM2
            E2 = einsum("pqrs,pqrs", eri, RDM2_full, optimize=True)

        # Compute the approximate BE total energy
        EKapprox = self.ebe_hf + Eh1_dg + Eveff_dg + EKumul / 2.0
        self.ebe_tot = EKapprox

        if not approx_cumulant:
            # Compute the true BE total energy if not using approximate cumulant
            EKtrue = Eh1 + EVeff / 2.0 + EKumul_T / 2.0 + self.enuc + self.E_core
            self.ebe_tot = EKtrue

        # Print energy results
        print("-----------------------------------------------------", flush=True)
        print(" BE ENERGIES with cumulant-based expression", flush=True)

        print("-----------------------------------------------------", flush=True)
        print(" E_BE = E_HF + Tr(F del g) + Tr(V K_approx)", flush=True)
        print(f" E_HF            : {self.ebe_hf:>14.8f} Ha", flush=True)
        print(f" Tr(F del g)     : {Eh1_dg + Eveff_dg:>14.8f} Ha", flush=True)
        print(f" Tr(V K_aprrox)  : {EKumul / 2.0:>14.8f} Ha", flush=True)
        print(f" E_BE            : {EKapprox:>14.8f} Ha", flush=True)
        print(f" Ecorr BE        : {EKapprox - self.ebe_hf:>14.8f} Ha", flush=True)

        if not approx_cumulant:
            print(flush=True)
            print(" E_BE = Tr(F[g] g) + Tr(V K_true)", flush=True)
            print(f" Tr(h1 g)        : {Eh1:>14.8f} Ha", flush=True)
            print(f" Tr(Veff[g] g)   : {EVeff / 2.0:>14.8f} Ha", flush=True)
            print(f" Tr(V K_true)    : {EKumul_T / 2.0:>14.8f} Ha", flush=True)
            print(f" E_BE            : {EKtrue:>14.8f} Ha", flush=True)
            if use_full_rdm and return_rdm:
                print(
                    " E(g+G)          : {:>14.8f} Ha".format(
                        Eh1 + 0.5 * E2 + self.E_core + self.enuc
                    ),
                    flush=True,
                )
            print(
                f" Ecorr BE        : {EKtrue - self.ebe_hf:>14.8f} Ha",
                flush=True,
            )
            print(flush=True)
            print(f" True - approx   : {EKtrue - EKapprox:>14.4e} Ha")
        print("-----------------------------------------------------", flush=True)

        print(flush=True)

        # Return the RDMs if requested
        if return_rdm:
            return (rdm1f, RDM2_full)

    @timer.timeit
    def optimize(
        self,
        solver: Solvers = "CCSD",
        method: str = "QN",
        only_chem: bool = False,
        use_cumulant: bool = True,
        conv_tol: float = 1.0e-6,
        relax_density: bool = False,
        jac_solver: Literal["HF", "MP2", "CCSD"] = "HF",
        nproc: int = 1,
        ompnum: int = 4,
        max_iter: int = 500,
        trust_region: bool = False,
        solver_args: UserSolverArgs | None = None,
    ) -> None:
        """BE optimization function

        Interfaces BEOPT to perform bootstrap embedding optimization.

        Parameters
        ----------
        solver :
            High-level solver for the fragment, by default "CCSD"
        method :
            Optimization method, by default 'QN'
        only_chem :
            If true, density matching is not performed -- only global chemical potential
            is optimized, by default False
        use_cumulant :
            Whether to use the cumulant energy expression, by default True.
        conv_tol :
            Convergence tolerance, by default 1.e-6
        relax_density :
            Whether to use relaxed or unrelaxed densities, by default False
            This option is for using CCSD as solver. Relaxed density here uses
            Lambda amplitudes, whereas unrelaxed density only uses T amplitudes.
            c.f. See http://classic.chem.msu.su/cgi-bin/ceilidh.exe/gran/gamess/forum/?C34df668afbHW-7216-1405+00.htm
            for the distinction between the two
        max_iter :
            Maximum number of optimization steps, by default 500
        nproc :
            Total number of processors assigned for the optimization. Defaults to 1.
            When nproc > 1, Python multithreading is invoked.
        ompnum :
            If nproc > 1, ompnum sets the number of cores for OpenMP parallelization.
            Defaults to 4
        jac_solver :
            Method to form Jacobian used in optimization routine, by default HF.
            Options include HF, MP2, CCSD
        trust_region :
            Use trust-region based QN optimization, by default False
        """
        # Check if only chemical potential optimization is required
        if not only_chem:
            pot = self.pot
            if self.fobj.n_BE == 1:
                raise ValueError(
                    "BE1 only works with chemical potential optimization. "
                    "Set only_chem=True"
                )
            elif (
                #  The `all_centers_are_origins` test is not defined for IAOs
                not self.fobj.iao_valence_basis
                and self.fobj.n_BE >= 3
                and not self.fobj.all_centers_are_origins()
            ):
                raise ValueError(
                    "BE3 currently does not work with matching conditions, if there "
                    "are centers that are not origins.\n"
                    "See this issue https://github.com/troyvvgroup/quemb/issues/150 "
                    "for reference. "
                    "As a stop gap measure you can use the `swallow_replace=True` "
                    "option when fragmentating with chemgen."
                )
        else:
            pot = [0.0]

        # Initialize the BEOPT object
        be_ = BEOPT(
            pot,
            self.Fobjs,
            self.Nocc,
            self.enuc,
            nproc=nproc,
            ompnum=ompnum,
            scratch_dir=self.scratch_dir,
            max_space=max_iter,
            conv_tol=conv_tol,
            only_chem=only_chem,
            use_cumulant=use_cumulant,
            relax_density=relax_density,
            solver=solver,
            ebe_hf=self.ebe_hf,
            solver_args=solver_args,
        )

        if method == "QN":
            # Prepare the initial Jacobian matrix
            if only_chem:
                J0 = array([[0.0]])
                J0 = self.get_be_error_jacobian(jac_solver=jac_solver)
                J0 = J0[-1:, -1:]
            else:
                J0 = self.get_be_error_jacobian(jac_solver=jac_solver)

            # Perform the optimization
            be_.optimize(method, J0=J0, trust_region=trust_region)

            # Print the energy components
            if use_cumulant:
                self.ebe_tot = be_.Ebe[0] + self.ebe_hf
                print_energy_cumulant(
                    be_.Ebe[0],
                    be_.Ebe[1][1],
                    be_.Ebe[1][0] + be_.Ebe[1][2],
                    self.ebe_hf,
                )
            else:
                self.ebe_tot = be_.Ebe[0] + self.enuc
                print_energy_noncumulant(
                    be_.Ebe[0],
                    be_.Ebe[1][0],
                    be_.Ebe[1][2],
                    be_.Ebe[1][1],
                    self.ebe_hf,
                    self.enuc,
                )
        else:
            raise ValueError("This optimization method for BE is not supported")

    @copy_docstring(_ext_get_be_error_jacobian)
    def get_be_error_jacobian(self, jac_solver: str = "HF") -> Matrix[floating]:
        return _ext_get_be_error_jacobian(self.fobj.n_frag, self.Fobjs, jac_solver)

    def print_ini(self):
        """
        Print initialization banner for the MOLBE calculation.
        """
        print("-----------------------------------------------------------", flush=True)

        print("  MMM     MMM    OOOO    LL           BBBBBBB    EEEEEEE ", flush=True)
        print("  M MM   MM M   OO  OO   LL           BB     B   EE      ", flush=True)
        print("  M  MM MM  M  OO    OO  LL           BB     B   EE      ", flush=True)
        print("  M   MMM   M  OO    OO  LL     ===   BBBBBBB    EEEEEEE ", flush=True)
        print("  M         M  OO    OO  LL           BB     B   EE      ", flush=True)
        print("  M         M   OO  OO   LL           BB     B   EE      ", flush=True)
        print("  M         M    OOOO    LLLLLL       BBBBBBB    EEEEEEE ", flush=True)

        print(flush=True)
        print("            MOLECULAR BOOTSTRAP EMBEDDING", flush=True)
        print("            BEn = ", self.fobj.n_BE, flush=True)
        print("-----------------------------------------------------------", flush=True)
        print(flush=True)

    @timer.timeit
    def _eri_transform(
        self,
        int_transform: IntTransforms,
        eri_: Matrix[floating] | None,
        file_eri: h5py.File,
    ):
        """
        Transforms electron repulsion integrals (ERIs) for each fragment
        and stores them in a file.

        Transformation strategy follows a decision tree:

        1. If full (ij|kl) ERIs are available:
           - Use in-core ``ao2mo`` transformation.
        2. Else, if (ij|P) intermediates from density fitting are available:
           - Use out-of-core ``ao2mo`` transformation with saved (ij|P).
        3. Else, if ``integral_direct_DF`` is requested:
           - Use on-the-fly density-fitting integral evaluation.
        4. Else, for a sparse, DF representation of integrals:
           - Use ``sparse-DF-cpp`` for ``C++`` implementation.
           - Use ``sparse-DF-cpp-gpu`` for ``C++`` + ``CUDDA`` implementation.
           - Use `sparse-DF-nb`` for numba implementation.
           - Use ``sparse-DF-nb-gpu`` for numba + ``cupy`` implementation.


        Parameters
        ----------
        int_transform : The transformation strategy.
        eri_ : The ERIs for the molecule.
        file_eri : The output file where transformed ERIs are stored.
        """
        if int_transform == "in-core":
            ensure(eri_ is not None, "ERIs have to be available in memory.")
            for I in range(self.fobj.n_frag):
                eri = ao2mo.incore.full(eri_, self.Fobjs[I].TA, compact=True)
                file_eri.create_dataset(self.Fobjs[I].dname, data=eri)
        elif int_transform == "out-core-DF":
            ensure(
                hasattr(self.mf, "with_df") and self.mf.with_df is not None,
                "Pyscf mean field object has to support `with_df`.",
            )
            for I in range(self.fobj.n_frag):
                eri = self.mf.with_df.ao2mo(self.Fobjs[I].TA, compact=True)
                file_eri.create_dataset(self.Fobjs[I].dname, data=eri)
        elif int_transform == "int-direct-DF":
            ensure(bool(self.auxbasis), "`auxbasis` has to be defined.")
            integral_direct_DF(self.mf, self.Fobjs, file_eri, auxbasis=self.auxbasis)
        elif int_transform == "sparse-DF-cpp":
            ensure(bool(self.auxbasis), "`auxbasis` has to be defined.")
            transform_sparse_DF_integral_cpp(
                self.mf,
                self.Fobjs,
                auxbasis=self.auxbasis,
                file_eri_handler=file_eri,
                MO_coeff_epsilon=self.MO_coeff_epsilon,
                AO_coeff_epsilon=self.AO_coeff_epsilon,
                n_threads=self.n_threads_integral_transform,
            )
        elif int_transform == "sparse-DF-cpp-gpu":
            from quemb.molbe.eri_sparse_DF import (  # noqa: PLC0415
                transform_sparse_DF_integral_cpp_gpu,
            )

            ensure(bool(self.auxbasis), "`auxbasis` has to be defined.")
            transform_sparse_DF_integral_cpp_gpu(
                self.mf,
                self.Fobjs,
                auxbasis=self.auxbasis,
                file_eri_handler=file_eri,
                MO_coeff_epsilon=self.MO_coeff_epsilon,
                AO_coeff_epsilon=self.AO_coeff_epsilon,
                n_threads=self.n_threads_integral_transform,
            )
        elif int_transform == "sparse-DF-nb":
            ensure(bool(self.auxbasis), "`auxbasis` has to be defined.")
            transform_sparse_DF_integral_nb(
                self.mf,
                self.Fobjs,
                auxbasis=self.auxbasis,
                file_eri_handler=file_eri,
                MO_coeff_epsilon=self.MO_coeff_epsilon,
                AO_coeff_epsilon=self.AO_coeff_epsilon,
                n_threads=self.n_threads_integral_transform,
            )
        elif int_transform == "sparse-DF-nb-gpu":
            from quemb.molbe.eri_sparse_DF import (  # noqa: PLC0415
                transform_sparse_DF_integral_nb_gpu,
            )

            ensure(bool(self.auxbasis), "`auxbasis` has to be defined.")
            transform_sparse_DF_integral_nb_gpu(
                self.mf,
                self.Fobjs,
                auxbasis=self.auxbasis,
                file_eri_handler=file_eri,
                MO_coeff_epsilon=self.MO_coeff_epsilon,
                AO_coeff_epsilon=self.AO_coeff_epsilon,
                n_threads=self.n_threads_integral_transform,
            )
        else:
            assert_never(int_transform)

    @timer.timeit
    def _initialize_fragments(self, file_eri: h5py.File, restart: bool):
        """
        Processes all molecular fragments by constructing their Fock matrices,
        performing SCF, and computing fragment Hartree–Fock (HF) energies.

        This includes:

        - Loading and changing the symmetry of the ERIs (in-core or restored format).
        - Constructing 1-electron Hamiltonians via basis transformations.
        - Running fragment-level SCF calculations.
        - Building initial density matrices for subsequent scf
        - Computing and accumulating fragment HF energies
        - Verifying HF-in-HF energy consistency.

        Parameters
        ----------
        file_eri : h5py.File
            HDF5 file containing fragment ERIs.
        restart : bool
            If True, skips ERI transformation and file closure.
        """

        E_hf = 0.0
        for fobjs_ in self.Fobjs:
            # Process each fragment
            eri = array(file_eri.get(fobjs_.dname))
            _ = fobjs_.get_nsocc(self.S, self.C, self.Nocc, ncore=self.ncore)
            assert fobjs_.TA is not None
            fobjs_.h1 = multi_dot((fobjs_.TA.T, self.hcore, fobjs_.TA))

            if not restart:
                eri = ao2mo.restore(8, eri, fobjs_.nao)

            fobjs_.cons_fock(self.hf_veff, self.S, self.hf_dm, eri_=eri)

            fobjs_.heff = zeros_like(fobjs_.h1)
            fobjs_.scf(fs=True, eri=eri)

            assert fobjs_.h1 is not None and fobjs_.nsocc is not None
            fobjs_.dm0 = 2.0 * (
                fobjs_._mo_coeffs[:, : fobjs_.nsocc]
                @ fobjs_._mo_coeffs[:, : fobjs_.nsocc].conj().T
            )

            fobjs_.update_ebe_hf()  # Updates fragment HF energy.
            E_hf += fobjs_.ebe_hf
        self.ebe_hf = E_hf + self.enuc + self.E_core
        hf_err = self.hf_etot - self.ebe_hf
        print(f"HF-in-HF error                 :  {hf_err:>.4e} Ha")
        if abs(hf_err) > 1.0e-5:
            warn("Large HF-in-HF energy error")

        if self.re_eval_HF:
            hf_err = self.mf.energy_tot() - self.ebe_hf
            print(f"HF-in-HF error (re-eval global):  {hf_err:>.4e} Ha")
            if abs(hf_err) > 1.0e-5:
                warn("Large HF-in-HF energy error")

    @timer.timeit
    def initialize(
        self,
        eri_,
        *,
        restart: bool,
        int_transform: IntTransforms,
    ) -> None:
        """
        Initialize the Bootstrap Embedding calculation.

        Parameters
        ----------
        eri_ : numpy.ndarray
            Electron repulsion integrals.
        restart : bool, optional
            Whether to restart from a previous calculation, by default False.
        int_transfrom :
            Which integral transformation to perform.
        """
        for I in range(self.fobj.n_frag):
            fobjs_ = self.fobj.to_Frags(I, eri_file=self.eri_file)
            fobjs_.sd(
                self.W,
                self.lmo_coeff,
                self.Nocc,
                thr_bath=self.thr_bath,
                add_cnos=self.add_cnos,
                )

            # Calculating and Adding CNOs, if requested
            if self.add_cnos:
                # Standard nsocc for the fragment
                nsocc_standard = fobjs_.return_nsocc_only(
                    self.S,
                    self.C,
                    fobjs_.TA,
                    self.Nocc,
                    ncore=self.ncore,
                )
                nocc_add_cno, nvir_add_cno, cno_thresh = choose_cnos(
                    "f"+str(I)+".xyz", # geometry
                    self.mf.mol.basis, # basis
                    fobjs_.n_f, # number of fragment orbitals
                    fobjs_.n_b, # number of bath orbitals
                    fobjs_.TA_cno_occ.shape[1], # occupied-augmented size 
                    fobjs_.TA_cno_vir.shape[1], # virtual-augmented size
                    nsocc_standard, # number of occupied orbitals in fragment
                    self.Nocc, # total number of occupied orbitals
                    self.frozen_core, # whether the core is frozen
                    self.additional_args, # CNO scheme arguments
                )
                os.remove("f"+str(I)+".xyz")

                occ_cno = None
                vir_cno = None
                occ_cno_eigvals = None
                vir_cno_eigvals = None
                if nocc_add_cno > 0 or cno_thresh is not None:
                    # Occupied nsocc (using TA_occ)
                    nsocc_occ = fobjs_.return_nsocc_only(
                        self.S,
                        self.C,
                        fobjs_.TA_cno_occ,
                        self.Nocc,
                        ncore=self.ncore,
                    )
                    # Generate occupied CNOs
                    occ_cno, occ_cno_eigvals = get_cnos(
                        fobjs_.TA.shape[1], # number of fragment and bath orbitals
                        fobjs_.TA_cno_occ, # TA occupied expanded
                        self.hcore, # hcore
                        eri_, # eris
                        self.hf_veff,
                        self.C,
                        self.S,
                        nsocc_occ,
                        self.Nocc,
                        self.core_veff if self.frozen_core else None,
                        occ = True,
                    )
                if nvir_add_cno > 0 or cno_thresh is not None:
                    # Virtual nsocc (using TA_vir)
                    nsocc_vir = fobjs_.return_nsocc_only(
                        self.S,
                        self.C,
                        fobjs_.TA_cno_vir,
                        self.Nocc,
                        ncore=self.ncore,
                    )
                    # Generate virtual CNOs
                    vir_cno, vir_cno_eigvals = get_cnos(
                        fobjs_.TA.shape[1], # number of fragment and bath orbitals
                        fobjs_.TA_cno_vir, # TA virtual expanded
                        self.hcore, # hcore
                        eri_, # eris
                        self.hf_veff,
                        self.C,
                        self.S,
                        nsocc_vir,
                        self.Nocc,
                        self.core_veff if self.frozen_core else None,
                        occ = False,
                    )
                # Augment TA with the correct number of OCNOs and VCNOs
                fobjs_.TA, nocc_add_cno, nvir_add_cno = augment_w_cnos(
                    fobjs_.TA,
                    nocc_add_cno,
                    nvir_add_cno,
                    occ_cno_eigvals,
                    vir_cno_eigvals,
                    occ_cno,
                    vir_cno,
                    cno_thresh,
                )
                # Update bath orbital count
                fobjs_.n_b = fobjs_.TA.shape[1] - fobjs_.n_f

                print(f"For Fragment {I:>3.0f}:", flush=True)
                print(f"          {nocc_add_cno:>3.0f}: Occupied CNOs", flush=True)
                print(f"          {nvir_add_cno:>3.0f}: Virtual CNOs", flush=True)
                print(f"{fobjs_.n_f:>3.0f}, {fobjs_.n_b:>3.0f}, {fobjs_.n_f+fobjs_.n_b:>3.0f}: Fragment, Bath, Total Orbitals", flush=True)  # noqa: E501

                # Update relevant fobjs_ attributes
                fobjs_.nao = fobjs_.TA.shape[1]
            else:
                print(f"For Fragment {I:>3.0f}:", flush=True)
                print(f"{fobjs_.n_f:>3.0f}, {fobjs_.n_b:>3.0f}, {fobjs_.n_f+fobjs_.n_b:>3.0f}: Fragment, Bath, Total Orbitals", flush=True)  # noqa: E501

            self.Fobjs.append(fobjs_)

        self.all_fragment_MO_TA, frag_TA_index_per_frag = union_of_frag_MOs_and_index(
            self.Fobjs, self.mf.mol.intor("int1e_ovlp"), epsilon=1e-10
        )
        for fobj, frag_TA_offset in zip(self.Fobjs, frag_TA_index_per_frag):
            fobj.frag_TA_offset = frag_TA_offset

        if self.lo_bath_post_schmidt is not None:
            for frag in self.Fobjs:
                frag.TA[:, frag.n_f :] = get_loc(
                    self.mf.mol,
                    frag.TA[:, frag.n_f :],
                    method=self.lo_bath_post_schmidt,
                )

        if not restart:
            file_eri = h5py.File(self.eri_file, "w")
            self._eri_transform(int_transform, eri_, file_eri)

        self._initialize_fragments(file_eri, restart)

        if not restart:
            file_eri.close()

        couti = 0
        for fobj in self.Fobjs:
            fobj.udim = couti
            couti = fobj.set_udim(couti)

    @timer.timeit
    def oneshot(
        self,
        solver: Solvers = "CCSD",
        use_cumulant: bool = True,
        nproc: int = 1,
        ompnum: int = 4,
        solver_args: UserSolverArgs | None = None,
    ) -> None:
        """
        Perform a one-shot bootstrap embedding calculation.

        Parameters
        ----------
        solver :
            High-level quantum chemistry method, by default 'CCSD'. 'CCSD', 'FCI',
            and variants of selected CI are supported.
        use_cumulant :
            Whether to use the cumulant energy expression, by default True.
        nproc :
            Number of processors for parallel calculations, by default 1.
            If set to >1, multi-threaded parallel computation is invoked.
        ompnum :
            Number of OpenMP threads, by default 4.
        """
        if nproc == 1:
            rets = be_func(
                None,
                self.Fobjs,
                self.Nocc,
                solver,
                self.enuc,
                eeval=True,
                scratch_dir=self.scratch_dir,
                solver_args=solver_args,
                use_cumulant=use_cumulant,
                return_vec=False,
            )
        else:
            rets = be_func_parallel(
                None,
                self.Fobjs,
                self.Nocc,
                solver,
                self.enuc,
                eeval=True,
                nproc=nproc,
                ompnum=ompnum,
                scratch_dir=self.scratch_dir,
                solver_args=solver_args,
                use_cumulant=use_cumulant,
                return_vec=False,
            )

        print("-----------------------------------------------------", flush=True)
        print("             One Shot BE ", flush=True)
        print("             Solver : ", solver, flush=True)
        print("-----------------------------------------------------", flush=True)
        print(flush=True)
        if use_cumulant:
            print_energy_cumulant(
                rets[0], rets[1][1], rets[1][0] + rets[1][2], self.ebe_hf
            )
            self.ebe_tot = rets[0] + self.ebe_hf
        else:
            print_energy_noncumulant(
                rets[0], rets[1][0], rets[1][2], rets[1][1], self.ebe_hf, self.enuc
            )
            self.ebe_tot = rets[0] + self.enuc + self.ebe_hf

    def update_fock(self, heff: list[Matrix[floating]] | None = None) -> None:
        """
        Update the Fock matrix for each fragment with the effective Hamiltonian.

        Parameters
        ----------
        heff : list of numpy.ndarray, optional
            List of effective Hamiltonian matrices for each fragment, by default None.
        """
        if heff is None:
            for fobj in self.Fobjs:
                assert fobj.fock is not None and fobj.heff is not None
                fobj.fock += fobj.heff
        else:
            for idx, fobj in enumerate(self.Fobjs):
                assert fobj.fock is not None
                fobj.fock += heff[idx]

    def write_heff(self, heff_file: str = "bepotfile.h5") -> None:
        """
        Write the effective Hamiltonian to a file.

        Parameters
        ----------
        heff_file : str, optional
            Path to the file to store effective Hamiltonian, by default 'bepotfile.h5'.
        """
        with h5py.File(heff_file, "w") as filepot:
            for fobj in self.Fobjs:
                assert fobj.heff is not None
                print(fobj.heff.shape, fobj.dname, flush=True)
                filepot.create_dataset(fobj.dname, data=fobj.heff)

    def read_heff(self, heff_file="bepotfile.h5"):
        """
        Read the effective Hamiltonian from a file.

        Parameters
        ----------
        heff_file : str, optional
            Path to the file storing effective Hamiltonian, by default 'bepotfile.h5'.
        """
        with h5py.File(heff_file, "r") as filepot:
            for fobj in self.Fobjs:
                fobj.heff = filepot.get(fobj.dname)

    def localize(
        self,
        lo_method: LocMethods,
        fobj: FragPart,
        iao_loc_method: IAO_LocMethods = "lowdin",
        iao_valence_only: bool = False,
        pop_method: str | None = None,
        init_guess: Matrix[floating] | None = None,
        hstack: bool = False,
        save: bool = True,
    ) -> None | Matrix[float64]:
        """Molecular orbital localization

        Performs molecular orbital localization computations. For large basis,
        IAO is recommended augmented with PAO orbitals.

        NOTE: For molecular systems, with frozen core, the core and valence are
        localized TOGETHER. This is not the case for periodic systems.

        Parameters
        ----------
        lo_method :
            Method for orbital localization. Supports
            "lowdin" (Löwdin or symmetric orthogonalization),
            "boys" (Foster-Boys),
            "PM" (Pipek-Mezey", and
            "ER" (Edmiston-Rudenberg).
            By default "lowdin"
        fobj :
        iao_loc_method:
            Name of localization method in quantum chemistry for the IAOs and PAOs.
            Options include "lowdin", "boys", 'PM', 'ER' (as documented in PySCF).
            Default is "lowdin".
            If not using lowdin, we suggest using 'PM', as it is more robust than 'boys'
            localization and less expensive than 'ER'
        iao_valence_only : bool
            If this option is set to True, all calculation will be performed in the
            valence basis in the IAO partitioning. Default is False.
            This is an experimental feature: the returned energy is not accurate
        """
        if lo_method == "lowdin":
            es_, vs_ = eigh(self.S)
            edx = es_ > 1.0e-15
            self.W = vs_[:, edx] / sqrt(es_[edx]) @ vs_[:, edx].T
            if self.frozen_core:
                if self.unrestricted:
                    P_core = [
                        eye(self.W.shape[0]) - (self.P_core[s] @ self.S) for s in [0, 1]
                    ]
                    C_ = P_core @ self.W
                    unr_Cpop = [multi_dot((C_[s].T, self.S, C_[s])) for s in [0, 1]]
                    unr_Cpop = [diag(unr_Cpop[s]) for s in [0, 1]]
                    unr_no_core_idx = [where(unr_Cpop[s] > 0.7)[0] for s in [0, 1]]
                    C_ = [C_[s][:, unr_no_core_idx[s]] for s in [0, 1]]
                    S_ = [multi_dot((C_[s].T, self.S, C_[s])) for s in [0, 1]]
                    unr_W_ = []
                    for s in [0, 1]:
                        es_, vs_ = eigh(S_[s])
                        s_ = sqrt(es_)
                        s_ = diag(1.0 / s_)
                        unr_W_.append(multi_dot((vs_, s_, vs_.T)))
                    self.W = [C_[s] @ unr_W_[s] for s in [0, 1]]
                else:
                    P_core = eye(self.W.shape[0]) - self.P_core @ self.S
                    C_ = P_core @ self.W
                    # NOTE: PYSCF has basis in 1s2s3s2p2p2p3p3p3p format
                    # fix no_core_idx - use population for now
                    Cpop = multi_dot((C_.T, self.S, C_))
                    no_core_idx = where(diag(Cpop) > 0.7)[0]
                    C_ = C_[:, no_core_idx]
                    S_ = multi_dot((C_.T, self.S, C_))
                    es_, vs_ = eigh(S_)
                    s_ = sqrt(es_)
                    s_ = diag(1.0 / s_)
                    W_ = multi_dot((vs_, s_, vs_.T))
                    self.W = C_ @ W_

            if self.unrestricted:
                if self.frozen_core:
                    self.lmo_coeff_a = multi_dot(
                        (self.W[0].T, self.S, self.C_a[:, self.ncore :])  # type: ignore[attr-defined]
                    )
                    self.lmo_coeff_b = multi_dot(
                        (self.W[1].T, self.S, self.C_b[:, self.ncore :])  # type: ignore[attr-defined]
                    )
                else:
                    self.lmo_coeff_a = multi_dot((self.W.T, self.S, self.C_a))  # type: ignore[attr-defined]
                    self.lmo_coeff_b = multi_dot((self.W.T, self.S, self.C_b))  # type: ignore[attr-defined]
            else:
                if self.frozen_core:
                    self.lmo_coeff = multi_dot(
                        (self.W.T, self.S, self.C[:, self.ncore :])
                    )
                else:
                    self.lmo_coeff = multi_dot((self.W.T, self.S, self.C))
            return None
        elif lo_method == "boys" or lo_method == "PM" or lo_method == "ER":
            es_, vs_ = eigh(self.S)
            edx = es_ > 1.0e-15
            W_ = vs_[:, edx] / sqrt(es_[edx]) @ vs_[:, edx].T
            if self.frozen_core:
                P_core = eye(W_.shape[0]) - self.P_core @ self.S
                C_ = P_core @ W_
                Cpop = multi_dot((C_.T, self.S, C_))
                Cpop = diag(Cpop)
                no_core_idx = where(Cpop > 0.55)[0]
                C_ = C_[:, no_core_idx]
                S_ = multi_dot((C_.T, self.S, C_))
                es_, vs_ = eigh(S_)
                s_ = sqrt(es_)
                s_ = diag(1.0 / s_)
                W_ = multi_dot((vs_, s_, vs_.T))
                W_ = C_ @ W_

            self.W = get_loc(
                self.mf.mol,
                W_,
                lo_method,  # type: ignore[arg-type]
                pop_method=pop_method,
                init_guess=init_guess,
            )

            if not self.frozen_core:
                self.lmo_coeff = self.W.T @ self.S @ self.C
            else:
                self.lmo_coeff = self.W.T @ self.S @ self.C[:, self.ncore :]
            return None

        elif lo_method == "IAO":
            # IAO working basis: (w): (large) basis set we use
            # IAO valence basis: (v): minimal-like basis we try to resemble
            assert fobj.iao_valence_basis is not None

            # Occupied mo_coeff (with core)
            Co = self.C[:, : self.Nocc]

            # Get necessary overlaps, second arg is IAO valence basis
            S_vw, S_vv = get_xovlp(self.fobj.mol, basis=fobj.iao_valence_basis)

            # How do we describe the rest of the space?
            # If iao_valence_only=False, we use PAOs:
            if not iao_valence_only:
                Ciao = get_iao(
                    Co,
                    S_vw,
                    self.S,
                    S_vv,
                    self.fobj.mol,
                    fobj.iao_valence_basis,
                    iao_loc_method,
                )

                Cpao = get_pao(
                    Ciao,
                    self.S,
                    S_vw,
                    self.fobj.mol,
                    fobj.iao_valence_basis,
                    iao_loc_method,
                )

                if iao_loc_method != "lowdin":
                    # Localize IAOs and PAOs
                    Ciao = get_loc(self.fobj.mol, Ciao, iao_loc_method)
                    Cpao = get_loc(self.fobj.mol, Cpao, iao_loc_method)
            else:
                Ciao = get_iao(
                    Co,
                    S_vw,
                    self.S,
                    S_vv,
                    self.fobj.mol,
                    fobj.iao_valence_basis,
                    iao_loc_method,
                )

                if iao_loc_method != "lowdin":
                    Ciao = get_loc(self.fobj.mol, Ciao, iao_loc_method)

            # Rearrange by atom
            aoind_by_atom = get_aoind_by_atom(self.fobj.mol)
            Ciao, iaoind_by_atom = reorder_by_atom_(Ciao, aoind_by_atom, self.S)

            if not iao_valence_only:
                Cpao, paoind_by_atom = reorder_by_atom_(Cpao, aoind_by_atom, self.S)

            if self.frozen_core:
                # Remove core MOs
                Cc = self.C[:, : self.ncore]  # Assumes core are first
                Ciao = remove_core_mo(Ciao, Cc, self.S)

            shift = 0
            ncore = 0
            if not iao_valence_only:
                Wstack = zeros((Ciao.shape[0], Ciao.shape[1] + Cpao.shape[1]))
            else:
                Wstack = zeros((Ciao.shape[0], Ciao.shape[1]))

            if self.frozen_core:
                for ix in range(self.fobj.mol.natm):
                    nc = ncore_(self.fobj.mol.atom_charge(ix))
                    ncore += nc
                    niao = len(iaoind_by_atom[ix])
                    iaoind_ix = [i_ - ncore for i_ in iaoind_by_atom[ix][nc:]]
                    Wstack[:, shift : shift + niao - nc] = Ciao[:, iaoind_ix]
                    shift += niao - nc
                    if not iao_valence_only:
                        npao = len(paoind_by_atom[ix])
                        Wstack[:, shift : shift + npao] = Cpao[:, paoind_by_atom[ix]]
                        shift += npao
            else:
                if not hstack:
                    for ix in range(self.fobj.mol.natm):
                        niao = len(iaoind_by_atom[ix])
                        Wstack[:, shift : shift + niao] = Ciao[:, iaoind_by_atom[ix]]
                        shift += niao
                        if not iao_valence_only:
                            npao = len(paoind_by_atom[ix])
                            Wstack[:, shift : shift + npao] = Cpao[
                                :, paoind_by_atom[ix]
                            ]
                            shift += npao
                else:
                    Wstack = np.hstack((Ciao, Cpao))
            if save:
                self.W = Wstack
                assert allclose(self.W.T @ self.S @ self.W, eye(self.W.shape[1]))
            else:
                assert allclose(Wstack.T @ self.S @ Wstack, eye(Wstack.shape[1]))
                return Wstack

            nmo = self.C.shape[1] - self.ncore
            nlo = self.W.shape[1]

            if not iao_valence_only:
                if nmo > nlo:
                    Co_nocore = self.C[:, self.ncore : self.Nocc]
                    Cv = self.C[:, self.Nocc :]
                    # Ensure that the LOs span the occupied space
                    assert allclose(
                        np.sum((self.W.T @ self.S @ Co_nocore) ** 2.0),
                        self.Nocc - self.ncore,
                    )
                    # Find virtual orbitals that lie in the span of LOs
                    u, l, vt = svd(self.W.T @ self.S @ Cv, full_matrices=False)
                    unused(u)
                    nvlo = nlo - self.Nocc - self.ncore
                    assert allclose(np.sum(l[:nvlo]), nvlo)
                    C_ = np.hstack([Co_nocore, Cv @ vt[:nvlo].T])
                    self.lmo_coeff = self.W.T @ self.S @ C_
                else:
                    self.lmo_coeff = self.W.T @ self.S @ self.C[:, self.ncore :]
            else:
                self.lmo_coeff = self.W.T @ self.S @ self.C[:, self.ncore :]
            return None
        else:
            raise assert_never(lo_method)


def initialize_pot(n_frag, relAO_per_edge):
    """
    Initialize the potential array for bootstrap embedding.

    This function initializes a potential array for a given number of fragments
    (:python:`n_frag`) and their corresponding edge indices
    (:python:`relAO_per_edge`).
    The potential array is initialized with zeros for each pair of edge site indices
    within each fragment, followed by an
    additional zero for the global chemical potential.

    Parameters
    ----------
    n_frag: int
        Number of fragments.
    relAO_per_edge: list of list of list of int
        List of edge indices for each fragment. Each element is a list of lists,
        where each sublist contains the indices of edge sites for a particular fragment.

    Returns
    -------
    list of float
        Initialized potential array with zeros.
    """
    pot_ = []

    if relAO_per_edge:
        for I in range(n_frag):
            for i in relAO_per_edge[I]:
                for j in range(len(i)):
                    for k in range(len(i)):
                        if j > k:
                            continue
                        pot_.append(0.0)

    pot_.append(0.0)
    return pot_<|MERGE_RESOLUTION|>--- conflicted
+++ resolved
@@ -138,11 +138,8 @@
         auxbasis: str | None = None,
         MO_coeff_epsilon: float = 1e-5,
         AO_coeff_epsilon: float = 1e-10,
-<<<<<<< HEAD
+        re_eval_HF: bool = False,
         additional_args: AdditionalArgs | None = None,
-=======
-        re_eval_HF: bool = False,
->>>>>>> 5f0b315a
     ) -> None:
         r"""
         Constructor for BE object.
