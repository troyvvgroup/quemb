--- conflicted
+++ resolved
@@ -163,12 +163,8 @@
             h1_ = functools.reduce(
                 numpy.dot, (fobj._mf.mo_coeff.T, h1_, fobj._mf.mo_coeff)
             )
-<<<<<<< HEAD
-            _, civec = ci_.kernel(h1_, eri, nmo, nelec)
-=======
             eci, civec = ci_.kernel(h1_, eri, nmo, nelec)
             unused(eci)
->>>>>>> 4e9e6a73
             civec = numpy.asarray(civec)
 
             (rdm1a_, rdm1b_), (rdm2aa, rdm2ab, rdm2bb) = ci_.make_rdm12s(
