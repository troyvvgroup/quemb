--- conflicted
+++ resolved
@@ -35,12 +35,8 @@
     nfs = len(Frag_sites)
 
     Denv = rdm[Env_sites1][:, Fragsites]
-<<<<<<< HEAD
-    U, sigma, _ = scipy.linalg.svd(Denv, full_matrices=False, lapack_driver="gesvd")
-=======
     U, sigma, V = scipy.linalg.svd(Denv, full_matrices=False, lapack_driver="gesvd")
     unused(V)
->>>>>>> 4e9e6a73
     nbath = (sigma >= thres).sum()
     TA = numpy.zeros((Tot_sites, nfs + nbath), dtype=numpy.complex128)
     TA[Fragsites, :nfs] = numpy.eye(nfs)
