# Author(s): Oinam Romesh Meitei

import functools

import numpy
from pyscf import scf


def get_veff(eri_, dm, S, TA, hf_veff, return_veff0=False):
    """
    Calculate the effective HF potential (Veff) for a given density matrix
    and electron repulsion integrals.

    This function computes the effective potential by transforming the density matrix,
<<<<<<< HEAD
    computing the Coulomb (J) and
    exchange (K) integrals.
=======
    computing the Coulomb (J) and exchange (K) integrals.
>>>>>>> 04afa190

    Parameters
    ----------
    eri_ : numpy.ndarray
        Electron repulsion integrals.
    dm : numpy.ndarray
        Density matrix. 2D array.
    S : numpy.ndarray
        Overlap matrix.
    TA : numpy.ndarray
        Transformation matrix.
    hf_veff : numpy.ndarray
        Hartree-Fock effective potential for the full system.

    """

    # construct rdm
    nk, nao, neo = TA.shape
    P_ = numpy.zeros((neo, neo), dtype=numpy.complex128)
    for k in range(nk):
        Cinv = numpy.dot(TA[k].conj().T, S[k])
        P_ += functools.reduce(numpy.dot, (Cinv, dm[k], Cinv.conj().T))
    P_ /= float(nk)

    P_ = numpy.asarray(P_.real, dtype=numpy.double)

    eri_ = numpy.asarray(eri_, dtype=numpy.double)
    vj, vk = scf.hf.dot_eri_dm(eri_, P_, hermi=1, with_j=True, with_k=True)
    Veff_ = vj - 0.5 * vk

    # remove core contribution from hf_veff

    Veff0 = numpy.zeros((neo, neo), dtype=numpy.complex128)
    for k in range(nk):
        Veff0 += functools.reduce(numpy.dot, (TA[k].conj().T, hf_veff[k], TA[k]))
    Veff0 /= float(nk)

    Veff = Veff0 - Veff_

    if return_veff0:
        return (Veff0, Veff)

    return Veff<|MERGE_RESOLUTION|>--- conflicted
+++ resolved
@@ -12,12 +12,7 @@
     and electron repulsion integrals.
 
     This function computes the effective potential by transforming the density matrix,
-<<<<<<< HEAD
-    computing the Coulomb (J) and
-    exchange (K) integrals.
-=======
     computing the Coulomb (J) and exchange (K) integrals.
->>>>>>> 04afa190
 
     Parameters
     ----------
