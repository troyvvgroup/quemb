--- conflicted
+++ resolved
@@ -32,12 +32,8 @@
     """
 
     # construct rdm
-<<<<<<< HEAD
-    nk, _, neo = TA.shape
-=======
     nk, nao, neo = TA.shape
     unused(nao)
->>>>>>> 4e9e6a73
     P_ = numpy.zeros((neo, neo), dtype=numpy.complex128)
     for k in range(nk):
         Cinv = numpy.dot(TA[k].conj().T, S[k])
