Installation
************

Prerequisites
-------------

 * Python :code:`3.10 <= version < 3.13`
 * PySCF library
 * Numpy
 * Scipy
 * `libDMET <https://github.com/gkclab/libdmet_preview>`__ (required for periodic BE)
 * `Wannier90 <https://github.com/wannier-developers/wannier90>`_ :sup:`##`

| :sup:`##` :code:`Wannier90` code is optional and only necessary to use Wannier functions in periodic code.

The required dependencies, with the exception of the optional :code:`Wannier90`,
are automatically installed by :bash:`pip`.

Documentation
-------------

To build the documentation locally, do

.. code-block:: bash

    cd docs
    make html

or

.. code-block:: bash

   cd docs
   make latexpdf


Installation
-------------

One can just :bash:`pip install` directly from the Github repository

.. code-block:: bash

    pip install git+https://https://github.com/troyvvgroup/quemb



Alternatively one can manually clone and install as in

.. code-block:: bash

    git clone --recurse-submodules https://https://github.com/troyvvgroup/quemb
    cd quemb
    pip install .


<<<<<<< HEAD
Known issues and troubleshooting
--------------------------------

On macOS, the system-provided Clang compiler does not support OpenMP out of the
box. To enable OpenMP, it is recommended to use `Homebrew <https://brew.sh/>`_
to install either GCC or LLVM/Clang with the OpenMP runtime.

**Option 1 - GCC (includes OpenMP support by default):**

.. code-block:: bash

    brew install gcc
    CXX=$(brew --prefix gcc)/bin/g++ pip install .

**Option 2 - LLVM/Clang with OpenMP runtime:**

.. code-block:: bash

    brew install llvm libomp
    CXX=$(brew --prefix llvm)/bin/clang++ pip install .
=======
Optional dependencies
---------------------

If you want to use the ORCA backend for Hartree-Fock you need to install ORCA from
`here <https://www.faccts.de/customer/login?came_from=/customer>`_.
This requires a registration and is free for academic use.
In addition you need to install the python interface via:


.. code-block:: bash

    pip install orca-pi
>>>>>>> 57c6211a
<|MERGE_RESOLUTION|>--- conflicted
+++ resolved
@@ -54,7 +54,7 @@
     pip install .
 
 
-<<<<<<< HEAD
+
 Known issues and troubleshooting
 --------------------------------
 
@@ -75,7 +75,8 @@
 
     brew install llvm libomp
     CXX=$(brew --prefix llvm)/bin/clang++ pip install .
-=======
+
+
 Optional dependencies
 ---------------------
 
@@ -87,5 +88,4 @@
 
 .. code-block:: bash
 
-    pip install orca-pi
->>>>>>> 57c6211a
+    pip install orca-pi